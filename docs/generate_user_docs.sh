#!/bin/bash

#
# Generate .rst documentation for commands/scripts listing
# Based off of the update_doc script originally used to update the MRtrix wiki
#
# Author: Rami Tabbara
#



# Generating documentation for all commands

  echo "
################
List of MRtrix3 commands
################" > reference/commands_list.rst

  mkdir -p reference/commands
<<<<<<< HEAD
  for n in ../cmd/*; do
    dirpath='reference/commands'
    cppname=`basename $n`
    cmdname=${cppname%.cpp}
    cmdpath=$cmdname
    if [ "$OSTYPE" == "cygwin" ] || [ "$OSTYPE" == "msys" ] || [ "$OSTYPE" == "win32" ]; then
      cmdpath=cmdpath+'.exe'
=======
  for n in `find ../cmd/ -name "*.cpp" | sort`; do
    dirpath='reference/commands'
    cmdname=${n##*/}
    cmdname=${cmdname%".cpp"}
    cmdpath=$cmdname
    if [ "$OSTYPE" == "cygwin" ] || [ "$OSTYPE" == "msys" ] || [ "$OSTYPE" == "win32" ]; then
      cmdpath=${cmdpath}".exe"
>>>>>>> 43613878
    fi
    $cmdpath __print_usage_rst__ > $dirpath/$cmdname.rst
    sed -ie "1i.. _$cmdname:\n\n$cmdname\n===========\n" $dirpath/$cmdname.rst
    echo "
.. include:: commands/$cmdname.rst
.......
" >> reference/commands_list.rst
  done

# Generating documentation for all scripts

  echo "
################
Python scripts provided with MRtrix3
################" > reference/scripts_list.rst

  mkdir -p reference/scripts
  for n in `find ../scripts/ -type f -print0 | xargs -0 grep -l "lib.app.initParser" | sort`; do
    filepath='reference/scripts'
    filename=`basename $n`
    $n __print_usage_rst__ > $filepath/$filename.rst
    sed -ie "1i$filename\n===========\n" $filepath/$filename.rst
    echo "
.. include:: scripts/$filename.rst
.......
" >> reference/scripts_list.rst
  done

# Generating list of configuration file options

  grep -rn --include=\*.h --include=\*.cpp '^\s*//CONF\b ' ../ | sed -ne 's/^.*CONF \(.*\)/\1/p' | ./format_config_options > reference/config_file_options.rst<|MERGE_RESOLUTION|>--- conflicted
+++ resolved
@@ -17,23 +17,13 @@
 ################" > reference/commands_list.rst
 
   mkdir -p reference/commands
-<<<<<<< HEAD
-  for n in ../cmd/*; do
+  for n in `find ../cmd/ -name "*.cpp" | sort`; do
     dirpath='reference/commands'
     cppname=`basename $n`
-    cmdname=${cppname%.cpp}
+    cmdname=${cppname%".cpp"}
     cmdpath=$cmdname
     if [ "$OSTYPE" == "cygwin" ] || [ "$OSTYPE" == "msys" ] || [ "$OSTYPE" == "win32" ]; then
-      cmdpath=cmdpath+'.exe'
-=======
-  for n in `find ../cmd/ -name "*.cpp" | sort`; do
-    dirpath='reference/commands'
-    cmdname=${n##*/}
-    cmdname=${cmdname%".cpp"}
-    cmdpath=$cmdname
-    if [ "$OSTYPE" == "cygwin" ] || [ "$OSTYPE" == "msys" ] || [ "$OSTYPE" == "win32" ]; then
-      cmdpath=${cmdpath}".exe"
->>>>>>> 43613878
+      cmdpath=${cmdpath}+'.exe'
     fi
     $cmdpath __print_usage_rst__ > $dirpath/$cmdname.rst
     sed -ie "1i.. _$cmdname:\n\n$cmdname\n===========\n" $dirpath/$cmdname.rst
@@ -64,4 +54,4 @@
 
 # Generating list of configuration file options
 
-  grep -rn --include=\*.h --include=\*.cpp '^\s*//CONF\b ' ../ | sed -ne 's/^.*CONF \(.*\)/\1/p' | ./format_config_options > reference/config_file_options.rst+  grep -rn --include=\*.h --include=\*.cpp '^\s*//CONF\b ' ../ | sed -ne 's/^.*CONF \(.*\)/\1/p' | ./format_config_options > reference/config_file_options.rst
