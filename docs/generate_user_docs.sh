--- conflicted
+++ resolved
@@ -84,11 +84,7 @@
     :header: \"Command\", \"Synopsis\"
 " > $table_file
 
-<<<<<<< HEAD
-for n in `find "${mrtrix_root}"/bin/ -type f -print0 | xargs -0 grep -l "app.execute()" | sort`; do
-=======
 for n in `find "${mrtrix_root}"/bin/ -type f -print0 | xargs -0 grep -l "import mrtrix3" | sort`; do
->>>>>>> c5c7f9c8
   filepath=${mrtrix_root}'/docs/reference/scripts'
   filename=`basename $n`
   $n __print_usage_rst__ > $filepath/$filename.rst
