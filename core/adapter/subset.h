/* Copyright (c) 2008-2019 the MRtrix3 contributors.
 *
 * This Source Code Form is subject to the terms of the Mozilla Public
 * License, v. 2.0. If a copy of the MPL was not distributed with this
 * file, You can obtain one at http://mozilla.org/MPL/2.0/.
 *
 * Covered Software is provided under this License on an "as is"
 * basis, without warranty of any kind, either expressed, implied, or
 * statutory, including, without limitation, warranties that the
 * Covered Software is free of defects, merchantable, fit for a
 * particular purpose or non-infringing.
 * See the Mozilla Public License v. 2.0 for more details.
 *
 * For more details, see http://www.mrtrix.org/.
 */

#ifndef __adapter_subset_h__
#define __adapter_subset_h__

#include "image.h"
#include "adapter/base.h"

namespace MR
{
  namespace Adapter {

    template <class ImageType>
      class Subset :
        public Base<Subset<ImageType>,ImageType>
    { MEMALIGN(Subset<ImageType>)
      public:

        using base_type = Base<Subset<ImageType>, ImageType>;
        using value_type = typename ImageType::value_type;

        using base_type::name;
        using base_type::spacing;

        template <class VectorType>
          Subset (const ImageType& original, const VectorType& from, const VectorType& size) :
            base_type (original),
            from_ (container_cast<decltype(from_)>(from)),
            size_ (container_cast<decltype(size_)>(size)),
            transform_ (original.transform()) {

<<<<<<< HEAD
              for (size_t n = 0; n < ndim(); ++n)
                if (from_[n] + size_[n] > original.size(n) || from_[n] < 0)
=======
              for (size_t n = 0; n < ndim(); ++n) {
                if (size_[n] < 1)
                  throw Exception ("FIXME: sizes requested for Subset adapter must be positive");
                if (from_[n] + size_[n] > original.size(n))
>>>>>>> d411e6c5
                  throw Exception ("FIXME: dimensions requested for Subset adapter are out of bounds!");
              }

              for (size_t j = 0; j < 3; ++j)
                for (size_t i = 0; i < 3; ++i)
                  transform_(i,3) += from[j] * spacing(j) * transform_(i,j);
            }

        void reset () {
          for (size_t n = 0; n < ndim(); ++n)
            set_pos (n, 0);
        }

        size_t ndim () const { return size_.size(); }
        ssize_t size (size_t axis) const { return size_ [axis]; }
        const transform_type& transform() const { return transform_; }

        ssize_t get_index (size_t axis) const { return parent().index(axis)-from_[axis]; }
        void move_index (size_t axis, ssize_t increment) { parent().index(axis) += increment; }

      protected:
        using base_type::parent;
        const vector<ssize_t> from_, size_;
        transform_type transform_;
    };

  }
}

#endif

<|MERGE_RESOLUTION|>--- conflicted
+++ resolved
@@ -43,15 +43,10 @@
             size_ (container_cast<decltype(size_)>(size)),
             transform_ (original.transform()) {
 
-<<<<<<< HEAD
-              for (size_t n = 0; n < ndim(); ++n)
-                if (from_[n] + size_[n] > original.size(n) || from_[n] < 0)
-=======
               for (size_t n = 0; n < ndim(); ++n) {
                 if (size_[n] < 1)
                   throw Exception ("FIXME: sizes requested for Subset adapter must be positive");
-                if (from_[n] + size_[n] > original.size(n))
->>>>>>> d411e6c5
+                if (from_[n] + size_[n] > original.size(n) || from_[n] < 0)
                   throw Exception ("FIXME: dimensions requested for Subset adapter are out of bounds!");
               }
 
