/* Copyright (c) 2008-2024 the MRtrix3 contributors.
 *
 * This Source Code Form is subject to the terms of the Mozilla Public
 * License, v. 2.0. If a copy of the MPL was not distributed with this
 * file, You can obtain one at http://mozilla.org/MPL/2.0/.
 *
 * Covered Software is provided under this License on an "as is"
 * basis, without warranty of any kind, either expressed, implied, or
 * statutory, including, without limitation, warranties that the
 * Covered Software is free of defects, merchantable, fit for a
 * particular purpose or non-infringing.
 * See the Mozilla Public License v. 2.0 for more details.
 *
 * For more details, see http://www.mrtrix.org/.
 */

#include "math/average_space.h"
#include "axes.h"

namespace MR {
namespace Math {
double matrix_average(std::vector<Eigen::MatrixXd> const &mat_in, Eigen::MatrixXd &mat_avg, bool verbose) {
  const size_t rows = mat_in[0].rows();
  const size_t cols = mat_in[0].cols();
  const size_t N = mat_in.size();
  assert(rows);
  assert(cols);
  // check input
  for (const auto &mat : mat_in) {
    if (cols != (size_t)mat.cols() or rows != (size_t)mat.rows())
      throw Exception("matrix average cannot be computed for matrices of different size");
  }
  mat_avg.resize(rows, cols);
  mat_avg.setIdentity();

  Eigen::MatrixXd mat_s(rows, cols); // sum
  Eigen::MatrixXd mat_l(rows, cols);
  for (size_t i = 0; i < 10000; ++i) {
    mat_s.setZero(rows, cols);
    Eigen::ColPivHouseholderQR<Eigen::MatrixXd> dec(mat_avg);
    for (size_t j = 0; j < N; ++j) {
      mat_l = dec.solve(mat_in[j]); // solve mat_avg * mat_l = mat_in[j] for mat_l
      // std::cout << "mat_avg*mat_l - mat_in[j]:\n" << mat_avg*mat_l - mat_in[j] <<std::endl;
      mat_s += mat_l.log().real();
    }
    mat_s *= 1. / N;
    mat_avg *= mat_s.exp();
    if (verbose)
      std::cerr << i << " mat_s.squaredNorm(): " << mat_s.squaredNorm() << std::endl;
    if (mat_s.squaredNorm() < 1E-20) {
      break;
    }
  }
  return mat_s.squaredNorm();
}
} // namespace Math
} // namespace MR

namespace MR {

const char *const avgspace_voxspacing_choices[]{
    "min_projection", "mean_projection", "min_nearest", "mean_nearest", nullptr};

FORCE_INLINE Eigen::Matrix<default_type, 8, 4> get_cuboid_corners(const Eigen::Matrix<default_type, 4, 1> &xyz1) {
  Eigen::Matrix<default_type, 8, 4> corners;
  // MatrixType faces = MatrixType(8,4);
  // faces << 1, 2, 3, 4,   2, 6, 7, 3,   4, 3, 7, 8,   1, 5, 8, 4,   1, 2, 6, 5,   5, 6, 7, 8;
  corners << 0.0, 0.0, 0.0, 1.0, 0.0, 1.0, 0.0, 1.0, 1.0, 1.0, 0.0, 1.0, 1.0, 0.0, 0.0, 1.0, 0.0, 0.0, 1.0, 1.0, 0.0,
      1.0, 1.0, 1.0, 1.0, 1.0, 1.0, 1.0, 1.0, 0.0, 1.0, 1.0;
  corners *= xyz1.asDiagonal();
  return corners;
}

FORCE_INLINE Eigen::Matrix<default_type, 8, 4>
get_bounding_box(const Header &header, const Eigen::Transform<default_type, 3, Eigen::Projective> &voxel2scanner) {
  assert(header.ndim() >= 3 && "get_bounding_box: image dimension has to be >= 3");
  // width in voxels
  Eigen::Matrix<default_type, 4, 1> width = Eigen::Matrix<default_type, 4, 1>::Ones(4);
  for (size_t i = 0; i < 3; i++)
    width[i] = header.size(i) - 1.0;

  // image boundary box corners in scanner space
  Eigen::Matrix<default_type, 8, 4> corners = get_cuboid_corners(width);
  for (int i = 0; i < corners.rows(); i++)
    corners.transpose().col(i) = voxel2scanner * corners.transpose().col(i);
  return corners;
}

// Eigen::PermutationMatrix<Eigen::Dynamic,Eigen::Dynamic> iterative_closest_point_match (
//   const Eigen::MatrixXd &target_vertices, const Eigen::MatrixXd &moving_vertices) {
//   assert(target_vertices.rows() == moving_vertices.rows());
//   const int n = moving_vertices.rows();
//   assert (n > 1 && "more than one vertex required");
//   assert(target_vertices.cols() == moving_vertices.cols());

//   Eigen::PermutationMatrix<Eigen::Dynamic,Eigen::Dynamic> perm(n);
//   perm.setIdentity();
//   for (int trow = 0; trow < n; trow++) {
//     double sqnorm = std::numeric_limits<double>::max();
//     int *idx = perm.indices().size() + perm.indices().data() + 1;
//     for (auto mrow = perm.indices().data()+trow ; mrow < perm.indices().data() + perm.indices().size(); mrow++) {
//       double sn = (target_vertices.row(trow) - moving_vertices.row(*mrow)).squaredNorm();
//       if (sn < sqnorm) {
//         sqnorm = sn;
//         idx = mrow;
//       }
//     }
//     assert (idx <= perm.indices().size() + perm.indices().data());
//     std::iter_swap (perm.indices().data() + trow, idx);
//   }
//   return perm;
//   // A_perm = A * perm; // permute columns
//   // A_perm = perm * A; // permute rows
// }

Eigen::Quaterniond rot_match_coordinates(const Eigen::MatrixXd &target_vertices,
                                         const Eigen::MatrixXd &moving_vertices) {
  // rotate moving_vertices to minimise distance between closest vertices between target_vertices and moving_vertices
  const int nt = target_vertices.rows();
  const int nm = moving_vertices.rows();
  assert(nm > 1 && "more than one vertex required");
  assert(target_vertices.cols() == moving_vertices.cols());
  assert(target_vertices.cols() == 3 && "3D");

  double sqnorm = std::numeric_limits<double>::max();
  int tidx = 0, midx = 0;
  for (int mrow = 0; mrow < nm; mrow++) {
    for (int trow = 0; trow < nt; trow++) {
      double sn = (target_vertices.row(trow) - moving_vertices.row(mrow)).squaredNorm();
      if (sn < sqnorm) {
        sqnorm = sn;
        tidx = trow;
        midx = mrow;
      }
    }
    break;
  }
  Eigen::Vector3d tvec = target_vertices.row(tidx).transpose();
  Eigen::Vector3d mvec = moving_vertices.row(midx).transpose();

  // quat1: rotate line of direction of moving_vertices to the line of target_vertices
  Eigen::Quaterniond quat1 = Eigen::Quaterniond().setFromTwoVectors(mvec, tvec);
  const Eigen::Matrix3d R(quat1);

  midx = midx + 1 % nm;
  const Eigen::Vector3d mvec_rot = moving_vertices.row(midx) * R.transpose();
  sqnorm = std::numeric_limits<double>::max();
  for (int trow = 0; trow < nt; trow++) {
    if (trow == tidx)
      continue;
    double sn = (target_vertices.row(trow) - mvec_rot.transpose()).squaredNorm();
    if (sn < sqnorm) {
      sqnorm = sn;
      tidx = trow;
    }
  }
  auto quat2 = Eigen::Quaterniond::FromTwoVectors(mvec_rot.transpose(), target_vertices.row(tidx).transpose());
  Eigen::Quaterniond res(quat2 * quat1);

  return res;
}

void compute_average_voxel2scanner(
    Eigen::Transform<default_type, 3, Eigen::Projective> &average_v2s_trafo,
    Eigen::Vector3d &average_space_extent,
    Eigen::Vector3d &projected_voxel_sizes,
    const std::vector<Header> &input_headers,
    const Eigen::Matrix<default_type, 4, 1> &padding,
<<<<<<< HEAD
    const vector<Eigen::Transform<default_type, 3, Eigen::Projective>> &transform_header_with,
    const avgspace_voxspacing_t voxel_spacing_calculation) {
=======
    const std::vector<Eigen::Transform<default_type, 3, Eigen::Projective>> &transform_header_with,
    int voxel_subsampling) {
>>>>>>> 81d8576d
  const size_t num_images = input_headers.size();
  DEBUG("compute_average_voxel2scanner num_images:" + str(num_images));
  std::vector<Eigen::Transform<default_type, 3, Eigen::Projective>> transformation_matrices;
  Eigen::MatrixXd bounding_box_corners = Eigen::MatrixXd::Zero(8 * num_images, 4);

  for (size_t iFile = 0; iFile < num_images; iFile++) {
    Eigen::Transform<default_type, 3, Eigen::Projective> v2s_trafo =
        (Eigen::Transform<default_type, 3, Eigen::Projective>)Transform(input_headers[iFile]).voxel2scanner;

    if (transform_header_with.size()) {
      assert(transform_header_with.size() == input_headers.size());
      if (transform_header_with[iFile].matrix().hasNaN()) {
        throw Exception("compute_average_voxel2scanner: transformation to image header of image " + str(iFile) +
                        " contains NaN");
      }
      v2s_trafo = transform_header_with[iFile] * v2s_trafo;
    }
    transformation_matrices.push_back(v2s_trafo);

    bounding_box_corners.template block<8, 4>(iFile * 8, 0) = get_bounding_box(input_headers[iFile], v2s_trafo);
    // voxel_diagonals.col(iFile) = v2s_trafo * voxel_diagonals.col(iFile);
  }

  // Get average rotation of coordinate system
  // rotation is smallest rotation possible to rotate image towards scanner coordinate system grid
  // to factor out large rotations. For this, the matrix Frechet mean (average_matrix) is not suitable.
  // average quaternion calculation from http://www.acsu.buffalo.edu/~johnc/ave_quat07.pdf
  Eigen::MatrixXd ScannerSpaceAxis3 = Eigen::MatrixXd::Identity(3, 3);
  Eigen::Matrix<default_type, 6, 3> ScannerSpaceAxis6;
  ScannerSpaceAxis6.block<3, 3>(0, 0) = ScannerSpaceAxis3;
  ScannerSpaceAxis6.block<3, 3>(3, 0) = -ScannerSpaceAxis3;

  Eigen::MatrixXd quaternions = Eigen::MatrixXd(4, num_images);
  for (size_t itrafo = 0; itrafo < num_images; itrafo++) {
    Eigen::MatrixXd Other = ScannerSpaceAxis3 * transformation_matrices[itrafo].rotation().transpose();
    Eigen::Quaterniond quat = rot_match_coordinates(ScannerSpaceAxis6, Other);
    // internally the coefficients are stored in the following order: [x, y, z, w]
    quaternions.col(itrafo) = quat.coeffs();
  }
  Eigen::SelfAdjointEigenSolver<Eigen::MatrixXd> es(quaternions * quaternions.transpose(), Eigen::ComputeEigenvectors);
  Eigen::Quaterniond average_quat;
  average_quat.coeffs() = es.eigenvectors().col(3).transpose();
  average_quat.normalize();
  const Eigen::Matrix3d Raverage(average_quat.toRotationMatrix().transpose());
  Eigen::MatrixXd rot_vox_size = Eigen::MatrixXd(3, num_images);
  for (size_t itrafo = 0; itrafo < num_images; itrafo++) {
    const Eigen::Matrix3d M = Raverage.transpose() * transformation_matrices[itrafo].linear();
    switch (voxel_spacing_calculation) {
    case avgspace_voxspacing_t::MIN_PROJECTION:
      rot_vox_size.col(itrafo) = M.cwiseAbs().diagonal();
      break;
    case avgspace_voxspacing_t::MEAN_PROJECTION:
      rot_vox_size.col(itrafo) = M.cwiseAbs().colwise().sum();
      break;
    case avgspace_voxspacing_t::MIN_NEAREST:
    case avgspace_voxspacing_t::MEAN_NEAREST: {
      std::array<size_t, 3> perm = Axes::closest(M);
      for (size_t axis = 0; axis != 3; ++axis)
        rot_vox_size(axis, itrafo) = input_headers[itrafo].spacing(perm[axis]);
    } break;
    }
  }

  projected_voxel_sizes = (voxel_spacing_calculation == avgspace_voxspacing_t::MIN_PROJECTION ||
                           voxel_spacing_calculation == avgspace_voxspacing_t::MIN_PROJECTION)
                              ? Eigen::Vector3d(rot_vox_size.rowwise().minCoeff())
                              : Eigen::Vector3d(rot_vox_size.rowwise().mean());

  Eigen::MatrixXd mat_avg = Eigen::MatrixXd::Zero(4, 4);
  mat_avg.block<3, 3>(0, 0) = Raverage;
  mat_avg.col(0) *= projected_voxel_sizes(0);
  mat_avg.col(1) *= projected_voxel_sizes(1);
  mat_avg.col(2) *= projected_voxel_sizes(2);
  mat_avg(3, 3) = 1;

  average_v2s_trafo.matrix() = mat_avg; // average_v2s_trafo has zero translation
  Eigen::Transform<default_type, 3, Eigen::Projective> average_s2v_trafo = average_v2s_trafo.inverse(Eigen::Projective);

  // set extent in voxels and translation of average_v2s_trafo
  {
    // transform all image corners into inverse average space
    Eigen::MatrixXd bounding_box_corners_inv = bounding_box_corners * average_s2v_trafo.matrix().transpose();
    Eigen::VectorXd bounding_box_corners_inv_min = bounding_box_corners_inv.colwise().minCoeff();
    Eigen::VectorXd bounding_box_corners_inv_max = bounding_box_corners_inv.colwise().maxCoeff();
    Eigen::VectorXd bounding_box_corners_inv_extent =
        (bounding_box_corners_inv_max - bounding_box_corners_inv_min).cwiseAbs();
    bounding_box_corners_inv_extent += 2.0 * padding;
    bounding_box_corners_inv_extent(3) = 1.0;

    average_space_extent = bounding_box_corners_inv_extent.head<3>();
    average_space_extent(0) = std::round(average_space_extent(0)) + 1;
    average_space_extent(1) = std::round(average_space_extent(1)) + 1;
    average_space_extent(2) = std::round(average_space_extent(2)) + 1;

    Eigen::Vector3d c000 =
        average_v2s_trafo.linear() * (bounding_box_corners_inv_min - padding).head<3>(); // voxel space min corner
    average_v2s_trafo.matrix().col(3).template head<3>() = c000.template head<3>();
  }
}

Header compute_minimum_average_header(
<<<<<<< HEAD
    const vector<Header> &input_headers,
    const vector<Eigen::Transform<default_type, 3, Eigen::Projective>> &transform_header_with,
    const avgspace_voxspacing_t voxel_spacing_calculation,
=======
    const std::vector<Header> &input_headers,
    const std::vector<Eigen::Transform<default_type, 3, Eigen::Projective>> &transform_header_with,
    int voxel_subsampling,
>>>>>>> 81d8576d
    Eigen::Matrix<default_type, 4, 1> padding) {
  Eigen::Transform<default_type, 3, Eigen::Projective> average_v2s_trafo;
  Eigen::Vector3d average_space_voxel_extent;
  Eigen::Vector3d projected_voxel_sizes;
  compute_average_voxel2scanner(average_v2s_trafo,
                                average_space_voxel_extent,
                                projected_voxel_sizes,
                                input_headers,
                                padding,
                                transform_header_with,
                                voxel_spacing_calculation);

  // create average space header
  Header header_out;
  header_out.ndim() = 3;
  for (size_t i = 0; i < 3; i++)
    header_out.spacing(i) = projected_voxel_sizes(i);
  DEBUG("compute_minimum_average_header header_out.spacing: " + str(header_out.spacing(0)) + ", " +
        str(header_out.spacing(1)) + ", " + str(header_out.spacing(2)));

  header_out.transform().linear() = average_v2s_trafo.rotation();
  header_out.transform().translation() = average_v2s_trafo.translation();

  for (size_t i = 0; i < 3; i++) {
    header_out.size(i) = std::ceil(average_space_voxel_extent(i));
    if (header_out.size(i) < 1)
      throw Exception("average space header has zero voxels in dimension " + str(i) + ". Increase resolution?");
  }
  DEBUG("compute_minimum_average_header header_out.size: " + str(header_out.size(0)) + ", " + str(header_out.size(1)) +
        ", " + str(header_out.size(2)));

  return header_out;
}
} // namespace MR<|MERGE_RESOLUTION|>--- conflicted
+++ resolved
@@ -166,13 +166,8 @@
     Eigen::Vector3d &projected_voxel_sizes,
     const std::vector<Header> &input_headers,
     const Eigen::Matrix<default_type, 4, 1> &padding,
-<<<<<<< HEAD
-    const vector<Eigen::Transform<default_type, 3, Eigen::Projective>> &transform_header_with,
+    const std::vector<Eigen::Transform<default_type, 3, Eigen::Projective>> &transform_header_with,
     const avgspace_voxspacing_t voxel_spacing_calculation) {
-=======
-    const std::vector<Eigen::Transform<default_type, 3, Eigen::Projective>> &transform_header_with,
-    int voxel_subsampling) {
->>>>>>> 81d8576d
   const size_t num_images = input_headers.size();
   DEBUG("compute_average_voxel2scanner num_images:" + str(num_images));
   std::vector<Eigen::Transform<default_type, 3, Eigen::Projective>> transformation_matrices;
@@ -274,15 +269,9 @@
 }
 
 Header compute_minimum_average_header(
-<<<<<<< HEAD
-    const vector<Header> &input_headers,
-    const vector<Eigen::Transform<default_type, 3, Eigen::Projective>> &transform_header_with,
-    const avgspace_voxspacing_t voxel_spacing_calculation,
-=======
     const std::vector<Header> &input_headers,
     const std::vector<Eigen::Transform<default_type, 3, Eigen::Projective>> &transform_header_with,
-    int voxel_subsampling,
->>>>>>> 81d8576d
+    const avgspace_voxspacing_t voxel_spacing_calculation,
     Eigen::Matrix<default_type, 4, 1> padding) {
   Eigen::Transform<default_type, 3, Eigen::Projective> average_v2s_trafo;
   Eigen::Vector3d average_space_voxel_extent;
