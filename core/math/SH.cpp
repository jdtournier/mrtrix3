--- conflicted
+++ resolved
@@ -24,39 +24,10 @@
     namespace SH
     {
 
-<<<<<<< HEAD
-      const char* const encoding_description[] = {
-        "The spherical harmonic coefficients are stored as follows. First, since the "
-        "signal attenuation profile is real, it has conjugate symmetry, i.e. Y(l,-m) "
-        "= Y(l,m)* (where * denotes the complex conjugate). Second, the diffusion "
-        "profile should be antipodally symmetric (i.e. S(x) = S(-x)), implying that "
-        "all odd l components should be zero. Therefore, only the even elements are "
-        "computed.",
-
-        "Note that the spherical harmonics equations used here differ slightly from "
-        "those conventionally used, in that the (-1)^m factor has been omitted. This "
-        "should be taken into account in all subsequent calculations.",
-
-        "Each volume in the output image corresponds to a different spherical harmonic "
-        "component. Each volume will correspond to the following:",
-
-        "volume 0: l = 0, m = 0\n"
-        "volume 1: l = 2, m = -2 (imaginary part of m=2 SH)\n"
-        "volume 2: l = 2, m = -1 (imaginary part of m=1 SH)\n"
-        "volume 3: l = 2, m = 0\n"
-        "volume 4: l = 2, m = 1 (real part of m=1 SH)\n"
-        "volume 5: l = 2, m = 2 (real part of m=2 SH)\n"
-        "etc...\n",
-
-        nullptr
-      };
-
-=======
       const char* encoding_description =
         "The spherical harmonic coefficients are stored according the conventions "
-        "described the main documentation, which can be found at the following link: \n\n"
+        "described the main documentation, which can be found at the following link: \n"
         "https://mrtrix.readthedocs.io/en/" MRTRIX_BASE_VERSION "/concepts/spherical_harmonics.html";
->>>>>>> 7e3e47e0
 
     }
   }
