--- conflicted
+++ resolved
@@ -74,12 +74,8 @@
             if (image_it->frames.size()) {
               std::sort (image_it->frames.begin(), image_it->frames.end(), compare_ptr_contents());
               for (auto frame_it : image_it->frames)
-<<<<<<< HEAD
-                frames.push_back (frame_it.get());
-=======
                 if (frame_it->image_type == series_it->image_type)
                   frames.push_back (frame_it.get());
->>>>>>> c021dd64
             }
             // otherwise add image frame:
             else
@@ -107,11 +103,7 @@
         default_type slice_separation = Frame::get_slice_separation (frames, dim[1]);
 
         if (series[0]->study->name.size())
-<<<<<<< HEAD
-          add_line (H.keyval()["comments"], std::string ("study: " + series[0]->study->name));
-=======
           add_line (H.keyval()["comments"], std::string ("study: " + series[0]->study->name + " [ " + series[0]->image_type + " ]"));
->>>>>>> c021dd64
 
         if (patient->DOB.size())
           add_line (H.keyval()["comments"], std::string ("DOB: " + format_date (patient->DOB)));
@@ -133,11 +125,8 @@
         if (std::isfinite (image.repetition_time))
           H.keyval()["RepetitionTime"] = str (0.001 * image.repetition_time, 6);
 
-<<<<<<< HEAD
-        size_t nchannels = image.frames.size() ? 1 : image.data_size / (image.dim[0] * image.dim[1] * (image.bits_alloc/8));
-=======
+        // TODO Double-check whether frame or image should be used for different fields here
         size_t nchannels = image.frames.size() ? 1 : image.data_size / (frame.dim[0] * frame.dim[1] * (frame.bits_alloc/8));
->>>>>>> c021dd64
         if (nchannels > 1)
           INFO ("data segment is larger than expected from image dimensions - interpreting as multi-channel data");
 
@@ -170,11 +159,7 @@
         }
 
 
-<<<<<<< HEAD
-        if (image.bits_alloc == 8)
-=======
         if (frame.bits_alloc == 8)
->>>>>>> c021dd64
           H.datatype() = DataType::UInt8;
         else if (frame.bits_alloc == 16) {
           H.datatype() = DataType::UInt16;
@@ -183,11 +168,7 @@
           else
             H.datatype() = DataType::UInt16 | DataType::LittleEndian;
         }
-<<<<<<< HEAD
-        else throw Exception ("unexpected number of allocated bits per pixel (" + str (image.bits_alloc)
-=======
         else throw Exception ("unexpected number of allocated bits per pixel (" + str (frame.bits_alloc)
->>>>>>> c021dd64
             + ") in file \"" + H.name() + "\"");
 
         H.set_intensity_scaling (frame.scale_slope, frame.scale_intercept);
@@ -275,7 +256,6 @@
           if (H.size (2) != 1)
             throw Exception ("DICOM mosaic contains multiple slices in image \"" + H.name() + "\"");
 
-<<<<<<< HEAD
           H.size(0) = image.acq_dim[0];
           H.size(1) = image.acq_dim[1];
           // if Siemens mosaic, use images_in_mosaic as number of slices.
@@ -304,47 +284,13 @@
             H.transform()(i,3) += xinc * H.transform()(i,0) + yinc * H.transform()(i,1);
 
           io_handler.reset (new MR::ImageIO::Mosaic (H, image.dim[0], image.dim[1], H.size (0), H.size (1), H.size (2)));
-        }
-        else
+
+        } else {
+
           io_handler.reset (new MR::ImageIO::Default (H));
 
-=======
-          size_t mosaic_size = std::ceil (std::sqrt (image.images_in_mosaic));
-          H.size(0) = std::floor (frame.dim[0] / mosaic_size);
-          H.size(1) = std::floor (frame.dim[1] / mosaic_size);
-          H.size(2) = image.images_in_mosaic;
-
-          if (frame.acq_dim[0] > size_t(H.size(0)) || frame.acq_dim[1] > size_t(H.size(1))) {
-            WARN ("acquisition matrix [ " + str (frame.acq_dim[0]) + " " + str (frame.acq_dim[1])
-                + " ] is smaller than expected [ " + str(H.size(0)) + " " + str(H.size(1)) + " ] in DICOM mosaic");
-            WARN ("  image may be incorrectly reformatted");
-          }
-
-          if (H.size(0)*mosaic_size != frame.dim[0] || H.size(1)*mosaic_size != frame.dim[1]) {
-            WARN ("dimensions of DICOM mosaic [ " + str(frame.dim[0]) + " " + str(frame.dim[1])
-                + " ] do not match expected size [ " + str(H.size(0)*mosaic_size) + " " + str(H.size(0)*mosaic_size) + " ]");
-            WARN ("  assuming data are stored as " + str(mosaic_size)+"x"+str(mosaic_size) + " mosaic of " + str(H.size(0))+"x"+ str(H.size(1)) + " slices.");
-            WARN ("  image may be incorrectly reformatted");
-          }
-
-          if (frame.acq_dim[0] != size_t(H.size(0)) || frame.acq_dim[1] != size_t(H.size(1)))
-            INFO ("note: acquisition matrix [ " + str (frame.acq_dim[0]) + " " + str (frame.acq_dim[1])
-                + " ] differs from reconstructed matrix [ " + str(H.size(0)) + " " + str(H.size(1)) + " ]");
-
-          float xinc = H.spacing(0) * (frame.dim[0] - H.size(0)) / 2.0;
-          float yinc = H.spacing(1) * (frame.dim[1] - H.size(1)) / 2.0;
-          for (size_t i = 0; i < 3; i++)
-            H.transform()(i,3) += xinc * H.transform()(i,0) + yinc * H.transform()(i,1);
-
-          io_handler.reset (new MR::ImageIO::Mosaic (H, frame.dim[0], frame.dim[1], H.size (0), H.size (1), H.size (2)));
-
-        } else {
-
-          io_handler.reset (new MR::ImageIO::Default (H));
-
-        }
-
->>>>>>> c021dd64
+        }
+
         for (size_t n = 0; n < frames.size(); ++n)
           io_handler->files.push_back (File::Entry (frames[n]->filename, frames[n]->data));
 
