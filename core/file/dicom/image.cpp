/*
 * Copyright (c) 2008-2018 the MRtrix3 contributors.
 *
 * This Source Code Form is subject to the terms of the Mozilla Public
 * License, v. 2.0. If a copy of the MPL was not distributed with this
 * file, you can obtain one at http://mozilla.org/MPL/2.0/
 *
 * MRtrix3 is distributed in the hope that it will be useful,
 * but WITHOUT ANY WARRANTY; without even the implied warranty
 * of MERCHANTABILITY or FITNESS FOR A PARTICULAR PURPOSE.
 *
 * For more details, see http://www.mrtrix.org/
 */


#include "file/path.h"
#include "file/dicom/image.h"
#include "file/dicom/series.h"
#include "file/dicom/study.h"
#include "file/dicom/patient.h"
#include "file/dicom/csa_entry.h"

namespace MR {
  namespace File {
    namespace Dicom {



      void Image::parse_item (Element& item, const std::string& dirname)
      {
        // is this tag top-level or per-frame:
        bool is_toplevel = (item.level() == 0);
        for (size_t n = 0; n < item.level(); ++n) {
          if (item.parents[n].group == 0x5200U && (
                item.parents[n].element == 0x9230U ||  // per-frame tag
                item.parents[n].element == 0x9229U)) { // shared across frames tag
            is_toplevel = true;
            break;
          }
        }



        // process image-specific or per-frame items here:
        if (is_toplevel) {
          switch (item.group) {
<<<<<<< HEAD
            case 0x0018U:
              switch (item.element) {
                case 0x0050U:
                  slice_thickness = item.get_float()[0];
=======
            case 0x0008U:
              switch (item.element) {
                case 0x0008U:
                  image_type = join (item.get_string(), " ");
>>>>>>> c021dd64
                  return;
                case 0x0032U:
                  acquisition_time = item.get_time();
                  return;
<<<<<<< HEAD
                case 0x1310U:
                  acq_dim[0] = std::max (item.get_uint()[0], item.get_uint()[1]);
                  acq_dim[1] = std::max (item.get_uint()[2], item.get_uint()[3]);
                  if (item.get_uint()[0] == 0 && item.get_uint()[3] == 0)
                    std::swap (acq_dim[0], acq_dim[1]);
                  return;
                case 0x0024U:
                  sequence_name = item.get_string()[0];
=======
                default:
                  return;
              }

            case 0x0018U:
              switch (item.element) {
                case 0x0024U:
                  sequence_name = item.get_string (0);
>>>>>>> c021dd64
                  if (!sequence_name.size())
                    return;
                  {
                    int c = sequence_name.size()-1;
                    if (!isdigit (sequence_name[c]))
                      return;
                    while (c >= 0 && isdigit (sequence_name[c]))
                      --c;
                    ++c;
                    sequence = to<size_t> (sequence_name.substr (c));
                  }
                  return;
<<<<<<< HEAD
                case 0x9087U:
                  bvalue = item.get_float()[0];
=======
                case 0x0050U:
                  slice_thickness = item.get_float (0, slice_thickness);
>>>>>>> c021dd64
                  return;
                case 0x0080U:
                  repetition_time = item.get_float (0, repetition_time);
                  return;
                case 0x0081U:
                  echo_time = item.get_float (0, echo_time);
                  return;
                case 0x0088U:
                  slice_spacing = item.get_float (0, slice_spacing);
                  return;
                case 0x0091U:
                  echo_train_length = item.get_int (0, echo_train_length);
                  return;
                case 0x0095U:
                  pixel_bandwidth = item.get_float (0, pixel_bandwidth);
                  return;
                case 0x1310U:
                  {
                    auto d = item.get_uint();
                    item.check_size (d, 4);
                    acq_dim[0] = std::max (d[0], d[1]);
                    acq_dim[1] = std::max (d[2], d[3]);
                    if (d[0] == 0 && d[3] == 0)
                      std::swap (acq_dim[0], acq_dim[1]);
                  }
                  return;
                case 0x1312U:
                  if (item.get_string (0) == "ROW")
                    pe_axis = 0;
                  else if (item.get_string (0) == "COL")
                    pe_axis = 1;
                  return;
                case 0x1314U:
                  flip_angle = item.get_float (0, flip_angle);
                  return;
                case 0x9087U:
                  bvalue = item.get_float (0, bvalue);
                  return;
                case 0x9089U:
                  G[0] = item.get_float (0, G[0]);
                  G[1] = item.get_float (1, G[1]);
                  G[2] = item.get_float (2, G[2]);
              }
              return;
            case 0x0020U:
              switch (item.element) {
                case 0x0011U:
<<<<<<< HEAD
                  series_num = item.get_uint()[0];
                  return;
                case 0x0012U:
                  acq = item.get_uint()[0];
                  return;
                case 0x0013U:
                  instance = item.get_uint()[0];
=======
                  series_num = item.get_uint (0, series_num);
                  return;
                case 0x0012U:
                  acq = item.get_uint (0, acq);
                  return;
                case 0x0013U:
                  instance = item.get_uint (0, instance);
>>>>>>> c021dd64
                  return;
                case 0x0032U:
                  {
                    auto d = item.get_float();
                    item.check_size (d, 3);
                    position_vector[0] = d[0];
                    position_vector[1] = d[1];
                    position_vector[2] = d[2];
                  }
                  return;
                case 0x0037U:
                  {
                    auto d = item.get_float();
                    item.check_size (d, 6);
                    orientation_x[0] = d[0];
                    orientation_x[1] = d[1];
                    orientation_x[2] = d[2];
                    orientation_y[0] = d[3];
                    orientation_y[1] = d[4];
                    orientation_y[2] = d[5];
                    orientation_x.normalize();
                    orientation_y.normalize();
                  }
                  return;
                case 0x9157U:
                  index = item.get_uint();
                  if (frame_dim.size() < index.size())
                    frame_dim.resize (index.size());
                  for (size_t n = 0; n < index.size(); ++n)
                    if (frame_dim[n] < index[n])
                      frame_dim[n] = index[n];
                  return;
              }
              return;
            case 0x0028U:
              switch (item.element) {
                case 0x0010U:
<<<<<<< HEAD
                  dim[1] = item.get_uint()[0];
                  return;
                case 0x0011U:
                  dim[0] = item.get_uint()[0];
                  return;
                case 0x0030U:
                  pixel_size[0] = item.get_float()[0];
                  pixel_size[1] = item.get_float()[1];
                  return;
                case 0x0100U:
                  bits_alloc = item.get_uint()[0];
                  return;
                case 0x1052U:
                  scale_intercept = item.get_float()[0];
                  return;
                case 0x1053U:
                  scale_slope = item.get_float()[0];
=======
                  dim[1] = item.get_uint (0, dim[1]);
                  return;
                case 0x0011U:
                  dim[0] = item.get_uint (0, dim[0]);
                  return;
                case 0x0030U:
                  {
                    auto d = item.get_float();
                    item.check_size (d, 2);
                    pixel_size[0] = d[0];
                    pixel_size[1] = d[1];
                  }
                  return;
                case 0x0100U:
                  bits_alloc = item.get_uint (0, bits_alloc);
                  return;
                case 0x1052U:
                  scale_intercept = item.get_float (0, scale_intercept);
                  return;
                case 0x1053U:
                  scale_slope = item.get_float (0, scale_slope);
>>>>>>> c021dd64
                  return;
              }
              return;
            case 0xFFFEU:
              switch (item.element) {
                case 0xE000U:
                  if (item.parents.size() &&
                      item.parents.back().group ==  0x5200U &&
                      item.parents.back().element == 0x9230U) { // multi-frame item
                    if (in_frames) {
                      calc_distance();
                      frames.push_back (std::shared_ptr<Frame> (new Frame (*this)));
                      frame_offset += dim[0] * dim[1] * (bits_alloc/8);
                    }
                    else
                      in_frames = true;
                  }
                  return;
              }
              return;
            case 0x7FE0U:
              if (item.element == 0x0010U) {
                data = item.offset (item.data);
                data_size = item.size;
                is_BE = item.is_big_endian();
                return;
              }
              return;

          }

        }




        // process more non-specific stuff here:

        switch (item.group) {
          case 0x0008U:
<<<<<<< HEAD
            switch (item.element) {
              case 0x0070U:
                manufacturer = item.get_string()[0];
                return;
              case 0x0008U:
                if (images_in_mosaic == 0) {
                  for (size_t n = 0; n < item.get_string().size(); ++n)
                    if (item.get_string()[n] == "MOSAIC")
                      images_in_mosaic = std::numeric_limits<size_t>::max();
                }
                return;
            }
=======
            if (item.element == 0x0070U)
              manufacturer = item.get_string()[0];
>>>>>>> c021dd64
            return;
          case 0x0019U:
            switch (item.element) { // GE DW encoding info:
              case 0x10BBU:
<<<<<<< HEAD
                if (item.get_float().size())
                  G[0] = item.get_float()[0];
                return;
              case 0x10BCU:
                if (item.get_float().size())
                  G[1] = item.get_float()[0];
                return;
              case 0x10BDU:
                if (item.get_float().size())
                  G[2] = item.get_float()[0];
                return;
              case 0x100CU: //Siemens private DW encoding tags:
                if (item.get_float().size())
                  bvalue = item.get_float()[0];
                return;
              case 0x100EU:
                if (item.get_float().size() == 3) {
                  G[0] = item.get_float()[0];
                  G[1] = item.get_float()[1];
                  G[2] = item.get_float()[2];
=======
                G[0] = item.get_float (0, G[0]);
                return;
              case 0x10BCU:
                G[1] = item.get_float (0, G[1]);
                return;
              case 0x10BDU:
                G[2] = item.get_float (0, G[2]);
                return;
              case 0x100CU: //Siemens private DW encoding tags:
                bvalue = item.get_float (0, bvalue);
                return;
              case 0x100EU:
                {
                  auto d = item.get_float();
                  if (d.size() >= 3) {
                    G[0] = d[0];
                    G[1] = d[1];
                    G[2] = d[2];
                  }
>>>>>>> c021dd64
                }
                return;
              // Siemens bandwidth per pixel phase encode
              // At least, it's what's reported here: http://lcni.uoregon.edu/kb-articles/kb-0003
              // Doesn't appear to work; use CSA field "BandwidthPerPixelPhaseEncode" instead
              //case 0x1028U:
              //  bandwidth_per_pixel_phase_encode = item.get_float()[0];
              //  return;
            }
            return;
          case 0x0029U: // Siemens CSA entry
<<<<<<< HEAD
            if (item.element == 0x1010U || item.element == 0x1020U)
=======
            if (item.element == 0x1010U ||
                item.element == 0x1020U ||
                item.element == 0x1110U ||
                item.element == 0x1120U ||
                item.element == 0x1210U ||
                item.element == 0x1220U) {
>>>>>>> c021dd64
              decode_csa (item.data, item.data + item.size);
            }
            return;
          case 0x0043U: // GEMS_PARMS_01 block
            if (item.element == 0x1039U) {
              if (item.get_int().size())
                bvalue = item.get_int()[0];
              DW_scheme_wrt_image = true;
            }
            return;
          case 0x2001U: // Philips DW encoding info:
            if (item.element == 0x1003)
<<<<<<< HEAD
              bvalue = item.get_float()[0];
=======
              bvalue = item.get_float (0, bvalue);
>>>>>>> c021dd64
            return;
          case 0x2005U: // Philips DW encoding info:
            switch (item.element) {
              case 0x10B0U:
<<<<<<< HEAD
                G[0] = item.get_float()[0];
                return;
              case 0x10B1U:
                G[1] = item.get_float()[0];
                return;
              case 0x10B2U:
                G[2] = item.get_float()[0];
=======
                G[0] = item.get_float (0, G[0]);
                return;
              case 0x10B1U:
                G[1] = item.get_float (0, G[1]);
                return;
              case 0x10B2U:
                G[2] = item.get_float (0, G[2]);
>>>>>>> c021dd64
                return;
            }
            return;
        }


      }






      void Image::read ()
      {
        Element item;
        item.set (filename);

        while (item.read())
          parse_item (item);

        calc_distance();

        if (frame_offset > 0)
          frames.push_back (std::shared_ptr<Frame> (new Frame (*this)));

        for (size_t n = 0; n < frames.size(); ++n)
          frames[n]->data = data + frames[n]->frame_offset;
      }









      void Image::decode_csa (const uint8_t* start, const uint8_t* end)
      {
        CSAEntry entry (start, end);

        while (entry.parse()) {
          if (strcmp ("B_value", entry.key()) == 0)
            bvalue = entry.get_float();
          else if (strcmp ("DiffusionGradientDirection", entry.key()) == 0)
            entry.get_float (G);
          else if (strcmp ("NumberOfImagesInMosaic", entry.key()) == 0)
            images_in_mosaic = entry.get_int();
          else if (strcmp ("SliceNormalVector", entry.key()) == 0)
            entry.get_float (orientation_z);
          else if (strcmp ("PhaseEncodingDirectionPositive", entry.key()) == 0)
            pe_sign = (entry.get_int() > 0) ? 1 : -1;
          else if (strcmp ("BandwidthPerPixelPhaseEncode", entry.key()) == 0)
            bandwidth_per_pixel_phase_encode = entry.get_float();
          else if (strcmp ("MosaicRefAcqTimes", entry.key()) == 0) {
            mosaic_slices_timing.resize (entry.size(), NaN);
            entry.get_float (mosaic_slices_timing);
          }
          else if (strcmp ("TimeAfterStart", entry.key()) == 0)
            time_after_start = entry.get_float();
          else if (strcmp ("ImagePositionPatient", entry.key()) == 0) {
            Eigen::Matrix<default_type,3,1> v;
            entry.get_float (v);
            if (v.allFinite())
              position_vector = v;
          }
          else if (strcmp ("ImageOrientationPatient", entry.key()) == 0) {
            Eigen::Matrix<default_type,6,1> v;
            entry.get_float (v);
            if (v.allFinite()) {
              orientation_x = v.head(3);
              orientation_y = v.tail(3);
              orientation_x.normalize();
              orientation_y.normalize();
            }
          }
        }

        if (G[0] && bvalue)
          if (fabs(G[0]) > 1.0 && fabs(G[1]) > 1.0 && fabs(G[2]) > 1.0)
            bvalue = G[0] = G[1] = G[2] = 0.0;
      }



      std::ostream& operator<< (std::ostream& stream, const Frame& item)
      {
        stream << ( item.instance == UINT_MAX ? 0 : item.instance ) << "#"
          << ( item.acq == UINT_MAX ? 0 : item.acq) << ":"
          << ( item.sequence == UINT_MAX ? 0 : item.sequence ) << " "
          << item.dim[0] << "x" << item.dim[1] << ", "
          << item.pixel_size[0] << "x" << item.pixel_size[1] << " x "
          << item.slice_thickness << " (" << item.slice_spacing << ") mm, z = " << item.distance
          << ( item.index.size() ? ", index = " + str(item.index) : std::string() ) << ", [ "
          << item.position_vector[0] << " " << item.position_vector[1] << " " << item.position_vector[2] << " ] [ "
          << item.orientation_x[0] << " " << item.orientation_x[1] << " " << item.orientation_x[2] << " ] [ "
          << item.orientation_y[0] << " " << item.orientation_y[1] << " " << item.orientation_y[2] << " ]";
        if (std::isfinite (item.bvalue)) {
          stream << ", b = " << item.bvalue;
          if (item.bvalue > 0.0)
            stream << ", G = [ " << item.G[0] << " " << item.G[1] << " " << item.G[2] << " ]";
        }
        stream << " (\"" << item.filename << "\", " << item.data << ")";

        return stream;
      }



      std::ostream& operator<< (std::ostream& stream, const Image& item)
      {
        stream << ( item.filename.size() ? item.filename : "file not set" ) << ":\n"
          << ( item.sequence_name.size() ? item.sequence_name : "sequence not set" ) << " ["
          << (item.manufacturer.size() ? item.manufacturer : std::string("unknown manufacturer")) << "] "
          << (item.frames.size() > 0 ? str(item.frames.size()) + " frames with dim " + str(item.frame_dim) : std::string());
        if (item.frames.size()) {
          for (size_t n = 0; n < item.frames.size(); ++n)
            stream << "  " << static_cast<const Frame&>(*item.frames[n]) << "\n";
        }
        else
          stream << "  " << static_cast<const Frame&>(item) << "\n";

        return stream;
      }






      namespace {

        inline void update_count (size_t num, vector<size_t>& dim, vector<size_t>& index)
        {
          for (size_t n = 0; n < num; ++n) {
            if (dim[n] && index[n] != dim[n])
              throw Exception ("dimensions mismatch in DICOM series");
            index[n] = 1;
          }
          ++index[num];
          dim[num] = index[num];
        }

      }


      vector<size_t> Frame::count (const vector<Frame*>& frames)
      {
        vector<size_t> dim (3, 0);
        vector<size_t> index (3, 1);
        const Frame* previous = frames[0];

        for (auto frame_it = frames.cbegin()+1; frame_it != frames.cend(); ++frame_it) {
          const Frame& frame (**frame_it);

          if (frame.series_num != previous->series_num ||
              frame.acq != previous->acq)
            update_count (2, dim, index);
          else if (frame.distance != previous->distance)
            update_count (1, dim, index);
          else
            update_count (0, dim, index);

          previous = &frame;

        }

        if (!dim[0]) dim[0] = 1;
        if (!dim[1]) dim[1] = 1;
        if (!dim[2]) dim[2] = 1;

        return dim;
      }





      default_type Frame::get_slice_separation (const vector<Frame*>& frames, size_t nslices)
      {
        default_type max_gap = 0.0;
        default_type min_separation = std::numeric_limits<default_type>::infinity();
        default_type max_separation = 0.0;
        default_type sum_separation = 0.0;

        if (nslices < 2)
          return std::isfinite (frames[0]->slice_spacing) ?
            frames[0]->slice_spacing : frames[0]->slice_thickness;

        for (size_t n = 0; n < nslices-1; ++n) {
          const default_type separation = frames[n+1]->distance - frames[n]->distance;
          const default_type gap = std::abs (separation - frames[n]->slice_thickness);
          max_gap = std::max (gap, max_gap);
          min_separation = std::min (min_separation, separation);
          max_separation = std::max (max_separation, separation);
          sum_separation += separation;
        }

        if (max_gap > 1e-4)
          WARN ("slice gap detected (maximum gap: " + str(max_gap, 3) + "mm)");
        if (max_separation - min_separation > 2e-4)
          WARN ("slice separation is not constant (from " + str(min_separation, 8) + " to " + str(max_separation, 8) + "mm)");

        return (sum_separation / default_type(nslices-1));
      }





      std::string Frame::get_DW_scheme (const vector<Frame*>& frames, const size_t nslices, const transform_type& image_transform)
      {
        if (!std::isfinite (frames[0]->bvalue)) {
          DEBUG ("no DW encoding information found in DICOM frames");
          return { };
        }

        std::string dw_scheme;
        const size_t nDW = frames.size() / nslices;

        const bool rotate_DW_scheme = frames[0]->DW_scheme_wrt_image;
        for (size_t n = 0; n < nDW; ++n) {
          const Frame& frame (*frames[n*nslices]);
          std::array<default_type,4> g = {{ 0.0, 0.0, 0.0, frame.bvalue }};
          if (g[3] && std::isfinite (frame.G[0]) && std::isfinite (frame.G[1]) && std::isfinite (frame.G[2])) {

            if (rotate_DW_scheme) {
              g[0] = image_transform(0,0)*frame.G[0] + image_transform(0,1)*frame.G[1] - image_transform(0,2)*frame.G[2];
              g[1] = image_transform(1,0)*frame.G[0] + image_transform(1,1)*frame.G[1] - image_transform(1,2)*frame.G[2];
              g[2] = image_transform(2,0)*frame.G[0] + image_transform(2,1)*frame.G[1] - image_transform(2,2)*frame.G[2];
            } else {
              g[0] = -frame.G[0];
              g[1] = -frame.G[1];
              g[2] =  frame.G[2];
            }

          }
          add_line (dw_scheme, str(g[0]) + "," + str(g[1]) + "," + str(g[2]) + "," + str(g[3]));
        }

        return dw_scheme;
      }



      Eigen::MatrixXd Frame::get_PE_scheme (const vector<Frame*>& frames, const size_t nslices)
      {
        const size_t num_volumes = frames.size() / nslices;
        Eigen::MatrixXd pe_scheme = Eigen::MatrixXd::Zero (num_volumes, 4);

        for (size_t n = 0; n != num_volumes; ++n) {
          const Frame& frame (*frames[n*nslices]);
          if (frame.pe_axis == 3 || !frame.pe_sign) {
            DEBUG ("no phase-encoding information found in DICOM frames");
            return { };
          }
          // Sign of phase-encoding direction needs to reflect fact that DICOM is in LPS but NIfTI/MRtrix are RAS
          // Reverted; now handled by Header::realign_transform()
          //int pe_sign = frame.pe_sign;
          //if (frame.pe_axis == 0 || frame.pe_axis == 1)
          //  pe_sign = -pe_sign;
          //pe_scheme (n, frame.pe_axis) = pe_sign;
          pe_scheme (n, frame.pe_axis) = frame.pe_sign;
          if (std::isfinite (frame.bandwidth_per_pixel_phase_encode)) {
            const default_type effective_echo_spacing = 1.0 / (frame.bandwidth_per_pixel_phase_encode * frame.dim[frame.pe_axis]);
            pe_scheme(n, 3) = effective_echo_spacing * (frame.dim[frame.pe_axis] - 1);
          }
        }

        return pe_scheme;
      }



    }
  }
}
<|MERGE_RESOLUTION|>--- conflicted
+++ resolved
@@ -44,31 +44,15 @@
         // process image-specific or per-frame items here:
         if (is_toplevel) {
           switch (item.group) {
-<<<<<<< HEAD
-            case 0x0018U:
-              switch (item.element) {
-                case 0x0050U:
-                  slice_thickness = item.get_float()[0];
-=======
+
             case 0x0008U:
               switch (item.element) {
                 case 0x0008U:
                   image_type = join (item.get_string(), " ");
->>>>>>> c021dd64
                   return;
                 case 0x0032U:
                   acquisition_time = item.get_time();
                   return;
-<<<<<<< HEAD
-                case 0x1310U:
-                  acq_dim[0] = std::max (item.get_uint()[0], item.get_uint()[1]);
-                  acq_dim[1] = std::max (item.get_uint()[2], item.get_uint()[3]);
-                  if (item.get_uint()[0] == 0 && item.get_uint()[3] == 0)
-                    std::swap (acq_dim[0], acq_dim[1]);
-                  return;
-                case 0x0024U:
-                  sequence_name = item.get_string()[0];
-=======
                 default:
                   return;
               }
@@ -77,7 +61,6 @@
               switch (item.element) {
                 case 0x0024U:
                   sequence_name = item.get_string (0);
->>>>>>> c021dd64
                   if (!sequence_name.size())
                     return;
                   {
@@ -90,13 +73,8 @@
                     sequence = to<size_t> (sequence_name.substr (c));
                   }
                   return;
-<<<<<<< HEAD
-                case 0x9087U:
-                  bvalue = item.get_float()[0];
-=======
                 case 0x0050U:
                   slice_thickness = item.get_float (0, slice_thickness);
->>>>>>> c021dd64
                   return;
                 case 0x0080U:
                   repetition_time = item.get_float (0, repetition_time);
@@ -144,15 +122,6 @@
             case 0x0020U:
               switch (item.element) {
                 case 0x0011U:
-<<<<<<< HEAD
-                  series_num = item.get_uint()[0];
-                  return;
-                case 0x0012U:
-                  acq = item.get_uint()[0];
-                  return;
-                case 0x0013U:
-                  instance = item.get_uint()[0];
-=======
                   series_num = item.get_uint (0, series_num);
                   return;
                 case 0x0012U:
@@ -160,7 +129,6 @@
                   return;
                 case 0x0013U:
                   instance = item.get_uint (0, instance);
->>>>>>> c021dd64
                   return;
                 case 0x0032U:
                   {
@@ -198,25 +166,6 @@
             case 0x0028U:
               switch (item.element) {
                 case 0x0010U:
-<<<<<<< HEAD
-                  dim[1] = item.get_uint()[0];
-                  return;
-                case 0x0011U:
-                  dim[0] = item.get_uint()[0];
-                  return;
-                case 0x0030U:
-                  pixel_size[0] = item.get_float()[0];
-                  pixel_size[1] = item.get_float()[1];
-                  return;
-                case 0x0100U:
-                  bits_alloc = item.get_uint()[0];
-                  return;
-                case 0x1052U:
-                  scale_intercept = item.get_float()[0];
-                  return;
-                case 0x1053U:
-                  scale_slope = item.get_float()[0];
-=======
                   dim[1] = item.get_uint (0, dim[1]);
                   return;
                 case 0x0011U:
@@ -238,7 +187,6 @@
                   return;
                 case 0x1053U:
                   scale_slope = item.get_float (0, scale_slope);
->>>>>>> c021dd64
                   return;
               }
               return;
@@ -279,49 +227,23 @@
 
         switch (item.group) {
           case 0x0008U:
-<<<<<<< HEAD
             switch (item.element) {
               case 0x0070U:
-                manufacturer = item.get_string()[0];
+                manufacturer = item.get_string (0, manufacturer);
                 return;
               case 0x0008U:
                 if (images_in_mosaic == 0) {
                   for (size_t n = 0; n < item.get_string().size(); ++n)
-                    if (item.get_string()[n] == "MOSAIC")
+                    if (item.get_string(n) == "MOSAIC")
                       images_in_mosaic = std::numeric_limits<size_t>::max();
                 }
                 return;
-            }
-=======
-            if (item.element == 0x0070U)
-              manufacturer = item.get_string()[0];
->>>>>>> c021dd64
-            return;
+              default:
+                return;
+            }
           case 0x0019U:
             switch (item.element) { // GE DW encoding info:
               case 0x10BBU:
-<<<<<<< HEAD
-                if (item.get_float().size())
-                  G[0] = item.get_float()[0];
-                return;
-              case 0x10BCU:
-                if (item.get_float().size())
-                  G[1] = item.get_float()[0];
-                return;
-              case 0x10BDU:
-                if (item.get_float().size())
-                  G[2] = item.get_float()[0];
-                return;
-              case 0x100CU: //Siemens private DW encoding tags:
-                if (item.get_float().size())
-                  bvalue = item.get_float()[0];
-                return;
-              case 0x100EU:
-                if (item.get_float().size() == 3) {
-                  G[0] = item.get_float()[0];
-                  G[1] = item.get_float()[1];
-                  G[2] = item.get_float()[2];
-=======
                 G[0] = item.get_float (0, G[0]);
                 return;
               case 0x10BCU:
@@ -341,7 +263,6 @@
                     G[1] = d[1];
                     G[2] = d[2];
                   }
->>>>>>> c021dd64
                 }
                 return;
               // Siemens bandwidth per pixel phase encode
@@ -353,16 +274,12 @@
             }
             return;
           case 0x0029U: // Siemens CSA entry
-<<<<<<< HEAD
-            if (item.element == 0x1010U || item.element == 0x1020U)
-=======
             if (item.element == 0x1010U ||
                 item.element == 0x1020U ||
                 item.element == 0x1110U ||
                 item.element == 0x1120U ||
                 item.element == 0x1210U ||
                 item.element == 0x1220U) {
->>>>>>> c021dd64
               decode_csa (item.data, item.data + item.size);
             }
             return;
@@ -375,24 +292,11 @@
             return;
           case 0x2001U: // Philips DW encoding info:
             if (item.element == 0x1003)
-<<<<<<< HEAD
-              bvalue = item.get_float()[0];
-=======
               bvalue = item.get_float (0, bvalue);
->>>>>>> c021dd64
             return;
           case 0x2005U: // Philips DW encoding info:
             switch (item.element) {
               case 0x10B0U:
-<<<<<<< HEAD
-                G[0] = item.get_float()[0];
-                return;
-              case 0x10B1U:
-                G[1] = item.get_float()[0];
-                return;
-              case 0x10B2U:
-                G[2] = item.get_float()[0];
-=======
                 G[0] = item.get_float (0, G[0]);
                 return;
               case 0x10B1U:
@@ -400,7 +304,6 @@
                 return;
               case 0x10B2U:
                 G[2] = item.get_float (0, G[2]);
->>>>>>> c021dd64
                 return;
             }
             return;
