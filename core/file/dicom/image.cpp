/* Copyright (c) 2008-2021 the MRtrix3 contributors.
 *
 * This Source Code Form is subject to the terms of the Mozilla Public
 * License, v. 2.0. If a copy of the MPL was not distributed with this
 * file, You can obtain one at http://mozilla.org/MPL/2.0/.
 *
 * Covered Software is provided under this License on an "as is"
 * basis, without warranty of any kind, either expressed, implied, or
 * statutory, including, without limitation, warranties that the
 * Covered Software is free of defects, merchantable, fit for a
 * particular purpose or non-infringing.
 * See the Mozilla Public License v. 2.0 for more details.
 *
 * For more details, see http://www.mrtrix.org/.
 */

#include "exception.h"
#include "file/path.h"
#include "file/dicom/image.h"
#include "file/dicom/series.h"
#include "file/dicom/study.h"
#include "file/dicom/patient.h"
#include "file/dicom/csa_entry.h"

namespace MR {
  namespace File {
    namespace Dicom {



      void Image::parse_item (Element& item, const std::string& dirname)
      {

        for (const auto& seq : item.parents) {
          // ignore anything within IconImageSequence:
          if (seq.group ==  0x0088U && seq.element == 0x0200U)
            return;
        }

        switch (item.group) {
          case 0x0008U:
            switch (item.element) {
              case 0x0070U:
                manufacturer = item.get_string()[0];
                return;
              case 0x0008U:
                image_type = join (item.get_string(), " ");
                return;
              case 0x0032U:
                acquisition_time = item.get_time();
                return;
              default:
                return;
            }

          case 0x0018U:
            switch (item.element) {
              case 0x0024U:
                sequence_name = item.get_string (0);
                if (!sequence_name.size())
                  return;
                {
                  int c = sequence_name.size()-1;
                  if (!isdigit (sequence_name[c]))
                    return;
<<<<<<< HEAD
                  {
                    int c = sequence_name.size()-1;
                    if (!isdigit (sequence_name[c]))
                      return;
                    while (c >= 0 && isdigit (sequence_name[c]))
                      --c;
                    ++c;
                    sequence = to<size_t> (sequence_name.substr (c));
                  }
                  return;
                case 0x0050U:
                  slice_thickness = item.get_float (0, slice_thickness);
                  return;
                case 0x0080U:
                  repetition_time = item.get_float (0, repetition_time);
                  return;
                case 0x0081U:
                  echo_time = item.get_float (0, echo_time);
                  return;
                case 0x0086U:
                  echo_index = item.get_int (0, echo_index);
                  return;
                case 0x0082U:
                  inversion_time = item.get_float (0, inversion_time);
                  return;
                case 0x0088U:
                  slice_spacing = item.get_float (0, slice_spacing);
                  return;
                case 0x0091U:
                  echo_train_length = item.get_int (0, echo_train_length);
                  return;
                case 0x0095U:
                  pixel_bandwidth = item.get_float (0, pixel_bandwidth);
                  return;
                case 0x1310U:
                  {
                    auto d = item.get_uint();
                    item.check_size (d, 4);
                    acq_dim[0] = std::max (d[0], d[1]);
                    acq_dim[1] = std::max (d[2], d[3]);
                    if (d[0] == 0 && d[3] == 0)
                      std::swap (acq_dim[0], acq_dim[1]);
                  }
                  return;
                case 0x1312U:
                  if (item.get_string (0) == "ROW")
                    pe_axis = 0;
                  else if (item.get_string (0) == "COL")
                    pe_axis = 1;
                  return;
                case 0x1314U:
                  flip_angle = item.get_float (0, flip_angle);
                  return;
                case 0x9087U:
                  bvalue = item.get_float (0, bvalue);
                  return;
                case 0x9089U:
                  G[0] = item.get_float (0, G[0]);
                  G[1] = item.get_float (1, G[1]);
                  G[2] = item.get_float (2, G[2]);
              }
              return;
            case 0x0020U:
              switch (item.element) {
                case 0x0011U:
                  series_num = item.get_uint (0, series_num);
                  return;
                case 0x0012U:
                  acq = item.get_uint (0, acq);
                  return;
                case 0x0013U:
                  instance = item.get_uint (0, instance);
                  return;
                case 0x0032U:
                  {
                    auto d = item.get_float();
                    item.check_size (d, 3);
                    position_vector[0] = d[0];
                    position_vector[1] = d[1];
                    position_vector[2] = d[2];
                  }
                  return;
                case 0x0037U:
                  {
                    auto d = item.get_float();
                    item.check_size (d, 6);
                    orientation_x[0] = d[0];
                    orientation_x[1] = d[1];
                    orientation_x[2] = d[2];
                    orientation_y[0] = d[3];
                    orientation_y[1] = d[4];
                    orientation_y[2] = d[5];
                    orientation_x.normalize();
                    orientation_y.normalize();
                  }
                  return;
                case 0x9157U:
                  index = item.get_uint();
                  if (frame_dim.size() < index.size())
                    frame_dim.resize (index.size());
                  for (size_t n = 0; n < index.size(); ++n)
                    if (frame_dim[n] < index[n])
                      frame_dim[n] = index[n];
                  return;
              }
              return;
            case 0x0028U:
              switch (item.element) {
                case 0x0010U:
                  dim[1] = item.get_uint (0, dim[1]);
                  return;
                case 0x0011U:
                  dim[0] = item.get_uint (0, dim[0]);
                  return;
                case 0x0030U:
                  {
                    auto d = item.get_float();
                    item.check_size (d, 2);
                    pixel_size[0] = d[0];
                    pixel_size[1] = d[1];
                  }
                  return;
                case 0x0100U:
                  bits_alloc = item.get_uint (0, bits_alloc);
                  return;
                case 0x1052U:
                  scale_intercept = item.get_float (0, scale_intercept);
                  return;
                case 0x1053U:
                  scale_slope = item.get_float (0, scale_slope);
                  return;
              }
              return;
            case 0xFFFEU:
              switch (item.element) {
                case 0xE000U:
                  if (item.parents.size() &&
                      item.parents.back().group ==  0x5200U &&
                      item.parents.back().element == 0x9230U) { // multi-frame item
                    if (in_frames) {
                      calc_distance();
                      frames.push_back (std::shared_ptr<Frame> (new Frame (*this)));
                      frame_offset += dim[0] * dim[1] * (bits_alloc/8);
                    }
                    else
                      in_frames = true;
                  }
                  return;
              }
              return;
            case 0x7FE0U:
              if (item.element == 0x0010U) {
                data = item.offset (item.data);
                data_size = item.size;
                is_BE = item.is_big_endian();
=======
                  while (c >= 0 && isdigit (sequence_name[c]))
                    --c;
                  ++c;
                  sequence = to<size_t> (sequence_name.substr (c));
                }
>>>>>>> 8a644246
                return;
              case 0x0050U:
                slice_thickness = item.get_float (0, slice_thickness);
                return;
              case 0x0080U:
                repetition_time = item.get_float (0, repetition_time);
                return;
              case 0x0081U:
                echo_time = item.get_float (0, echo_time);
                return;
              case 0x0082U:
                inversion_time = item.get_float (0, inversion_time);
                return;
              case 0x0088U:
                slice_spacing = item.get_float (0, slice_spacing);
                return;
              case 0x0091U:
                echo_train_length = item.get_int (0, echo_train_length);
                return;
              case 0x0095U:
                pixel_bandwidth = item.get_float (0, pixel_bandwidth);
                return;
              case 0x1310U:
                {
                  auto d = item.get_uint();
                  item.check_size (d, 4);
                  acq_dim[0] = std::max (d[0], d[1]);
                  acq_dim[1] = std::max (d[2], d[3]);
                  if (d[0] == 0 && d[3] == 0)
                    std::swap (acq_dim[0], acq_dim[1]);
                }
                return;
              case 0x1312U:
                if (item.get_string (0) == "ROW")
                  pe_axis = 0;
                else if (item.get_string (0) == "COL")
                  pe_axis = 1;
                return;
              case 0x1314U:
                flip_angle = item.get_float (0, flip_angle);
                return;
              case 0x9087U:
                bvalue = item.get_float (0, bvalue);
                return;
              case 0x9089U:
                G[0] = item.get_float (0, G[0]);
                G[1] = item.get_float (1, G[1]);
                G[2] = item.get_float (2, G[2]);
            }
            return;
          case 0x0019U:
            switch (item.element) { // GE DW encoding info:
              case 0x10BBU:
                G[0] = item.get_float (0, G[0]);
                return;
              case 0x10BCU:
                G[1] = item.get_float (0, G[1]);
                return;
              case 0x10BDU:
                G[2] = item.get_float (0, G[2]);
                return;
              case 0x100CU: //Siemens private DW encoding tags:
                bvalue = item.get_float (0, bvalue);
                return;
              case 0x100EU:
                {
                  auto d = item.get_float();
                  if (d.size() >= 3) {
                    G[0] = d[0];
                    G[1] = d[1];
                    G[2] = d[2];
                  }
                }
                return;
            }
            return;
          case 0x0020U:
            switch (item.element) {
              case 0x0011U:
                series_num = item.get_uint (0, series_num);
                return;
              case 0x0012U:
                acq = item.get_uint (0, acq);
                return;
              case 0x0013U:
                instance = item.get_uint (0, instance);
                return;
              case 0x0032U:
                {
                  auto d = item.get_float();
                  item.check_size (d, 3);
                  position_vector[0] = d[0];
                  position_vector[1] = d[1];
                  position_vector[2] = d[2];
                }
                return;
              case 0x0037U:
                {
                  auto d = item.get_float();
                  item.check_size (d, 6);
                  orientation_x[0] = d[0];
                  orientation_x[1] = d[1];
                  orientation_x[2] = d[2];
                  orientation_y[0] = d[3];
                  orientation_y[1] = d[4];
                  orientation_y[2] = d[5];
                  orientation_x.normalize();
                  orientation_y.normalize();
                }
                return;
              case 0x9157U:
                index = item.get_uint();
                if (frame_dim.size() < index.size())
                  frame_dim.resize (index.size());
                for (size_t n = 0; n < index.size(); ++n)
                  if (frame_dim[n] < index[n])
                    frame_dim[n] = index[n];
                return;
            }
            return;
          case 0x0028U:
            switch (item.element) {
              case 0x0010U:
                dim[1] = item.get_uint (0, dim[1]);
                return;
              case 0x0011U:
                dim[0] = item.get_uint (0, dim[0]);
                return;
              case 0x0030U:
                {
                  auto d = item.get_float();
                  item.check_size (d, 2);
                  pixel_size[0] = d[0];
                  pixel_size[1] = d[1];
                }
                return;
              case 0x0100U:
                bits_alloc = item.get_uint (0, bits_alloc);
                return;
              case 0x1052U:
                scale_intercept = item.get_float (0, scale_intercept);
                return;
              case 0x1053U:
                scale_slope = item.get_float (0, scale_slope);
                return;
            }
            return;
          case 0x0029U: // Siemens CSA entry
            if (item.element == 0x1010U ||
                item.element == 0x1020U ||
                item.element == 0x1110U ||
                item.element == 0x1120U ||
                item.element == 0x1210U ||
                item.element == 0x1220U) {
              decode_csa (item.data, item.data + item.size);
            }
            return;
          case 0x0043U: // GEMS_PARMS_01 block
            if (item.element == 0x1039U) {
              if (item.get_int().size())
                bvalue = item.get_int()[0];
              DW_scheme_wrt_image = true;
            }
            return;
          case 0x2001U: // Philips DW encoding info:
            if (item.element == 0x1003)
              bvalue = item.get_float (0, bvalue);
            return;
          case 0x2005U: // Philips DW encoding info:
            switch (item.element) {
              case 0x10B0U:
                G[0] = item.get_float (0, G[0]);
                return;
              case 0x10B1U:
                G[1] = item.get_float (0, G[1]);
                return;
              case 0x10B2U:
                G[2] = item.get_float (0, G[2]);
                return;
            }
            return;
          case 0x7FE0U:
            if (item.element == 0x0010U) {
              data = item.offset (item.data);
              data_size = item.size;
              is_BE = item.is_big_endian();
              return;
            }
            return;
          case 0xFFFEU:
            switch (item.element) {
              case 0xE000U:
                if (item.parents.size() &&
                    item.parents.back().group ==  0x5200U &&
                    item.parents.back().element == 0x9230U) { // multi-frame item
                  if (in_frames) {
                    calc_distance();
                    frames.push_back (std::shared_ptr<Frame> (new Frame (*this)));
                    frame_offset += dim[0] * dim[1] * (bits_alloc/8);
                  }
                  else
                    in_frames = true;
                }
                return;
            }
            return;
        }


      }






      void Image::read ()
      {
        {
          Element item;
          item.set (filename);

          while (item.read()){
            try {
              parse_item (item);
            }
            catch (Exception& E) {
              DEBUG (printf ("error reading tag (%04X,%04X):", item.group, item.element));
              E.display(3);
            }
          }

          calc_distance();

          if (frame_offset > 0)
            frames.push_back (std::shared_ptr<Frame> (new Frame (*this)));

          for (size_t n = 0; n < frames.size(); ++n)
            frames[n]->data = data + frames[n]->frame_offset;
        }
        check_app_exit_code();
      }






      namespace {
        template <typename T, class Functor>
          void phoenix_scalar (const KeyValues& keyval, const std::string& key, const Functor& functor, T& field) {
            const auto it = keyval.find (key);
            if (it == keyval.end())
              return;
            field = functor (it->second);
          }
        template <typename T>
          void phoenix_vector (const KeyValues& keyval, const std::string& key, vector<T>& data) {
            data.clear();
            for (size_t index = 0; ; ++index) {
              const auto it = keyval.find (key + "[" + str(index) + "]");
              if (it == keyval.end())
                return;
              data.push_back (to<T> (it->second));
            }
          }
      }


      void Image::decode_csa (const uint8_t* start, const uint8_t* end)
      {
        CSAEntry entry (start, end);

        while (entry.parse()) {
          if (strcmp ("B_value", entry.key()) == 0)
            bvalue = entry.get_float();
          else if (strcmp ("BandwidthPerPixelPhaseEncode", entry.key()) == 0)
            bandwidth_per_pixel_phase_encode = entry.get_float();
          else if (strcmp ("DiffusionGradientDirection", entry.key()) == 0)
            entry.get_float (G);
          else if (strcmp ("ImageOrientationPatient", entry.key()) == 0) {
            Eigen::Matrix<default_type,6,1> v;
            entry.get_float (v);
            if (v.allFinite()) {
              orientation_x = v.head(3);
              orientation_y = v.tail(3);
              orientation_x.normalize();
              orientation_y.normalize();
            }
          }
          else if (strcmp ("ImagePositionPatient", entry.key()) == 0) {
            Eigen::Matrix<default_type,3,1> v;
            entry.get_float (v);
            if (v.allFinite())
              position_vector = v;
          }
          else if (strcmp ("MosaicRefAcqTimes", entry.key()) == 0) {
            mosaic_slices_timing.resize (entry.num_items());
            entry.get_float (mosaic_slices_timing);
          }
          else if (strcmp ("MrPhoenixProtocol", entry.key()) == 0) {
            const vector<std::string> phoenix = entry.get_string();
            const auto keyval = read_csa_ascii (phoenix);
            phoenix_scalar (keyval,
                "sDiffusion.dsScheme",
                [] (const std::string& value) -> size_t { return to<size_t> (value); },
                bipolar_flag);
            phoenix_scalar (keyval,
                "sKSpace.ucPhasePartialFourier",
                [] (const std::string& value) -> default_type
                {
                switch (to<size_t> (value)) {
                case 1: return 0.5;
                case 2: return 0.675;
                case 4: return 0.75;
                case 8: return 0.875;
                default: return NaN;
                }
                },
                partial_fourier);
            phoenix_scalar (keyval,
                "ucReadOutMode",
                [] (const std::string& value) -> size_t { return to<size_t> (value); },
                readoutmode_flag);
            phoenix_vector (keyval,
                "adFlipAngleDegree",
                flip_angles);

          }
          else if (strcmp ("NumberOfImagesInMosaic", entry.key()) == 0)
            images_in_mosaic = entry.get_int();
          else if (strcmp ("PhaseEncodingDirectionPositive", entry.key()) == 0)
            pe_sign = (entry.get_int() > 0) ? 1 : -1;
          else if (strcmp ("SliceNormalVector", entry.key()) == 0)
            entry.get_float (orientation_z);
          else if (strcmp ("TimeAfterStart", entry.key()) == 0)
            time_after_start = entry.get_float();
        }

        if (G[0] && bvalue)
          if (fabs(G[0]) > 1.0 && fabs(G[1]) > 1.0 && fabs(G[2]) > 1.0)
            bvalue = G[0] = G[1] = G[2] = 0.0;
      }



      KeyValues Image::read_csa_ascii (const vector<std::string>& data)
      {

        auto split_keyval = [] (const std::string& s) -> std::pair<std::string, std::string> {
          const size_t delimiter = s.find_first_of ("=");
          if (delimiter == std::string::npos)
            return std::make_pair (std::string(), std::string());
          return std::make_pair (strip (s.substr(0, delimiter)), strip (s.substr(delimiter+1)) );
        };

        KeyValues result;
        for (const auto& item : data) {
          const auto lines = split_lines (item);
          bool do_read = false;
          for (const auto& line : lines) {
            if (line.substr(0, 17) == "### ASCCONV BEGIN") {
              do_read = true;
              continue;
            }
            if (line.substr(0, 15) == "### ASCCONV END") {
              do_read = false;
              continue;
            }
            if (do_read) {
              const auto keyval = split_keyval (line);
              result[keyval.first] = keyval.second;
            }
          }
          if (do_read) {
            WARN("Siemens CSA ASCII section malformed (not appropriately ended)");
          }
        }
        return result;
      }



      std::ostream& operator<< (std::ostream& stream, const Frame& item)
      {
        stream << ( item.instance == UINT_MAX ? 0 : item.instance ) << "#"
          << ( item.acq == UINT_MAX ? 0 : item.acq) << ":"
          << ( item.sequence == UINT_MAX ? 0 : item.sequence ) << " "
          << item.dim[0] << "x" << item.dim[1] << ", "
          << item.pixel_size[0] << "x" << item.pixel_size[1] << " x "
          << item.slice_thickness << " (" << item.slice_spacing << ") mm, z = " << item.distance
          << ( item.index.size() ? ", index = " + str(item.index) : std::string() ) << ", [ "
          << item.position_vector[0] << " " << item.position_vector[1] << " " << item.position_vector[2] << " ] [ "
          << item.orientation_x[0] << " " << item.orientation_x[1] << " " << item.orientation_x[2] << " ] [ "
          << item.orientation_y[0] << " " << item.orientation_y[1] << " " << item.orientation_y[2] << " ]";
        if (std::isfinite (item.bvalue)) {
          stream << ", b = " << item.bvalue;
          if (item.bvalue > 0.0)
            stream << ", G = [ " << item.G[0] << " " << item.G[1] << " " << item.G[2] << " ]";
        }
        stream << " (\"" << item.filename << "\", " << item.data << ")";

        return stream;
      }



      std::ostream& operator<< (std::ostream& stream, const Image& item)
      {
        stream << ( item.filename.size() ? item.filename : "file not set" ) << ":\n"
          << ( item.sequence_name.size() ? item.sequence_name : "sequence not set" ) << " ["
          << (item.manufacturer.size() ? item.manufacturer : std::string("unknown manufacturer")) << "] "
          << (item.frames.size() > 0 ? str(item.frames.size()) + " frames with dim " + str(item.frame_dim) : std::string());
        if (item.frames.size()) {
          for (size_t n = 0; n < item.frames.size(); ++n)
            stream << "  " << static_cast<const Frame&>(*item.frames[n]) << "\n";
        }
        else
          stream << "  " << static_cast<const Frame&>(item) << "\n";

        return stream;
      }






      namespace {

        inline void update_count (size_t num, vector<size_t>& dim, vector<size_t>& index)
        {
          for (size_t n = 0; n < num; ++n) {
            if (dim[n] && index[n] != dim[n])
              throw Exception ("dimensions mismatch in DICOM series");
            index[n] = 1;
          }
          ++index[num];
          dim[num] = index[num];
        }

      }


      vector<size_t> Frame::count (const vector<Frame*>& frames)
      {
        vector<size_t> dim (3, 0);
        vector<size_t> index (3, 1);
        const Frame* previous = frames[0];

        for (auto frame_it = frames.cbegin()+1; frame_it != frames.cend(); ++frame_it) {
          const Frame& frame (**frame_it);

          if (frame.series_num != previous->series_num ||
              frame.acq != previous->acq)
            update_count (2, dim, index);
          else if (frame.distance != previous->distance)
            update_count (1, dim, index);
          else
            update_count (0, dim, index);

          previous = &frame;

        }

        if (!dim[0]) dim[0] = 1;
        if (!dim[1]) dim[1] = 1;
        if (!dim[2]) dim[2] = 1;

        return dim;
      }





      default_type Frame::get_slice_separation (const vector<Frame*>& frames, size_t nslices)
      {
        default_type max_gap = 0.0;
        default_type min_separation = std::numeric_limits<default_type>::infinity();
        default_type max_separation = 0.0;
        default_type sum_separation = 0.0;

        if (nslices < 2)
          return std::isfinite (frames[0]->slice_spacing) ?
            frames[0]->slice_spacing : frames[0]->slice_thickness;

        for (size_t n = 0; n < nslices-1; ++n) {
          const default_type separation = frames[n+1]->distance - frames[n]->distance;
          const default_type gap = abs (separation - frames[n]->slice_thickness);
          max_gap = std::max (gap, max_gap);
          min_separation = std::min (min_separation, separation);
          max_separation = std::max (max_separation, separation);
          sum_separation += separation;
        }

        if (max_gap > 1e-4)
          WARN ("slice gap detected (maximum gap: " + str(max_gap, 3) + "mm)");
        if (max_separation - min_separation > 2e-4)
          WARN ("slice separation is not constant (from " + str(min_separation, 8) + " to " + str(max_separation, 8) + "mm)");

        return (sum_separation / default_type(nslices-1));
      }





      std::string Frame::get_DW_scheme (const vector<Frame*>& frames, const size_t nslices, const transform_type& image_transform)
      {
        if (!std::isfinite (frames[0]->bvalue)) {
          DEBUG ("no DW encoding information found in DICOM frames");
          return { };
        }

        std::string dw_scheme;
        const size_t nDW = frames.size() / nslices;

        const bool rotate_DW_scheme = frames[0]->DW_scheme_wrt_image;
        for (size_t n = 0; n < nDW; ++n) {
          const Frame& frame (*frames[n*nslices]);
          std::array<default_type,4> g = {{ 0.0, 0.0, 0.0, frame.bvalue }};
          if (g[3] && std::isfinite (frame.G[0]) && std::isfinite (frame.G[1]) && std::isfinite (frame.G[2])) {

            if (rotate_DW_scheme) {
              g[0] = image_transform(0,0)*frame.G[0] + image_transform(0,1)*frame.G[1] - image_transform(0,2)*frame.G[2];
              g[1] = image_transform(1,0)*frame.G[0] + image_transform(1,1)*frame.G[1] - image_transform(1,2)*frame.G[2];
              g[2] = image_transform(2,0)*frame.G[0] + image_transform(2,1)*frame.G[1] - image_transform(2,2)*frame.G[2];
            } else {
              g[0] = -frame.G[0];
              g[1] = -frame.G[1];
              g[2] =  frame.G[2];
            }

          }
          add_line (dw_scheme, str(g[0]) + "," + str(g[1]) + "," + str(g[2]) + "," + str(g[3]));
        }

        return dw_scheme;
      }



      Eigen::MatrixXd Frame::get_PE_scheme (const vector<Frame*>& frames, const size_t nslices)
      {
        const size_t num_volumes = frames.size() / nslices;
        Eigen::MatrixXd pe_scheme = Eigen::MatrixXd::Zero (num_volumes, 4);

        for (size_t n = 0; n != num_volumes; ++n) {
          const Frame& frame (*frames[n*nslices]);
          if (frame.pe_axis == 3 || !frame.pe_sign) {
            DEBUG ("no phase-encoding information found in DICOM frames");
            return { };
          }
          pe_scheme (n, frame.pe_axis) = frame.pe_sign;
          if (std::isfinite (frame.bandwidth_per_pixel_phase_encode)) {
            const default_type effective_echo_spacing = 1.0 / (frame.bandwidth_per_pixel_phase_encode * frame.acq_dim[frame.pe_axis]);
            pe_scheme(n, 3) = effective_echo_spacing * (frame.acq_dim[frame.pe_axis] - 1);
          }
        }

        if (pe_scheme.col(3).sum())
          return pe_scheme;
        return pe_scheme.leftCols(3);
      }



    }
  }
}
<|MERGE_RESOLUTION|>--- conflicted
+++ resolved
@@ -63,169 +63,11 @@
                   int c = sequence_name.size()-1;
                   if (!isdigit (sequence_name[c]))
                     return;
-<<<<<<< HEAD
-                  {
-                    int c = sequence_name.size()-1;
-                    if (!isdigit (sequence_name[c]))
-                      return;
-                    while (c >= 0 && isdigit (sequence_name[c]))
-                      --c;
-                    ++c;
-                    sequence = to<size_t> (sequence_name.substr (c));
-                  }
-                  return;
-                case 0x0050U:
-                  slice_thickness = item.get_float (0, slice_thickness);
-                  return;
-                case 0x0080U:
-                  repetition_time = item.get_float (0, repetition_time);
-                  return;
-                case 0x0081U:
-                  echo_time = item.get_float (0, echo_time);
-                  return;
-                case 0x0086U:
-                  echo_index = item.get_int (0, echo_index);
-                  return;
-                case 0x0082U:
-                  inversion_time = item.get_float (0, inversion_time);
-                  return;
-                case 0x0088U:
-                  slice_spacing = item.get_float (0, slice_spacing);
-                  return;
-                case 0x0091U:
-                  echo_train_length = item.get_int (0, echo_train_length);
-                  return;
-                case 0x0095U:
-                  pixel_bandwidth = item.get_float (0, pixel_bandwidth);
-                  return;
-                case 0x1310U:
-                  {
-                    auto d = item.get_uint();
-                    item.check_size (d, 4);
-                    acq_dim[0] = std::max (d[0], d[1]);
-                    acq_dim[1] = std::max (d[2], d[3]);
-                    if (d[0] == 0 && d[3] == 0)
-                      std::swap (acq_dim[0], acq_dim[1]);
-                  }
-                  return;
-                case 0x1312U:
-                  if (item.get_string (0) == "ROW")
-                    pe_axis = 0;
-                  else if (item.get_string (0) == "COL")
-                    pe_axis = 1;
-                  return;
-                case 0x1314U:
-                  flip_angle = item.get_float (0, flip_angle);
-                  return;
-                case 0x9087U:
-                  bvalue = item.get_float (0, bvalue);
-                  return;
-                case 0x9089U:
-                  G[0] = item.get_float (0, G[0]);
-                  G[1] = item.get_float (1, G[1]);
-                  G[2] = item.get_float (2, G[2]);
-              }
-              return;
-            case 0x0020U:
-              switch (item.element) {
-                case 0x0011U:
-                  series_num = item.get_uint (0, series_num);
-                  return;
-                case 0x0012U:
-                  acq = item.get_uint (0, acq);
-                  return;
-                case 0x0013U:
-                  instance = item.get_uint (0, instance);
-                  return;
-                case 0x0032U:
-                  {
-                    auto d = item.get_float();
-                    item.check_size (d, 3);
-                    position_vector[0] = d[0];
-                    position_vector[1] = d[1];
-                    position_vector[2] = d[2];
-                  }
-                  return;
-                case 0x0037U:
-                  {
-                    auto d = item.get_float();
-                    item.check_size (d, 6);
-                    orientation_x[0] = d[0];
-                    orientation_x[1] = d[1];
-                    orientation_x[2] = d[2];
-                    orientation_y[0] = d[3];
-                    orientation_y[1] = d[4];
-                    orientation_y[2] = d[5];
-                    orientation_x.normalize();
-                    orientation_y.normalize();
-                  }
-                  return;
-                case 0x9157U:
-                  index = item.get_uint();
-                  if (frame_dim.size() < index.size())
-                    frame_dim.resize (index.size());
-                  for (size_t n = 0; n < index.size(); ++n)
-                    if (frame_dim[n] < index[n])
-                      frame_dim[n] = index[n];
-                  return;
-              }
-              return;
-            case 0x0028U:
-              switch (item.element) {
-                case 0x0010U:
-                  dim[1] = item.get_uint (0, dim[1]);
-                  return;
-                case 0x0011U:
-                  dim[0] = item.get_uint (0, dim[0]);
-                  return;
-                case 0x0030U:
-                  {
-                    auto d = item.get_float();
-                    item.check_size (d, 2);
-                    pixel_size[0] = d[0];
-                    pixel_size[1] = d[1];
-                  }
-                  return;
-                case 0x0100U:
-                  bits_alloc = item.get_uint (0, bits_alloc);
-                  return;
-                case 0x1052U:
-                  scale_intercept = item.get_float (0, scale_intercept);
-                  return;
-                case 0x1053U:
-                  scale_slope = item.get_float (0, scale_slope);
-                  return;
-              }
-              return;
-            case 0xFFFEU:
-              switch (item.element) {
-                case 0xE000U:
-                  if (item.parents.size() &&
-                      item.parents.back().group ==  0x5200U &&
-                      item.parents.back().element == 0x9230U) { // multi-frame item
-                    if (in_frames) {
-                      calc_distance();
-                      frames.push_back (std::shared_ptr<Frame> (new Frame (*this)));
-                      frame_offset += dim[0] * dim[1] * (bits_alloc/8);
-                    }
-                    else
-                      in_frames = true;
-                  }
-                  return;
-              }
-              return;
-            case 0x7FE0U:
-              if (item.element == 0x0010U) {
-                data = item.offset (item.data);
-                data_size = item.size;
-                is_BE = item.is_big_endian();
-=======
                   while (c >= 0 && isdigit (sequence_name[c]))
                     --c;
                   ++c;
                   sequence = to<size_t> (sequence_name.substr (c));
                 }
->>>>>>> 8a644246
                 return;
               case 0x0050U:
                 slice_thickness = item.get_float (0, slice_thickness);
@@ -238,6 +80,9 @@
                 return;
               case 0x0082U:
                 inversion_time = item.get_float (0, inversion_time);
+                return;
+              case 0x0086U:
+                echo_index = item.get_int (0, echo_index);
                 return;
               case 0x0088U:
                 slice_spacing = item.get_float (0, slice_spacing);
