#!/usr/bin/env python

# Script for performing DWI pre-processing using FSL 5.0 tools eddy / topup / applytopup

# This script is generally one of the first operations that will be applied to diffusion image data. The precise details of how this image pre-processing takes place depends heavily on the DWI acquisition; specifically, the presence or absence of reversed phase-encoding data for the purposes of EPI susceptibility distortion correction.

# The script is capable of handling a wide range of DWI acquisitions with respect to the design of phase encoding directions. This is dependent upon information regarding the phase encoding being embedded within theimage headers. The relevant information should be captured by MRtrix when importing DICOM images; it should also be the case for BIDS-compatible datasets. If the user expects this information to be present within the image headers, the -rpe_header option must be specified.

# If however such information is not present in the image headers, then it is also possible for the user to manually specify the relevant information regarding phase encoding. This involves the following information:
# * The fundamental acquisition protocol design regarding phase encoding. There are three common acquisition designs that are supported:
#   1. All DWI volumes acquired using the same phase encode parameters, and no additional volumes acquired for the purpose of estimating the inhomogeneity field. In this case, eddy will only perform motion and eddy current distortion correction. This configuration is specified using the -rpe_none option.
#   2. All DWI volumes acquired using the same phase encode parameters; but for the purpose of estimating the inhomogeneity field (and subsequently correcting the resulting distortions in the DWIs), an additional pair (or multiple pairs) of image volumes are acquired, where the first volume(s) has the same phase encoding parameters as the input DWI series, and the second volume(s) has precisely the opposite phase encoding. This configuration is specified using the -rpe_pair option; and the user must additionally provide those images to be used for field estimation using the -se_epi option.
#   3. Every DWI gradient direction is acquired twice: once with one phase encoding configuration, and again using the opposite phase encode direction. The goal here is to combine each pair of images into a single DWI volume per gradient direction, where that recombination takes advantage of the information gained from having two volumes where the signal is distorted in opposite directions in the presence of field inhomogeneity.
# * The (primary) direction of phase encoding. In cases where opposing phase encoding is part of the acquisition protocol (i.e. the reversed phase-encode pair in case 2 above, and all of the DWIs in case 3 above), the -pe_dir option specifies the phase encode direction of the _first_ volume in the relevant volume pair; the second is assumed to be the exact opposite.
# * The total readout time of the EPI acquisition. This affects the magnitude of the image distortion for a given field inhomogeneity. If this information is not provided via the -readout_time option, then a 'sane' default of 0.1s will be assumed. Note that this is not actually expected to influence the estimation of the field; it will result in the field inhomogeneity estimation being scaled by some factor, but as long as it uses the same sane default for the DWIs, the distortion correction should operate as expected.

# Make the corresponding MRtrix3 Python libraries available
import inspect, os, sys
lib_folder = os.path.realpath(os.path.abspath(os.path.join(os.path.split(inspect.getfile(inspect.currentframe()))[0], os.pardir, 'lib')))
if not os.path.isdir(lib_folder):
  sys.stderr.write('Unable to locate MRtrix3 Python libraries')
  sys.exit(1)
sys.path.insert(0, lib_folder)

<<<<<<< HEAD
import math
=======

import math, shutil
>>>>>>> 51864ed2
from distutils.spawn import find_executable
from mrtrix3 import app, file, fsl, image, path, phaseEncoding, run


app.init ('Robert E. Smith (robert.smith@florey.edu.au)',
          'Perform diffusion image pre-processing using FSL\'s eddy tool; including inhomogeneity distortion correction using FSL\'s topup tool if possible')
app.cmdline.addDescription('Note that this script does not perform any explicit registration between images provided to topup via the -se_epi option, and the DWI volumes provided to eddy. In some instances (motion between acquisitions) this can result in erroneous application of the inhomogeneity field during distortion correction. If this could potentially be a problem for your data, a possible solution is to insert the first b=0 DWI volume to be the first volume of the image file provided via the -se_epi option. This will hopefully be addressed within the script itself in a future update.')
app.cmdline.addCitation('', 'Andersson, J. L. & Sotiropoulos, S. N. An integrated approach to correction for off-resonance effects and subject movement in diffusion MR imaging. NeuroImage, 2015, 125, 1063-1078', True)
app.cmdline.addCitation('', 'Smith, S. M.; Jenkinson, M.; Woolrich, M. W.; Beckmann, C. F.; Behrens, T. E.; Johansen-Berg, H.; Bannister, P. R.; De Luca, M.; Drobnjak, I.; Flitney, D. E.; Niazy, R. K.; Saunders, J.; Vickers, J.; Zhang, Y.; De Stefano, N.; Brady, J. M. & Matthews, P. M. Advances in functional and structural MR image analysis and implementation as FSL. NeuroImage, 2004, 23, S208-S219', True)
app.cmdline.addCitation('If performing recombination of diffusion-weighted volume pairs with opposing phase encoding directions', 'Skare, S. & Bammer, R. Jacobian weighting of distortion corrected EPI data. Proceedings of the International Society for Magnetic Resonance in Medicine, 2010, 5063', True)
app.cmdline.addCitation('If performing EPI susceptibility distortion correction', 'Andersson, J. L.; Skare, S. & Ashburner, J. How to correct susceptibility distortions in spin-echo echo-planar images: application to diffusion tensor imaging. NeuroImage, 2003, 20, 870-888', True)
app.cmdline.add_argument('input',  help='The input DWI series to be corrected')
app.cmdline.add_argument('output', help='The output corrected image series')
grad_export_options = app.cmdline.add_argument_group('Options for exporting the diffusion gradient table')
grad_export_options.add_argument('-export_grad_mrtrix', metavar='grad', help='Export the final gradient table in MRtrix format')
grad_export_options.add_argument('-export_grad_fsl', nargs=2, metavar=('bvecs', 'bvals'), help='Export the final gradient table in FSL bvecs/bvals format')
app.cmdline.flagMutuallyExclusiveOptions( [ 'export_grad_mrtrix', 'export_grad_fsl' ] )
grad_import_options = app.cmdline.add_argument_group('Options for importing the diffusion gradient table')
grad_import_options.add_argument('-grad', help='Provide a gradient table in MRtrix format')
grad_import_options.add_argument('-fslgrad', nargs=2, metavar=('bvecs', 'bvals'), help='Provide a gradient table in FSL bvecs/bvals format')
app.cmdline.flagMutuallyExclusiveOptions( [ 'grad', 'fslgrad' ] )
options = app.cmdline.add_argument_group('Other options for the dwipreproc script')
options.add_argument('-pe_dir', metavar=('PE'), help='Manually specify the phase encoding direction of the input series; can be a signed axis number (e.g. -0, 1, +2), an axis designator (e.g. RL, PA, IS), or NIfTI axis codes (e.g. i-, j, k)')
options.add_argument('-readout_time', metavar=('time'), type=float, help='Manually specify the total readout time of the input series (in seconds)')
options.add_argument('-se_epi', metavar=('file'), help='Provide an additional image series consisting of spin-echo EPI images, which is to be used exclusively by topup for estimating the inhomogeneity field (i.e. it will not form part of the output image series)')
options.add_argument('-json_import', metavar=('JSON_file'), help='Import image header information from an associated JSON file (may be necessary to determine phase encoding information)')
options.add_argument('-topup_options', metavar=('TopupOptions'), help='Manually provide additional command-line options to the topup command (provide a string within quotation marks that contains at least one space, even if only passing a single command-line option to topup)')
options.add_argument('-eddy_options', metavar=('EddyOptions'), help='Manually provide additional command-line options to the eddy command (provide a string within quotation marks that contains at least one space, even if only passing a single command-line option to eddy)')
options.add_argument('-cuda', help='Use the CUDA version of eddy (if available)', action='store_true', default=False)
rpe_options = app.cmdline.add_argument_group('Options for specifying the acquisition phase-encoding design; note that one of the -rpe_* options MUST be provided')
rpe_options.add_argument('-rpe_none', action='store_true', help='Specify that no reversed phase-encoding image data is being provided; eddy will perform eddy current and motion correction only')
rpe_options.add_argument('-rpe_pair', action='store_true', help='Specify that a set of images (typically b=0 volumes) will be provided for use in inhomogeneity field estimation only (using the -se_epi option). It is assumed that the FIRST volume(s) of this image has the SAME phase-encoding direction as the input DWIs, and the LAST volume(s) has precisely the OPPOSITE phase encoding')
rpe_options.add_argument('-rpe_all', action='store_true', help='Specify that ALL DWIs have been acquired with opposing phase-encoding; this information will be used to perform a recombination of image volumes (each pair of volumes with the same b-vector but different phase encoding directions will be combined together into a single volume). It is assumed that the SECOND HALF of the volumes in the input DWIs have corresponding diffusion sensitisation directions to the FIRST HALF, but were acquired using precisely the opposite phase-encoding direction')
rpe_options.add_argument('-rpe_header', action='store_true', help='Specify that the phase-encoding information can be found in the image header(s), and that this is the information that the script should use')
app.cmdline.flagMutuallyExclusiveOptions( [ 'rpe_none', 'rpe_pair', 'rpe_all', 'rpe_header' ], True )
app.cmdline.flagMutuallyExclusiveOptions( [ 'rpe_none', 'se_epi' ], False ) # May still technically provide -se_epi even with -rpe_all
app.cmdline.flagMutuallyExclusiveOptions( [ 'rpe_header', 'pe_dir' ], False ) # Can't manually provide phase-encoding direction if expecting it to be in the header
app.cmdline.flagMutuallyExclusiveOptions( [ 'rpe_header', 'readout_time' ], False ) # Can't manually provide readout time if expecting it to be in the header
app.parse()


if app.isWindows():
  app.error('Script cannot run on Windows due to FSL dependency')

image.check3DNonunity(path.fromUser(app.args.input, False))

PE_design = ''
if app.args.rpe_none:
  PE_design = 'None'
elif app.args.rpe_pair:
  PE_design = 'Pair'
  if not app.args.se_epi:
    app.error('If using the -rpe_pair option, the -se_epi option must be used to provide the spin-echo EPI data to be used by topup')
elif app.args.rpe_all:
  PE_design = 'All'
elif app.args.rpe_header:
  PE_design = 'Header'
else:
  app.error('Must explicitly specify phase-encoding acquisition design (even if none)')

fsl_path = os.environ.get('FSLDIR', '')
if not fsl_path:
  app.error('Environment variable FSLDIR is not set; please run appropriate FSL configuration script')

if not PE_design == 'None':
  topup_config_path = os.path.join(fsl_path, 'etc', 'flirtsch', 'b02b0.cnf')
  if not os.path.isfile(topup_config_path):
    app.error('Could not find necessary default config file for FSL\'s topup program\n(expected location: ' + topup_config_path + ')')
  topup_cmd = fsl.exeName('topup')
  applytopup_cmd = fsl.exeName('applytopup')

eddy_cmd = fsl.eddyBinary(app.args.cuda)
fsl_suffix = fsl.suffix()
app.checkOutputPath(app.args.output)

# Export the gradient table to the path requested by the user if necessary
grad_export_option = ''
if app.args.export_grad_mrtrix:
  grad_export_option = ' -export_grad_mrtrix ' + path.fromUser(app.args.export_grad_mrtrix, True)
  app.checkOutputPath(path.fromUser(app.args.export_grad_mrtrix, False))
elif app.args.export_grad_fsl:
  grad_export_option = ' -export_grad_fsl ' + path.fromUser(app.args.export_grad_fsl[0], True) + ' ' + path.fromUser(app.args.export_grad_fsl[1], True)
  app.checkOutputPath(path.fromUser(app.args.export_grad_fsl[0], False))
  app.checkOutputPath(path.fromUser(app.args.export_grad_fsl[1], False))


# Convert all input images into MRtrix format and store in temprary directory first
app.makeTempDir()

grad_option = ''
if app.args.grad:
  grad_option = ' -grad ' + path.fromUser(app.args.grad, True)
elif app.args.fslgrad:
  grad_option = ' -fslgrad ' + path.fromUser(app.args.fslgrad[0], True) + ' ' + path.fromUser(app.args.fslgrad[1], True)
json_option = ''
if app.args.json_import:
  json_option = ' -json_import ' + path.fromUser(app.args.json_import, True)
run.command('mrconvert ' + path.fromUser(app.args.input, True) + ' ' + path.toTemp('dwi.mif', True) + grad_option + json_option)
if app.args.se_epi:
  image.check3DNonunity(path.fromUser(app.args.se_epi, False))
  run.command('mrconvert ' + path.fromUser(app.args.se_epi, True) + ' ' + path.toTemp('se_epi.mif', True))

app.gotoTempDir()



# Get information on the input images, and check their validity
dwi_header = image.header('dwi.mif')
if not len(dwi_header.size) == 4:
  app.error('Input DWI must be a 4D image')
num_volumes = dwi_header.size[3]
dwi_pe_scheme = phaseEncoding.getScheme('dwi.mif')
if app.args.se_epi:
  se_epi_header = image.header('se_epi.mif')
  if not len(se_epi_header.size) == 4:
    app.error('File provided using -se_epi option must contain more than one image volume')
  topup_pe_scheme = phaseEncoding.getScheme('se_epi.mif')
if not 'dw_scheme' in dwi_header.keyval:
  app.error('No diffusion gradient table found')
grad = dwi_header.keyval['dw_scheme']
if not len(grad) == num_volumes:
  app.error('Number of lines in gradient table (' + str(len(grad)) + ') does not match input image (' + str(num_volumes) + ' volumes); check your input data')



# Since we want to access user-defined phase encoding information regardless of whether or not
#   such information is present in the header, let's grab it here
manual_pe_dir = None
if app.args.pe_dir:
  manual_pe_dir = [ float(i) for i in phaseEncoding.dir(app.args.pe_dir) ]
manual_trt = None
if app.args.readout_time:
  manual_trt = float(app.args.readout_time)



do_topup = (not PE_design == 'None')


<<<<<<< HEAD
=======
def grads_match(one, two):
  # Dot product between gradient directions
  # First, need to check for zero-norm vectors:
  # - If both are zero, skip this check
  # - If one is zero and the other is not, volumes don't match
  # - If neither is zero, test the dot product
  if any([val for val in one[0:3]]):
    if not any([val for val in two[0:3]]):
      return False
    dot_product = one[0]*two[0] + one[1]*two[1] + one[2]*two[2]
    if abs(dot_product) < 0.999:
      return False
  elif any([val for val in two[0:3]]):
    return False
  # b-value
  if abs(one[3]-two[3]) > 10.0:
    return False
  return True


>>>>>>> 51864ed2

# Manually generate a phase-encoding table for the input DWI based on user input
dwi_manual_pe_scheme = None
topup_manual_pe_scheme = None
auto_trt = 0.1
dwi_auto_trt_warning = False
if manual_pe_dir:

  if manual_trt:
    trt = manual_trt
  else:
    trt = auto_trt
    dwi_auto_trt_warning = True

  # Still construct the manual PE scheme even with 'None' or 'Pair':
  #   there may be information in the header that we need to compare against
  if PE_design == 'None':
    line = list(manual_pe_dir)
    line.append(trt)
    dwi_manual_pe_scheme = [ line ] * num_volumes

  # With 'Pair', also need to construct the manual scheme for SE EPIs
  elif PE_design == 'Pair':
    line = list(manual_pe_dir)
    line.append(trt)
    dwi_manual_pe_scheme = [ line ] * num_volumes
    num_topup_volumes = se_epi_header.size[3]
    if num_topup_volumes%2:
      app.error('If using -rpe_pair option, image provided using -se_epi must contain an even number of volumes')
    # Assume that first half of volumes have same direction as series;
    #   second half have the opposite direction
    topup_manual_pe_scheme = [ line ] * int(num_topup_volumes/2)
    line = [ (-i if i else 0.0) for i in manual_pe_dir ]
    line.append(trt)
    topup_manual_pe_scheme.extend( [ line ] * int(num_topup_volumes/2) )

  # If -rpe_all, need to scan through grad and figure out the pairings
  # This will be required if relying on user-specified phase encode direction
  # It will also be required at the end of the script for the manual recombination
  # Update: The possible permutations of volume-matched acquisition is limited within the
  #   context of the -rpe_all option. In particular, the potential for having more
  #   than one b=0 volume within each half means that it is not possible to permit
  #   arbitrary ordering of those pairs, since b=0 volumes would then be matched
  #   despite having the same phase-encoding direction. Instead, explicitly enforce
  #   that volumes must be matched between the first and second halves of the DWI data.
  elif PE_design == 'All':
    if num_volumes%2:
      app.error('If using -rpe_all option, input image must contain an even number of volumes')
    grads_matched = [ num_volumes ] * num_volumes
    grad_pairs = [ ]
    app.debug('Commencing gradient direction matching; ' + str(num_volumes) + ' volumes')
    for index1 in range(int(num_volumes/2)):
      if grads_matched[index1] == num_volumes: # As yet unpaired
        for index2 in range(int(num_volumes/2), num_volumes):
          if grads_matched[index2] == num_volumes: # Also as yet unpaired
            if grads_match(grad[index1], grad[index2]):
              grads_matched[index1] = index2;
              grads_matched[index2] = index1;
              grad_pairs.append([index1, index2])
              app.debug('Matched volume ' + str(index1) + ' with ' + str(index2) + ': ' + str(grad[index1]) + ' ' + str(grad[index2]))
              break
        else:
          app.error('Unable to determine matching reversed phase-encode direction volume for DWI volume ' + str(index1))
    if not len(grad_pairs) == num_volumes/2:
      app.error('Unable to determine complete matching DWI volume pairs for reversed phase-encode combination')
    # Construct manual PE scheme here:
    #   Regardless of whether or not there's a scheme in the header, need to have it:
    #   if there's one in the header, want to compare to the manually-generated one
    dwi_manual_pe_scheme = [ ]
    for index in range(0, num_volumes):
      line = list(manual_pe_dir)
      if index >= int(num_volumes/2):
        line = [ (-i if i else 0.0) for i in line ]
      line.append(trt)
      dwi_manual_pe_scheme.append(line)

else: # No manual phase encode direction defined

  if not PE_design == 'Header':
    app.error('If not using -rpe_header, phase encoding direction must be provided using the -pe_dir option')



def scheme_dirs_match(one, two):
  for line_one, line_two in zip(one, two):
    if not line_one[0:3] == line_two[0:3]:
      return False
  return True

def scheme_times_match(one, two):
  for line_one, line_two in zip(one, two):
    if abs(line_one[3] - line_two[3]) > 5e-3:
      return False
  return True



# Determine whether or not the phase encoding table generated manually should be used
#   (possibly instead of a table present in the image header)
overwrite_dwi_pe_scheme = False
if dwi_pe_scheme:
  if manual_pe_dir:
    # Compare manual specification to that read from the header;
    #   overwrite & give warning to user if they differ
    # Bear in mind that this could even be the case for -rpe_all;
    #   relying on earlier code having successfully generated the 'appropriate'
    #   PE scheme for the input volume based on the diffusion gradient table
    if not scheme_dirs_match(dwi_pe_scheme, dwi_manual_pe_scheme):
      app.warn('User-defined phase-encoding direction design does not match what is stored in DWI image header; proceeding with user specification')
      overwrite_dwi_pe_scheme = True
  if manual_trt:
    # Compare manual specification to that read from the header
    if not scheme_times_match(dwi_pe_scheme, dwi_manual_pe_scheme):
      app.warn('User-defined total readout time does not match what is stored in DWI image header; proceeding with user specification')
      overwrite_dwi_pe_scheme = True
  if overwrite_dwi_pe_scheme:
    dwi_pe_scheme = dwi_manual_pe_scheme # May be used later for triggering volume recombination
  else:
    dwi_manual_pe_scheme = None # To guarantee that these generated data are never used
else:
  # Nothing in the header; rely entirely on user specification
  if PE_design == 'Header':
    app.error('No phase encoding information found in DWI image header')
  if not manual_pe_dir:
    app.error('No phase encoding information provided either in header or at command-line')
  if dwi_auto_trt_warning:
    app.warn('Total readout time not provided at command-line; assuming sane default of ' + str(auto_trt))
  dwi_pe_scheme = dwi_manual_pe_scheme # May be needed later for triggering volume recombination

# This may be required by -rpe_all for extracting b=0 volumes while retaining phase-encoding information
import_dwi_pe_table_option = ''
if dwi_manual_pe_scheme:
  with open('dwi_manual_pe_scheme.txt', 'w') as f:
    for line in dwi_manual_pe_scheme:
      f.write(' '.join( [ str(value) for value in line ] ) + '\n')
  import_dwi_pe_table_option = ' -import_pe_table dwi_manual_pe_scheme.txt'



# Deal with the phase-encoding of the images to be fed to topup (if applicable)
overwrite_topup_pe_scheme = False
if app.args.se_epi:

  # 3 possible sources of PE information: DWI header, topup image header, command-line
  # Any pair of these may conflict, and any one could be absent

  topup_auto_trt_warning = False

  # Have to switch here based on phase-encoding acquisition design
  if PE_design == 'Pair':
    # Criteria:
    #   * If present in own header, ignore DWI header entirely -
    #     - If also provided at command-line, look for conflict & report
    #     - If not provided at command-line, nothing to do
    #   * If _not_ present in own header:
    #     - If provided at command-line, infer appropriately
    #     - If not provided at command-line, but the DWI header has that information, infer appropriately
    if topup_pe_scheme:
      if manual_pe_dir:
        if not scheme_dirs_match(topup_pe_scheme, topup_manual_pe_scheme):
          app.warn('User-defined phase-encoding direction design does not match what is stored in SE EPI image header; proceeding with user specification')
          overwrite_topup_pe_scheme = True
      if manual_trt:
        if not scheme_times_match(topup_pe_scheme, topup_manual_pe_scheme):
          app.warn('User-defined total readout time does not match what is stored in SE EPI image header; proceeding with user specification')
          overwrite_topup_pe_scheme = True
      if overwrite_topup_pe_scheme:
        topup_pe_scheme = topup_manual_pe_scheme
      else:
        topup_manual_pe_scheme = None # To guarantee that these data are never used
    else:
      overwrite_topup_pe_scheme = True
      topup_pe_scheme = topup_manual_pe_scheme

  elif PE_design == 'All':
    # Criteria:
    #   * If present in own header:
    #     - Nothing to do
    #   * If _not_ present in own header:
    #     - Don't have enough information to proceed
    #     - Is this too harsh? (e.g. Have rules by which it may be inferred from the DWI header / command-line)
    if not topup_pe_scheme:
      app.error('If explicitly including SE EPI images when using -rpe_all option, they must come with their own associated phase-encoding information')

  elif PE_design == 'Header':
    # Criteria:
    #   * If present in own header:
    #       Nothing to do (-pe_dir option is mutually exclusive)
    #   * If _not_ present in own header:
    #       Cannot proceed
    if not topup_pe_scheme:
      app.error('No phase-encoding information present in SE EPI image header');

elif not PE_design == 'None': # No SE EPI images explicitly provided: In some cases, can extract appropriate b=0 images from DWI

  # If using 'All' or 'Header', and haven't been given any topup images, need to extract the b=0 volumes from the series,
  #   preserving phase-encoding information while doing so
  # Preferably also make sure that there's some phase-encoding contrast in there...
  # With -rpe_all, need to write inferred phase-encoding to file and import before using dwiextract so that the phase-encoding
  #   of the extracted b=0's is propagated to the generated b=0 series
  run.command('mrconvert dwi.mif' + import_dwi_pe_table_option + ' - | dwiextract - se_epi.mif -bzero')
  se_epi_header = image.header('se_epi.mif')

  # If there's no contrast remaining in the phase-encoding scheme, it'll be written to
  #   PhaseEncodingDirection and TotalReadoutTime rather than pe_scheme
  # In this scenario, we will be unable to run topup, or volume recombination
  if not 'pe_scheme' in se_epi_header.keyval:
    if PE_design == 'All':
      app.error('DWI header indicates no phase encoding contrast between b=0 images; cannot proceed with volume recombination-based pre-processing')
    else:
      app.warn('DWI header indicates no phase encoding contrast between b=0 images; proceeding without inhomogeneity field estimation')
      do_topup = False
      run.function(os.remove, 'se_epi.mif')
      se_epi_header = None


# This may be required when setting up the topup call
import_topup_pe_table_option = ''
if topup_manual_pe_scheme:
  with open('topup_manual_pe_scheme.txt', 'w') as f:
    for line in topup_manual_pe_scheme:
      f.write(' '.join([str(value) for value in line]) + '\n')
  import_topup_pe_table_option = ' -import_pe_table topup_manual_pe_scheme.txt'


# Need gradient table if running dwi2mask after applytopup to derive a brain mask for eddy
run.command('mrinfo dwi.mif -export_grad_mrtrix grad.b')



eddy_in_topup_option = ''
if do_topup:

  # If no axes need to be cropped, use the original topup input volumes
  # Otherwise, need to call mrcrop with the appropriate options, and pass those to topup
  topup_in_path = 'se_epi.mif'
  # For any non-even axis sizes, crop the first voxel along that dimension
  # TODO This primarily applies to topup - don't recall if eddy bugs out or not
  crop_option = ''
  for axis, axis_size in enumerate(se_epi_header.size[:3]):
    if int(axis_size)%2:
      crop_option += ' -axis ' + str(axis) + ' 1 ' + str(int(axis_size)-1)
  if crop_option:
    app.warn('Topup images contain at least one non-even dimension; cropping images for topup compatibility')
    run.command('mrcrop se_epi.mif topup_in_crop.mif' + crop_option)
    file.delTemporary('se_epi.mif')
    topup_in_path = 'topup_in_crop.mif'

  # Do the conversion in preparation for topup
  run.command('mrconvert ' + topup_in_path + ' topup_in.nii' + import_topup_pe_table_option + ' -stride -1,+2,+3,+4 -export_pe_table topup_datain.txt')
  file.delTemporary(topup_in_path)

  # Run topup
  topup_manual_options = ''
  if app.args.topup_options:
    topup_manual_options = ' ' + app.args.topup_options.strip()
  run.command(topup_cmd + ' --imain=topup_in.nii --datain=topup_datain.txt --out=field --fout=field_map' + fsl_suffix + ' --config=' + topup_config_path + topup_manual_options)

  # Apply the warp field to the input image series to get an initial corrected volume estimate
  # applytopup can't receive the complete DWI input and correct it as a whole, because the phase-encoding
  #   details may vary between volumes
  if dwi_manual_pe_scheme:
    run.command('mrconvert dwi.mif' + import_dwi_pe_table_option + ' - | mrinfo - -export_pe_eddy applytopup_config.txt applytopup_indices.txt')
  else:
    run.command('mrinfo dwi.mif -export_pe_eddy applytopup_config.txt applytopup_indices.txt')

  # Update: Call applytopup separately for each unique phase-encoding
  # This should be the most compatible option with more complex phase-encoding acquisition designs,
  #   since we don't need to worry about applytopup performing volume recombination
  # Plus, recombination doesn't need to be optimal; we're only using this to derive a brain mask
  applytopup_image_list = [ ]
  index = 1
  with open('applytopup_config.txt', 'r') as f:
    for line in f:
      input_path = 'dwi_pe_' + str(index) + '.nii'
      json_path = 'dwi_pe_' + str(index) + '.json'
      temp_path = 'dwi_pe_' + str(index) + '_topup' + fsl_suffix
      output_path = 'dwi_pe_' + str(index) + '_topup.mif'
      run.command('dwiextract dwi.mif' + import_dwi_pe_table_option + ' -pe ' + ','.join(line.split()) + ' - | mrconvert - ' + input_path + ' -json_export ' + json_path)
      run.command(applytopup_cmd + ' --imain=' + input_path + ' --datain=applytopup_config.txt --inindex=' + str(index) + ' --topup=field --out=' + temp_path + ' --method=jac')
      file.delTempFile(input_path)
      temp_path = fsl.findImage(temp_path)
      run.command('mrconvert ' + temp_path + ' ' + output_path + ' -json_import ' + json_path)
      file.delTempFile(json_path)
      file.delTempFile(temp_path)
      applytopup_image_list.append(output_path)
      index += 1

  # Use the initial corrected volumes to derive a brain mask for eddy
  if len(applytopup_image_list) == 1:
    run.command('dwi2mask ' + applytopup_image_list[0] + ' - | maskfilter - dilate - | mrconvert - mask.nii -datatype float32 -stride -1,+2,+3')
  else:
    run.command('mrcat ' + ' '.join(applytopup_image_list) + ' - | dwi2mask - - | maskfilter - dilate - | mrconvert - mask.nii -datatype float32 -stride -1,+2,+3')

  for entry in applytopup_image_list:
    file.delTempFile(entry)

  eddy_in_topup_option = ' --topup=field'

else:

  # Generate a processing mask for eddy based on the uncorrected input DWIs
  run.command('dwi2mask dwi.mif - | maskfilter - dilate - | mrconvert - mask.nii -datatype float32 -stride -1,+2,+3')



# Run eddy
run.command('mrconvert dwi.mif' + import_dwi_pe_table_option + ' dwi.nii -stride -1,+2,+3,+4 -export_grad_fsl bvecs bvals -export_pe_eddy eddy_config.txt eddy_indices.txt')
file.delTemporary('dwi.mif')
eddy_manual_options = ''
if app.args.eddy_options:
  eddy_manual_options = ' ' + app.args.eddy_options.strip()
run.command(eddy_cmd + ' --imain=dwi.nii --mask=mask.nii --acqp=eddy_config.txt --index=eddy_indices.txt --bvecs=bvecs --bvals=bvals' + eddy_in_topup_option + eddy_manual_options + ' --out=dwi_post_eddy')



# Get the axis strides from the input series, so the output image can be modified to match
stride_option = ' -stride ' + stride.replace(' ', ',')



# Check to see whether or not eddy has provided a rotated bvecs file;
#   if it has, import this into the output image
bvecs_path = 'dwi_post_eddy.eddy_rotated_bvecs'
if not os.path.isfile(bvecs_path):
  app.warn('eddy has not provided rotated bvecs file; using original gradient table. Recommend updating FSL eddy to version 5.0.9 or later.')
  bvecs_path = 'bvecs'



# Determine whether or not volume recombination should be performed
# This could be either due to use of -rpe_all option, or just due to the data provided with -rpe_header
# Rather than trying to re-use the code that was used in the case of -rpe_all, run fresh code
# The phase-encoding scheme needs to be checked also
volume_matchings = [ num_volumes ] * num_volumes
volume_pairs = [ ]
app.debug('Commencing gradient direction matching; ' + str(num_volumes) + ' volumes')
for index1 in range(num_volumes):
  if volume_matchings[index1] == num_volumes: # As yet unpaired
    for index2 in range(index1+1, num_volumes):
      if volume_matchings[index2] == num_volumes: # Also as yet unpaired
        # Here, need to check both gradient matching and reversed phase-encode direction
        if not any(dwi_pe_scheme[index1][i] + dwi_pe_scheme[index2][i] for i in range(0,3)) and grads_match(grad[index1], grad[index2]):
          volume_matchings[index1] = index2;
          volume_matchings[index2] = index1;
          volume_pairs.append([index1, index2])
          app.debug('Matched volume ' + str(index1) + ' with ' + str(index2) + '\n' +
                    'Phase encoding: ' + str(dwi_pe_scheme[index1]) + ' ' + str(dwi_pe_scheme[index2]) + '\n' +
                    'Gradients: ' + str(grad[index1]) + ' ' + str(grad[index2]))
          break


if not len(volume_pairs) == int(num_volumes/2):

  # Convert the resulting volume to the output image, and re-insert the diffusion encoding
  run.command('mrconvert ' + fsl.findImage('dwi_post_eddy') + ' result.mif' + stride_option + ' -fslgrad ' + bvecs_path + ' bvals')

else:
  app.console('Detected matching DWI volumes with opposing phase encoding; performing explicit volume recombination')

  # Perform a manual combination of the volumes output by eddy, since LSR is disabled

  # Generate appropriate bvecs / bvals files
  # Particularly if eddy has provided rotated bvecs, since we're combining two volumes into one that
  #   potentially have subject rotation between them (and therefore the sensitisation direction is
  #   not precisely equivalent), the best we can do is take the mean of the two vectors.
  # Manual recombination of volumes needs to take into account the explicit volume matching
  # TODO Re-test eddy LSR

  bvecs = [ [] for axis in range(3) ]
  with open(bvecs_path, 'r') as f:
    for axis, line in enumerate(f):
      bvecs[axis] = line.split()

  bvecs_combined_transpose = [ ]
  bvals_combined = [ ]

  for pair in volume_pairs:
    bvec_sum = [ float(bvecs[0][pair[0]]) + float(bvecs[0][pair[1]]),
                 float(bvecs[1][pair[0]]) + float(bvecs[1][pair[1]]),
                 float(bvecs[2][pair[0]]) + float(bvecs[2][pair[1]]) ]
    norm2 = bvec_sum[0]*bvec_sum[0] + bvec_sum[1]*bvec_sum[1] + bvec_sum[2]*bvec_sum[2]
    # If one diffusion sensitisation gradient direction is reversed with respect to
    #   the other, still want to enable their recombination; but need to explicitly
    #   account for this when averaging the two directions
    if norm2 < 0.0:
      bvec_sum = [ float(bvecs[0][pair[0]]) - float(bvecs[0][pair[1]]),
                   float(bvecs[1][pair[0]]) - float(bvecs[1][pair[1]]),
                   float(bvecs[2][pair[0]]) - float(bvecs[2][pair[1]]) ]
      norm2 = bvec_sum[0]*bvec_sum[0] + bvec_sum[1]*bvec_sum[1] + bvec_sum[2]*bvec_sum[2]
    # Occasionally a bzero volume can have a zero vector
    if norm2:
      factor = 1.0 / math.sqrt(norm2)
      new_vec = [ bvec_sum[0]*factor, bvec_sum[1]*factor, bvec_sum[2]*factor ]
    else:
      new_vec = [ 0.0, 0.0, 0.0 ]
    bvecs_combined_transpose.append(new_vec)
    bvals_combined.append(0.5 * (grad[pair[0]][3] + grad[pair[1]][3]))

  with open('bvecs_combined', 'w') as f:
    for axis in range(0, 3):
      axis_data = [ ]
      for volume in range(0, int(num_volumes/2)):
        axis_data.append(str(bvecs_combined_transpose[volume][axis]))
      f.write(' '.join(axis_data) + '\n')

  with open('bvals_combined', 'w') as f:
    f.write(' '.join( [ str(b) for b in bvals_combined ] ))



  # Prior to 5.0.8, a bug resulted in the output field map image from topup having an identity transform,
  #   regardless of the transform of the input image
  # Detect this, and manually replace the transform if necessary
  #   (even if this doesn't cause an issue with the subsequent mrcalc command, it may in the future, it's better for
  #   visualising the script temporary files, and it gives the user a warning about an out-of-date FSL)
  field_map_image = fsl.findImage('field_map')
  if not image.match('topup_in.nii', field_map_image):
    app.warn('topup output field image has erroneous header; recommend updating FSL to version 5.0.8 or later')
<<<<<<< HEAD
    run.command('mrtransform ' + field_map_image + ' -replace topup_in.nii field_map_fix' + fsl_suffix)
    file.delTemporary(field_map_image)
    field_map_image = 'field_map_fix' + fsl_suffix
=======
    run.command('mrtransform ' + field_map_image + ' -replace topup_in.nii field_map_fix.mif')
    file.delTempFile(field_map_image)
    field_map_image = 'field_map_fix.mif'
>>>>>>> 51864ed2



  # Derive the weight images
  # Scaling term for field map is identical to the bandwidth provided in the topup config file
  #   (converts Hz to pixel count; that way a simple image gradient can be used to get the Jacobians)
  # Let mrfilter apply the default 1 voxel size gaussian smoothing filter before calculating the field gradient
  #
  #   The jacobian image may be different for any particular volume pair
  #   The appropriate PE directions and total readout times can be acquired from the eddy-style config/index files
  #   eddy_config.txt and eddy_indices.txt

  eddy_config  = [ [ float(f) for f in line.split() ] for line in open('eddy_config.txt', 'r').read().split('\n')[:-1] ]
  eddy_indices = [ int(i) for i in open('eddy_indices.txt', 'r').read().split() ]

  # This section derives, for each phase encoding configuration present, the 'weight' to be applied
  #   to the image during volume recombination, which is based on the Jacobian of the field in the
  #   phase encoding direction
  for index, config in enumerate(eddy_config):
    pe_axis = [ i for i, e in enumerate(config[0:3]) if e != 0][0]
    sign_multiplier = ' -1.0 -mult' if config[pe_axis] < 0 else ''
    field_derivative_path = 'field_deriv_pe_' + str(index+1) + '.mif'
    run.command('mrcalc ' + field_map_image + ' ' + str(config[3]) + ' -mult' + sign_multiplier + ' - | mrfilter - gradient - | mrconvert - ' + field_derivative_path + ' -coord 3 ' + str(pe_axis) + ' -axes 0,1,2')
    jacobian_path = 'jacobian_' + str(index+1) + '.mif'
    run.command('mrcalc 1.0 ' + field_derivative_path + ' -add 0.0 -max ' + jacobian_path)
    file.delTemporary(field_derivative_path)
    run.command('mrcalc ' + jacobian_path + ' ' + jacobian_path + ' -mult weight' + str(index+1) + '.mif')
    file.delTemporary(jacobian_path)

  # If eddy provides its main image output in a compressed format, the code block below will need to
  #   uncompress that image independently for every volume pair. Instead, if this is the case, let's
  #   convert it to an uncompressed format before we do anything with it.
  eddy_output = fsl.findImage('dwi_post_eddy')
  if eddy_output.endswith('.gz'):
    run.command('mrconvert ' + eddy_output + ' dwi_post_eddy.nii')
    file.delTempFile(eddy_output)
    eddy_output = 'dwi_post_eddy.nii'

  # This section extracts the two volumes corresponding to each reversed phase-encoded volume pair, and
  #   derives a single image volume based on the recombination equation
  combined_image_list = [ ]
  for index, volumes in enumerate(volume_pairs):
    pe_indices = [ eddy_indices[i] for i in volumes ]
    run.command('mrconvert ' + eddy_output + ' volume0.mif -coord 3 ' + str(volumes[0]))
    run.command('mrconvert ' + eddy_output + ' volume1.mif -coord 3 ' + str(volumes[1]))
    # Volume recombination equation described in Skare and Bammer 2010
    run.command('mrcalc volume0.mif weight' + str(pe_indices[0]) + '.mif -mult volume1.mif weight' + str(pe_indices[1]) + '.mif -mult -add weight' + str(pe_indices[0]) + '.mif weight' + str(pe_indices[1]) + '.mif -add -divide 0.0 -max combined' + str(index) + '.mif')
    combined_image_list.append('combined' + str(index) + '.mif')
<<<<<<< HEAD
    file.delTemporary('volume0.mif')
    file.delTemporary('volume1.mif')
=======
    os.remove('volume0.mif')
    os.remove('volume1.mif')
  file.delTempFile(eddy_output)
>>>>>>> 51864ed2

  for index in range(0, len(eddy_config)):
    file.delTemporary('weight' + str(index+1) + '.mif')

  # Finally the recombined volumes must be concatenated to produce the resulting image series
  run.command('mrcat ' + ' '.join(combined_image_list) + ' - -axis 3 | mrconvert - result.mif -fslgrad bvecs_combined bvals_combined' + stride_option)

<<<<<<< HEAD
  for path in combined_image_list:
    file.delTemporary(path)
=======
  for entry in combined_image_list:
    file.delTempFile(entry)
>>>>>>> 51864ed2




# Finish!
run.command('mrconvert result.mif ' + path.fromUser(app.args.output, True) + grad_export_option + (' -force' if app.force else ''))
app.complete()
<|MERGE_RESOLUTION|>--- conflicted
+++ resolved
@@ -22,12 +22,7 @@
   sys.exit(1)
 sys.path.insert(0, lib_folder)
 
-<<<<<<< HEAD
 import math
-=======
-
-import math, shutil
->>>>>>> 51864ed2
 from distutils.spawn import find_executable
 from mrtrix3 import app, file, fsl, image, path, phaseEncoding, run
 
@@ -167,8 +162,6 @@
 do_topup = (not PE_design == 'None')
 
 
-<<<<<<< HEAD
-=======
 def grads_match(one, two):
   # Dot product between gradient directions
   # First, need to check for zero-norm vectors:
@@ -188,8 +181,6 @@
     return False
   return True
 
-
->>>>>>> 51864ed2
 
 # Manually generate a phase-encoding table for the input DWI based on user input
 dwi_manual_pe_scheme = None
@@ -436,7 +427,7 @@
     app.warn('Topup images contain at least one non-even dimension; cropping images for topup compatibility')
     run.command('mrcrop se_epi.mif topup_in_crop.mif' + crop_option)
     file.delTemporary('se_epi.mif')
-    topup_in_path = 'topup_in_crop.mif'
+    topup_in_path = 'se_epi_crop.mif'
 
   # Do the conversion in preparation for topup
   run.command('mrconvert ' + topup_in_path + ' topup_in.nii' + import_topup_pe_table_option + ' -stride -1,+2,+3,+4 -export_pe_table topup_datain.txt')
@@ -609,15 +600,9 @@
   field_map_image = fsl.findImage('field_map')
   if not image.match('topup_in.nii', field_map_image):
     app.warn('topup output field image has erroneous header; recommend updating FSL to version 5.0.8 or later')
-<<<<<<< HEAD
-    run.command('mrtransform ' + field_map_image + ' -replace topup_in.nii field_map_fix' + fsl_suffix)
+    run.command('mrtransform ' + field_map_image + ' -replace topup_in.nii field_map_fix.mif')
     file.delTemporary(field_map_image)
-    field_map_image = 'field_map_fix' + fsl_suffix
-=======
-    run.command('mrtransform ' + field_map_image + ' -replace topup_in.nii field_map_fix.mif')
-    file.delTempFile(field_map_image)
     field_map_image = 'field_map_fix.mif'
->>>>>>> 51864ed2
 
 
 
@@ -653,7 +638,7 @@
   eddy_output = fsl.findImage('dwi_post_eddy')
   if eddy_output.endswith('.gz'):
     run.command('mrconvert ' + eddy_output + ' dwi_post_eddy.nii')
-    file.delTempFile(eddy_output)
+    file.delTemporary(eddy_output)
     eddy_output = 'dwi_post_eddy.nii'
 
   # This section extracts the two volumes corresponding to each reversed phase-encoded volume pair, and
@@ -666,14 +651,9 @@
     # Volume recombination equation described in Skare and Bammer 2010
     run.command('mrcalc volume0.mif weight' + str(pe_indices[0]) + '.mif -mult volume1.mif weight' + str(pe_indices[1]) + '.mif -mult -add weight' + str(pe_indices[0]) + '.mif weight' + str(pe_indices[1]) + '.mif -add -divide 0.0 -max combined' + str(index) + '.mif')
     combined_image_list.append('combined' + str(index) + '.mif')
-<<<<<<< HEAD
-    file.delTemporary('volume0.mif')
-    file.delTemporary('volume1.mif')
-=======
     os.remove('volume0.mif')
     os.remove('volume1.mif')
-  file.delTempFile(eddy_output)
->>>>>>> 51864ed2
+  file.delTemporary(eddy_output)
 
   for index in range(0, len(eddy_config)):
     file.delTemporary('weight' + str(index+1) + '.mif')
@@ -681,13 +661,8 @@
   # Finally the recombined volumes must be concatenated to produce the resulting image series
   run.command('mrcat ' + ' '.join(combined_image_list) + ' - -axis 3 | mrconvert - result.mif -fslgrad bvecs_combined bvals_combined' + stride_option)
 
-<<<<<<< HEAD
-  for path in combined_image_list:
-    file.delTemporary(path)
-=======
   for entry in combined_image_list:
-    file.delTempFile(entry)
->>>>>>> 51864ed2
+    file.delTemporary(entry)
 
 
 
