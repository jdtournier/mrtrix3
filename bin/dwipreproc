--- conflicted
+++ resolved
@@ -158,12 +158,8 @@
   json_import_option = ''
   if app.ARGS.json_import:
     json_import_option = ' -json_import ' + path.from_user(app.ARGS.json_import)
-<<<<<<< HEAD
-  run.command('mrconvert ' + path.from_user(app.ARGS.input) + ' ' + path.to_scratch('dwi.mif') + grad_option + json_import_option)
-=======
   json_export_option = ' -json_export ' + path.to_scratch('dwi.json', True)
   run.command('mrconvert ' + path.from_user(app.ARGS.input) + ' ' + path.to_scratch('dwi.mif') + grad_option + json_import_option + json_export_option)
->>>>>>> dae5b266
   if app.ARGS.se_epi:
     image.check_3d_nonunity(path.from_user(app.ARGS.se_epi, False))
     run.command('mrconvert ' + path.from_user(app.ARGS.se_epi) + ' ' + path.to_scratch('se_epi.mif'))
@@ -843,10 +839,6 @@
   eddy_all_options = '--imain=eddy_in.nii --mask=eddy_mask.nii --acqp=eddy_config.txt --index=eddy_indices.txt --bvecs=bvecs --bvals=bvals' + eddy_in_topup_option + eddy_manual_options + ' --out=dwi_post_eddy'
   eddy_cuda_cmd = fsl.eddy_binary(True)
   eddy_openmp_cmd = fsl.eddy_binary(False)
-<<<<<<< HEAD
-  # TESTME Make sure two versions of eddy are run & checked appropriately with new exceptions
-=======
->>>>>>> dae5b266
   if eddy_cuda_cmd:
     # If running CUDA version, but OpenMP version is also available, don't stop the script if the CUDA version fails
     try:
