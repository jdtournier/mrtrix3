--- conflicted
+++ resolved
@@ -5,24 +5,13 @@
 
 
 def usage(cmdline): #pylint: disable=unused-variable
-<<<<<<< HEAD
-  from mrtrix3 import algorithm
-=======
   from mrtrix3 import algorithm, app #pylint: disable=no-name-in-module
->>>>>>> c5c7f9c8
   cmdline.set_author('Robert E. Smith (robert.smith@florey.edu.au)')
   cmdline.set_synopsis('Perform B1 field inhomogeneity correction for a DWI volume series')
   common_options = cmdline.add_argument_group('Options common to all dwibiascorrect algorithms')
   common_options.add_argument('-mask', metavar='image', help='Manually provide a mask image for bias field estimation')
   common_options.add_argument('-bias', metavar='image', help='Output the estimated bias field')
-<<<<<<< HEAD
-  grad_options = cmdline.add_argument_group('Options for providing the DWI gradient table')
-  grad_options.add_argument('-grad', help='Pass the diffusion gradient table in MRtrix format')
-  grad_options.add_argument('-fslgrad', nargs=2, metavar=('bvecs', 'bvals'), help='Pass the diffusion gradient table in FSL bvecs/bvals format')
-  cmdline.flag_mutually_exclusive_options( [ 'grad', 'fslgrad' ] )
-=======
   app.add_dwgrad_import_options()
->>>>>>> c5c7f9c8
 
   # Import the command-line settings for all algorithms found in the relevant directory
   algorithm.usage(cmdline)
@@ -30,11 +19,7 @@
 
 
 def execute(): #pylint: disable=unused-variable
-<<<<<<< HEAD
-  from mrtrix3 import algorithm, image, MRtrixError, path, run
-=======
   from mrtrix3 import algorithm, app, image, MRtrixError, path, run #pylint: disable=no-name-in-module
->>>>>>> c5c7f9c8
 
   # Find out which algorithm the user has requested
   alg = algorithm.get_module(app.ARGS.algorithm)
@@ -45,15 +30,7 @@
 
   app.make_scratch_dir()
 
-<<<<<<< HEAD
-  grad_import_option = ''
-  if app.ARGS.grad:
-    grad_import_option = ' -grad ' + path.from_user(app.ARGS.grad)
-  elif app.ARGS.fslgrad:
-    grad_import_option = ' -fslgrad ' + path.from_user(app.ARGS.fslgrad[0]) + ' ' + path.from_user(app.ARGS.fslgrad[1])
-=======
   grad_import_option = app.read_dwgrad_import_options()
->>>>>>> c5c7f9c8
   run.command('mrconvert ' + path.from_user(app.ARGS.input) + ' ' + path.to_scratch('in.mif') + grad_import_option)
   if app.ARGS.mask:
     run.command('mrconvert ' + path.from_user(app.ARGS.mask) + ' ' + path.to_scratch('mask.mif') + ' -datatype bit')
@@ -85,20 +62,6 @@
 
 
 
-<<<<<<< HEAD
-
-# Make the corresponding MRtrix3 Python libraries available
-import inspect, os, sys
-LIB_FOLDER = os.path.realpath(os.path.join(os.path.dirname(os.path.realpath(inspect.getfile(inspect.currentframe()))), os.pardir, 'lib'))
-if not os.path.isdir(LIB_FOLDER):
-  sys.stderr.write('Unable to locate MRtrix3 Python libraries')
-  sys.exit(1)
-sys.path.insert(0, LIB_FOLDER)
-# Execute the script
-from mrtrix3 import app
-app.execute()
-=======
 # Execute the script
 import mrtrix3
-mrtrix3.execute() #pylint: disable=no-member
->>>>>>> c5c7f9c8
+mrtrix3.execute() #pylint: disable=no-member