--- conflicted
+++ resolved
@@ -160,149 +160,7 @@
 if not os.path.isdir(LIB_FOLDER):
   sys.stderr.write('Unable to locate MRtrix3 Python libraries')
   sys.exit(1)
-<<<<<<< HEAD
-sys.path.insert(0, lib_folder)
-
-
-
-from mrtrix3 import app, fsl, image, path, run
-
-
-
-app.init('Robert E. Smith (robert.smith@florey.edu.au)',
-         'In a FreeSurfer parcellation image, replace the sub-cortical grey matter structure delineations using FSL FIRST')
-app.cmdline.addCitation('', 'Patenaude, B.; Smith, S. M.; Kennedy, D. N. & Jenkinson, M. A Bayesian model of shape and appearance for subcortical brain segmentation. NeuroImage, 2011, 56, 907-922', True)
-app.cmdline.addCitation('', 'Smith, S. M.; Jenkinson, M.; Woolrich, M. W.; Beckmann, C. F.; Behrens, T. E.; Johansen-Berg, H.; Bannister, P. R.; De Luca, M.; Drobnjak, I.; Flitney, D. E.; Niazy, R. K.; Saunders, J.; Vickers, J.; Zhang, Y.; De Stefano, N.; Brady, J. M. & Matthews, P. M. Advances in functional and structural MR image analysis and implementation as FSL. NeuroImage, 2004, 23, S208-S219', True)
-app.cmdline.addCitation('', 'Smith, R. E.; Tournier, J.-D.; Calamante, F. & Connelly, A. The effects of SIFT on the reproducibility and biological accuracy of the structural connectome. NeuroImage, 2015, 104, 253-265', False)
-app.cmdline.add_argument('parc',   help='The input FreeSurfer parcellation image')
-app.cmdline.add_argument('t1',     help='The T1 image to be provided to FIRST')
-app.cmdline.add_argument('lut',    help='The lookup table file that the parcellated image is based on')
-app.cmdline.add_argument('output', help='The output parcellation image')
-options = app.cmdline.add_argument_group('Options for the labelsgmfix script')
-options.add_argument('-premasked', action='store_true', default=False, help='Indicate that brain masking has been applied to the T1 input image')
-options.add_argument('-sgm_amyg_hipp', action='store_true', default=False, help='Consider the amygdalae and hippocampi as sub-cortical grey matter structures, and also replace their estimates with those from FIRST')
-app.parse()
-
-app.checkOutputPath(path.fromUser(app.args.output, False))
-image.check3DNonunity(path.fromUser(app.args.t1, False))
-
-if app.isWindows():
-  app.error('Script cannot run on Windows due to FSL dependency')
-
-fsl_path = os.environ.get('FSLDIR', '')
-if not fsl_path:
-  app.error('Environment variable FSLDIR is not set; please run appropriate FSL configuration script')
-
-first_cmd = fsl.exeName('run_first_all')
-
-first_atlas_path = os.path.join(fsl_path, 'data', 'first', 'models_336_bin')
-if not os.path.isdir(first_atlas_path):
-  app.error('Atlases required for FSL\'s FIRST program not installed;\nPlease install fsl-first-data using your relevant package manager')
-
-# Want a mapping between FreeSurfer node names and FIRST structure names
-# Just deal with the 5 that are used in ACT; FreeSurfer's hippocampus / amygdala segmentations look good enough.
-structure_map = { 'L_Accu':'Left-Accumbens-area',  'R_Accu':'Right-Accumbens-area',
-                  'L_Caud':'Left-Caudate',         'R_Caud':'Right-Caudate',
-                  'L_Pall':'Left-Pallidum',        'R_Pall':'Right-Pallidum',
-                  'L_Puta':'Left-Putamen',         'R_Puta':'Right-Putamen',
-                  'L_Thal':'Left-Thalamus-Proper', 'R_Thal':'Right-Thalamus-Proper' }
-if app.args.sgm_amyg_hipp:
-  structure_map.update({ 'L_Amyg':'Left-Amygdala',    'R_Amyg':'Right-Amygdala',
-                         'L_Hipp':'Left-Hippocampus', 'R_Hipp':'Right-Hippocampus' })
-
-t1_spacing = image.Header(path.fromUser(app.args.t1, False)).spacing()
-upsample_for_first = False
-# If voxel size is 1.25mm or larger, make a guess that the user has erroneously re-gridded their data
-if math.pow(t1_spacing[0] * t1_spacing[1] * t1_spacing[2], 1.0/3.0) > 1.225:
-  app.warn('Voxel size of input T1 image larger than expected for T1-weighted images (' + str(t1_spacing) + '); '
-           'image will be resampled to 1mm isotropic in order to maximise chance of '
-           'FSL FIRST script succeeding')
-  upsample_for_first = True
-
-app.makeTempDir()
-
-# Get the parcellation and T1 images into the temporary directory, with conversion of the T1 into the correct format for FSL
-run.command('mrconvert ' + path.fromUser(app.args.parc, True) + ' ' + path.toTemp('parc.mif', True))
-if upsample_for_first:
-  run.command('mrresize ' + path.fromUser(app.args.t1, True) + ' - -voxel 1.0 -interp sinc | mrcalc - 0.0 -max - | mrconvert - ' + path.toTemp('T1.nii', True) + ' -strides -1,+2,+3')
-else:
-  run.command('mrconvert ' + path.fromUser(app.args.t1, True) + ' ' + path.toTemp('T1.nii', True) + ' -strides -1,+2,+3')
-
-app.gotoTempDir()
-
-# Run FIRST
-first_input_is_brain_extracted = ''
-if app.args.premasked:
-  first_input_is_brain_extracted = ' -b'
-run.command(first_cmd + ' -m none -s ' + ','.join(structure_map.keys()) + ' -i T1.nii' + first_input_is_brain_extracted + ' -o first')
-fsl.checkFirst('first', structure_map.keys())
-
-# Generate an empty image that will be used to construct the new SGM nodes
-run.command('mrcalc parc.mif 0 -min sgm.mif')
-
-# Read the local connectome LUT file
-# This will map a structure name to an index
-sgm_lut = {}
-sgm_lut_file_name = 'FreeSurferSGM.txt'
-sgm_lut_file_path = os.path.join(path.sharedDataPath(), path.scriptSubDirName(), sgm_lut_file_name)
-with open(sgm_lut_file_path) as f:
-  for line in f:
-    line = line.rstrip()
-    if line and line[0]!='#':
-      line = line.split()
-      sgm_lut[line[1]] = line[0] # This can remain as a string
-
-# Convert FIRST meshes to node masks
-# In this use case, don't want the PVE images; want to threshold at 0.5
-mask_list = [ ]
-progress = app.progressBar('Generating mask images for SGM structures', len(structure_map))
-for key, value in structure_map.items():
-  image_path = key + '_mask.mif'
-  mask_list.append(image_path)
-  vtk_in_path = 'first-' + key + '_first.vtk'
-  run.command('meshconvert ' + vtk_in_path + ' first-' + key + '_transformed.vtk -transform first2real T1.nii')
-  run.command('mesh2voxel first-' + key + '_transformed.vtk parc.mif - | mrthreshold - ' + image_path + ' -abs 0.5')
-  # Add to the SGM image; don't worry about overlap for now
-  node_index = sgm_lut[value]
-  run.command('mrcalc ' + image_path + ' ' + node_index + ' sgm.mif -if sgm_new.mif')
-  if not app.continueOption:
-    run.function(os.remove, 'sgm.mif')
-    run.function(os.rename, 'sgm_new.mif', 'sgm.mif')
-  progress.increment()
-progress.done()
-
-# Detect any overlapping voxels between the SGM masks, and set to zero
-run.command('mrmath ' + ' '.join(mask_list) + ' sum - | mrcalc - 1 -gt sgm_overlap_mask.mif')
-run.command('mrcalc sgm_overlap_mask.mif 0 sgm.mif -if sgm_masked.mif')
-
-# Convert the SGM label image to the indices that are required based on the user-provided LUT file
-run.command('labelconvert sgm_masked.mif ' + sgm_lut_file_path + ' ' + path.fromUser(app.args.lut, True) + ' sgm_new_labels.mif')
-
-# For each SGM structure:
-# * Figure out what index the structure has been mapped to; this can only be done using mrstats
-# * Strip that index from the parcellation image
-# * Insert the new delineation of that structure
-progress = app.progressBar('Replacing SGM parcellations', len(structure_map))
-for struct in structure_map:
-  image_path = struct + '_mask.mif'
-  if float(image.statistic(image_path, 'mean')):
-    index = image.statistic('sgm_new_labels.mif', 'median', '-mask ' + image_path)
-    run.command('mrcalc parc.mif ' + index + ' -eq 0 parc.mif -if parc_removed.mif')
-    run.function(os.remove, 'parc.mif')
-    run.function(os.rename, 'parc_removed.mif', 'parc.mif')
-  else:
-    app.warn('No labelled voxels for structure "' + struct + '"')
-  progress.increment()
-progress.done()
-
-# Insert the new delineations of all SGM structures in a single call
-# Enforce unsigned integer datatype of output image
-run.command('mrcalc sgm_new_labels.mif 0.5 -gt sgm_new_labels.mif parc.mif -if result.mif -datatype uint32')
-run.command('mrconvert result.mif ' + path.fromUser(app.args.output, True) + app.mrconvertOutputOption(path.fromUser(app.args.parc, True)))
-app.complete()
-=======
 sys.path.insert(0, LIB_FOLDER)
 # Execute the script
 from mrtrix3 import app
-app.execute()
->>>>>>> d993a583
+app.execute()