#!/usr/bin/env python

# Copyright (c) 2008-2021 the MRtrix3 contributors.
#
# This Source Code Form is subject to the terms of the Mozilla Public
# License, v. 2.0. If a copy of the MPL was not distributed with this
# file, You can obtain one at http://mozilla.org/MPL/2.0/.
#
# Covered Software is provided under this License on an "as is"
# basis, without warranty of any kind, either expressed, implied, or
# statutory, including, without limitation, warranties that the
# Covered Software is free of defects, merchantable, fit for a
# particular purpose or non-infringing.
# See the Mozilla Public License v. 2.0 for more details.
#
# For more details, see http://www.mrtrix.org/.

# Generates an unbiased group-average template via image registration of images to a midway space.

import collections, json, math, os, re, shutil, sys

DEFAULT_RIGID_SCALES  = [0.3,0.4,0.6,0.8,1.0,1.0]
DEFAULT_RIGID_LMAX    = [2,2,2,4,4,4]
DEFAULT_AFFINE_SCALES = [0.3,0.4,0.6,0.8,1.0,1.0]
DEFAULT_AFFINE_LMAX   = [2,2,2,4,4,4]

DEFAULT_NL_SCALES = [0.3,0.4,0.5,0.6,0.7,0.8,0.9,1.0,1.0,1.0,1.0,1.0,1.0,1.0,1.0,1.0]
DEFAULT_NL_NITER  = [  5,  5,  5,  5,  5,  5,  5,  5,  5,  5,  5,  5,  5,  5,  5,  5]
DEFAULT_NL_LMAX   = [  2,  2,  2,  2,  2,  2,  2,  2,  4,  4,  4,  4,  4,  4,  4,  4]

REGISTRATION_MODES = ['rigid', 'affine', 'nonlinear', 'rigid_affine', 'rigid_nonlinear', 'affine_nonlinear', 'rigid_affine_nonlinear']

AGGREGATION_MODES = ["mean", "median"]

IMAGEEXT = 'mif nii mih mgh mgz img hdr'.split()

def usage(cmdline): #pylint: disable=unused-variable
  cmdline.set_author('David Raffelt (david.raffelt@florey.edu.au) & Max Pietsch (maximilian.pietsch@kcl.ac.uk) & Thijs Dhollander (thijs.dhollander@gmail.com)')

  cmdline.set_synopsis('Generates an unbiased group-average template from a series of images')
  cmdline.add_description('First a template is optimised with linear registration (rigid and/or affine, both by default), then non-linear registration is used to optimise the template further.')
  cmdline.add_argument("input_dir", nargs='+', help='Input directory containing all images used to build the template')
  cmdline.add_argument("template", help='Corresponding output template image. For multi-contrast registration, provide multiple paired input_dir and template arguments. Example: WM_dir WM_template.mif GM_dir GM_template.mif')

  options = cmdline.add_argument_group('Multi-contrast options')
  options.add_argument('-mc_weight_initial_alignment', help='Weight contribution of each contrast to the initial alignment. Comma separated, default: 1.0')
  options.add_argument('-mc_weight_rigid', help='Weight contribution of each contrast to the objective of rigid registration. Comma separated, default: 1.0')
  options.add_argument('-mc_weight_affine', help='Weight contribution of each contrast to the objective of affine registration. Comma separated, default: 1.0')
  options.add_argument('-mc_weight_nl', help='Weight contribution of each contrast to the objective of nonlinear registration. Comma separated, default: 1.0')

  linoptions = cmdline.add_argument_group('Options for the linear registration')
  linoptions.add_argument('-linear_no_pause', action='store_true', help='Do not pause the script if a linear registration seems implausible')
  linoptions.add_argument('-linear_estimator', help='Specify estimator for intensity difference metric. Valid choices are: l1 (least absolute: |x|), l2 (ordinary least squares), lp (least powers: |x|^1.2), Default: None (no robust estimator used)')
  linoptions.add_argument('-rigid_scale', help='Specify the multi-resolution pyramid used to build the rigid template, in the form of a list of scale factors (default: %s). This and affine_scale implicitly  define the number of template levels' % ','.join([str(x) for x in DEFAULT_RIGID_SCALES]))
  linoptions.add_argument('-rigid_lmax', help='Specify the lmax used for rigid registration for each scale factor, in the form of a list of integers (default: %s). The list must be the same length as the linear_scale factor list' % ','.join([str(x) for x in DEFAULT_RIGID_LMAX]))
  linoptions.add_argument('-rigid_niter', help='Specify the number of registration iterations used within each level before updating the template, in the form of a list of integers (default:50 for each scale). This must be a single number or a list of same length as the linear_scale factor list')
  linoptions.add_argument('-affine_scale', help='Specify the multi-resolution pyramid used to build the affine template, in the form of a list of scale factors (default: %s). This and rigid_scale implicitly define the number of template levels' % ','.join([str(x) for x in DEFAULT_AFFINE_SCALES]))
  linoptions.add_argument('-affine_lmax', help='Specify the lmax used for affine registration for each scale factor, in the form of a list of integers (default: %s). The list must be the same length as the linear_scale factor list' % ','.join([str(x) for x in DEFAULT_AFFINE_LMAX]))
  linoptions.add_argument('-affine_niter', help='Specify the number of registration iterations used within each level before updating the template, in the form of a list of integers (default:500 for each scale). This must be a single number or a list of same length as the linear_scale factor list')

  nloptions = cmdline.add_argument_group('Options for the non-linear registration')
  nloptions.add_argument('-nl_scale', help='Specify the multi-resolution pyramid used to build the non-linear template, in the form of a list of scale factors (default: %s). This implicitly defines the number of template levels' % ','.join([str(x) for x in DEFAULT_NL_SCALES]))
  nloptions.add_argument('-nl_lmax', help='Specify the lmax used for non-linear registration for each scale factor, in the form of a list of integers (default: %s). The list must be the same length as the nl_scale factor list' % ','.join([str(x) for x in DEFAULT_NL_LMAX]))
  nloptions.add_argument('-nl_niter', help='Specify the number of registration iterations used within each level before updating the template, in the form of a list of integers (default: %s). The list must be the same length as the nl_scale factor list' % ','.join([str(x) for x in DEFAULT_NL_NITER]))
  nloptions.add_argument('-nl_update_smooth', default='2.0', help='Regularise the gradient update field with Gaussian smoothing (standard deviation in voxel units, Default 2.0 x voxel_size)')
  nloptions.add_argument('-nl_disp_smooth', default='1.0', help='Regularise the displacement field with Gaussian smoothing (standard deviation in voxel units, Default 1.0 x voxel_size)')
  nloptions.add_argument('-nl_grad_step', default='0.5', help='The gradient step size for non-linear registration (Default: 0.5)')

  options = cmdline.add_argument_group('Input, output and general options')
  options.add_argument('-type', help='Specify the types of registration stages to perform. Options are "rigid" (perform rigid registration only which might be useful for intra-subject registration in longitudinal analysis), "affine" (perform affine registration) and "nonlinear" as well as cominations of registration types: %s. Default: rigid_affine_nonlinear' % ', '.join('"' + x + '"' for x in REGISTRATION_MODES if "_" in x), default='rigid_affine_nonlinear')
  options.add_argument('-voxel_size', help='Define the template voxel size in mm. Use either a single value for isotropic voxels or 3 comma separated values.')
  options.add_argument('-initial_alignment', default='mass', help='Method of alignment to form the initial template. Options are "mass" (default), "robust_mass" (requires masks), "geometric" and "none".')
  options.add_argument('-mask_dir', help='Optionally input a set of masks inside a single directory, one per input image (with the same file name prefix). Using masks will speed up registration significantly. Note that masks are used for registration, not for aggregation. To exclude areas from aggregation, NaN-mask your input images.')
  options.add_argument('-warp_dir', help='Output a directory containing warps from each input to the template. If the folder does not exist it will be created')
  options.add_argument('-transformed_dir', help='Output a directory containing the input images transformed to the template. If the folder does not exist it will be created. For multi-contrast registration, provide comma separated list of directories.')
  options.add_argument('-linear_transformations_dir', help='Output a directory containing the linear transformations used to generate the template. If the folder does not exist it will be created')
  options.add_argument('-template_mask', help='Output a template mask. Only works if -mask_dir has been input. The template mask is computed as the intersection of all subject masks in template space.')
  options.add_argument('-noreorientation', action='store_true', help='Turn off FOD reorientation in mrregister. Reorientation is on by default if the number of volumes in the 4th dimension corresponds to the number of coefficients in an antipodally symmetric spherical harmonic series (i.e. 6, 15, 28, 45, 66 etc)')
  options.add_argument('-leave_one_out', help='Register each input image to a template that does not contain that image. Valid choices: 0, 1, auto. (Default: auto (true if n_subjects larger than 2 and smaller than 15)) ')
  options.add_argument('-aggregate', help='Measure used to aggregate information from transformed images to the template image. Valid choices: %s. Default: mean' % ', '.join(AGGREGATION_MODES))
  options.add_argument('-aggregation_weights', help='Comma separated file containing weights used for weighted image aggregation. Each row must contain the identifiers of the input image and its weight. Note that this weighs intensity values not transformations (shape).')
  options.add_argument('-nanmask', action='store_true', help='Optionally apply masks to (transformed) input images using NaN values to specify include areas for registration and aggregation. Only works if -mask_dir has been input.')
  options.add_argument('-copy_input', action='store_true', help='Copy input images and masks into local scratch directory.')

# ENH: add option to initialise warps / transformations

# Binds raw_input() to input() in Python2, so that input() can be used
#   and the code will work on both Python 2 and 3
try:
  input = raw_input #pylint: disable=redefined-builtin, invalid-name
except NameError:
  pass


<<<<<<< HEAD
def abspath(arg, *args):
  return os.path.abspath(os.path.join(arg, *args))


def relpath(arg, *args):
  from mrtrix3 import app #pylint: disable=no-name-in-module, import-outside-toplevel
  return os.path.relpath(os.path.join(arg, *args), app.WORKING_DIR)
=======
def abspath(first, *arg):
  return os.path.abspath(os.path.join(first, *arg))


def relpath(first, *arg):
  from mrtrix3 import app #pylint: disable=no-name-in-module, import-outside-toplevel
  return os.path.relpath(os.path.join(first, *arg), app.WORKING_DIR)
>>>>>>> 63d94827

def copy(src, dst, follow_symlinks=True):
  """Copy data but do not set mode bits. Return the file's destination.

  mimics shutil.copy but without setting mode bits as shutil.copymode can fail on exotic mounts
  (observed on cifs with file_mode=0777).
  """
  if os.path.isdir(dst):
    dst = os.path.join(dst, os.path.basename(src))
  if sys.version_info[0] > 2:
    shutil.copyfile(src, dst, follow_symlinks=follow_symlinks)   # pylint: disable=unexpected-keyword-arg
  else:
    shutil.copyfile(src, dst)
  return dst


def check_linear_transformation(transformation, cmd, max_scaling=0.5, max_shear=0.2, max_rot=None, pause_on_warn=True):
  from mrtrix3 import app, run, utils #pylint: disable=no-name-in-module, import-outside-toplevel
  if max_rot is None:
    max_rot = 2 * math.pi

  good = True
  run.command('transformcalc ' + transformation + ' decompose ' + transformation + 'decomp')
  if not os.path.isfile(transformation + 'decomp'):  # does not exist if run with -continue option
    app.console(transformation + 'decomp not found. skipping check')
    return True
  data = utils.load_keyval(transformation + 'decomp')
  run.function(os.remove, transformation + 'decomp')
  scaling = [float(value) for value in data['scaling']]
  if any([a < 0 for a in scaling]) or any([a > (1 + max_scaling) for a in scaling]) or any(
      [a < (1 - max_scaling) for a in scaling]):
    app.warn("large scaling (" + str(scaling) + ") in " + transformation)
    good = False
  shear = [float(value) for value in data['shear']]
  if any([abs(a) > max_shear for a in shear]):
    app.warn("large shear (" + str(shear) + ") in " + transformation)
    good = False
  rot_angle = float(data['angle_axis'][0])
  if abs(rot_angle) > max_rot:
    app.warn("large rotation (" + str(rot_angle) + ") in " + transformation)
    good = False

  if not good:
    newcmd = []
    what = ''
    init_rotation_found = False
    skip = 0
    for element in cmd.split():
      if skip:
        skip -= 1
        continue
      if '_init_rotation' in element:
        init_rotation_found = True
      if '_init_matrix' in element:
        skip = 1
        continue
      if 'affine_scale' in element:
        assert what != 'rigid'
        what = 'affine'
      elif 'rigid_scale' in element:
        assert what != 'affine'
        what = 'rigid'
      newcmd.append(element)
    newcmd = " ".join(newcmd)
    if not init_rotation_found:
      app.console("replacing the transformation obtained with:")
      app.console(cmd)
      if what:
        newcmd += ' -' + what + '_init_translation mass -' + what + '_init_rotation search'
      app.console("by the one obtained with:")
      app.console(newcmd)
      run.command(newcmd, force=True)
      return check_linear_transformation(transformation, newcmd, max_scaling, max_shear, max_rot, pause_on_warn=pause_on_warn)
    if pause_on_warn:
      app.warn("you might want to manually repeat mrregister with different parameters and overwrite the transformation file: \n%s" % transformation)
      app.console('The command that failed the test was: \n' + cmd)
      app.console('Working directory: \n' + os.getcwd())
      input("press enter to continue population_template")
  return good


def aggregate(inputs, output, contrast_idx, mode, force=True):
  from mrtrix3 import MRtrixError, run  # pylint: disable=no-name-in-module, import-outside-toplevel

  images = [inp.ims_transformed[contrast_idx] for inp in inputs]
  if mode == 'mean':
    run.command(['mrmath', images, 'mean', '-keep_unary_axes', output], force=force)
  elif mode == 'median':
    run.command(['mrmath', images, 'median', '-keep_unary_axes', output], force=force)
  elif mode == 'weighted_mean':
    weights = [inp.aggregation_weight for inp in inputs]
    assert not any([w is None for w in weights]), weights
    wsum = sum([float(w) for w in weights])
    cmd = ['mrcalc']
    if wsum <= 0:
      raise MRtrixError("the sum of aggregetion weights has to be positive")
    for weight, image in zip(weights, images):
      if float(weight) != 0:
        cmd += [image, weight, '-mult'] + (['-add'] if len(cmd) > 1 else [])
    cmd += ['%.16f' % wsum, '-div', output]
    run.command(cmd, force=force)
  else:
    raise MRtrixError("aggregation mode %s not understood" % mode)


def inplace_nan_mask(images, masks):
  from mrtrix3 import run  # pylint: disable=no-name-in-module, import-outside-toplevel
  assert len(images) == len(masks), (len(images), len(masks))
  for image, mask in zip(images, masks):
    target_dir = os.path.split(image)[0]
    masked = os.path.join(target_dir, '__' + os.path.split(image)[1])
    run.command("mrcalc " + mask + " " + image + " nan -if " + masked, force=True)
    run.function(shutil.move, masked, image)


def calculate_isfinite(inputs, contrasts):
  from mrtrix3 import run, path  # pylint: disable=no-name-in-module, import-outside-toplevel
  agg_weights = [float(inp.aggregation_weight) for inp in inputs if inp.aggregation_weight is not None]
  for cid in range(contrasts.n_contrasts):
    for inp in inputs:
      if contrasts.n_volumes[cid] > 0:
        cmd = 'mrconvert ' + inp.ims_transformed[cid] + ' -coord 3 0 - | mrcalc - -finite'
      else:
        cmd = 'mrcalc ' + inp.ims_transformed[cid] + ' -finite'
      if inp.aggregation_weight:
        cmd += ' %s -mult ' % inp.aggregation_weight
      cmd += ' isfinite%s/%s.mif' % (contrasts.suff[cid], inp.uid)
      run.command(cmd, force=True)
  for cid in range(contrasts.n_contrasts):
    cmd = ['mrmath', path.all_in_dir('isfinite%s' % contrasts.suff[cid]), 'sum']
    if agg_weights:
      agg_weight_norm = str(float(len(agg_weights)) / sum(agg_weights))
      cmd += ['-', '|', 'mrcalc', '-', agg_weight_norm, '-mult']
    run.command(cmd + [contrasts.isfinite_count[cid]], force=True)


def get_common_postfix(file_list):
  return os.path.commonprefix([i[::-1] for i in file_list])[::-1]


def get_common_prefix(file_list):
  return os.path.commonprefix(file_list)


class Contrasts(object):
  """
      Class that parses arguments and holds information specific to each image contrast

      Attributes
      ----------
      suff: list of str
        identifiers used for contrast-specific filenames and folders ['_c0', '_c1', ...]

      names: list of str
        derived from constrast-specific input folder

      templates_out: list of str
        full path to output templates

      templates: list of str
        holds current template names during registration

      n_volumes: list of int
        number of volumes in each contrast

      fod_reorientation: list of bool
        whether to perform FOD reorientation with mrtransform

      isfinite_count: list of str
        filenames of images holding (weighted) number of finite-valued voxels across all images

      mc_weight_<mode>: list of str
        contrast-specific weight used during initialisation / registration

      <mode>_weight_option: list of str
        weight option to be passed to mrregister, <mode> = {'initial_alignment', 'rigid', 'affine', 'nl'}

      n_contrasts: int

      """

  def __init__(self):
    from mrtrix3 import MRtrixError, path, app  # pylint: disable=no-name-in-module, import-outside-toplevel

    n_contrasts = len(app.ARGS.input_dir)

    self.suff = ["_c" + c for c in map(str, range(n_contrasts))]
    self.names = [os.path.relpath(f, os.path.commonprefix(app.ARGS.input_dir)) for f in app.ARGS.input_dir]

    self.templates_out = [path.from_user(t, True) for t in app.ARGS.template]

    self.mc_weight_initial_alignment = [None for _ in range(self.n_contrasts)]
    self.mc_weight_rigid = [None for _ in range(self.n_contrasts)]
    self.mc_weight_affine = [None for _ in range(self.n_contrasts)]
    self.mc_weight_nl = [None for _ in range(self.n_contrasts)]
    self.initial_alignment_weight_option = [None for _ in range(self.n_contrasts)]
    self.rigid_weight_option = [None for _ in range(self.n_contrasts)]
    self.affine_weight_option = [None for _ in range(self.n_contrasts)]
    self.nl_weight_option = [None for _ in range(self.n_contrasts)]

    self.isfinite_count = ['isfinite' + c + '.mif' for c in self.suff]
    self.templates = [None for _ in range(self.n_contrasts)]
    self.n_volumes = [None for _ in range(self.n_contrasts)]
    self.fod_reorientation = [None for _ in range(self.n_contrasts)]


    for mode in ['initial_alignment', 'rigid', 'affine', 'nl']:
      opt = app.ARGS.__dict__.get('mc_weight_' + mode, None)
      if opt:
        if n_contrasts == 1:
          raise MRtrixError('mc_weight_' + mode+' requires multiple input contrasts')
        opt = opt.split(',')
        if len(opt) != n_contrasts:
          raise MRtrixError('mc_weight_' + mode+' needs to be defined for each contrast')
      else:
        opt = ["1"] * n_contrasts
      self.__dict__['mc_weight_%s' % mode] = opt
      self.__dict__['%s_weight_option' % mode] = ' -mc_weights '+','.join(opt)+' ' if n_contrasts > 1 else ''

    if len(self.templates_out) != n_contrasts:
      raise MRtrixError('number of templates (%i) does not match number of input directories (%i)' %
                        (len(self.templates_out), n_contrasts))

  @property
  def n_contrasts(self):
    return len(self.suff)

  def __repr__(self, *args, **kwargs):
    text = ''
    for cid in range(self.n_contrasts):
      text += '\tcontrast: %s, template: %s, suffix: %s\n' % (self.names[cid], self.templates_out[cid], self.suff[cid])
    return text


class Input(object):
  """
      Class that holds input information specific to a single image (multiple contrasts)

      Attributes
      ----------
      uid: str
        unique identifier for these input image(s), does not contain spaces

      ims_path: list of str
        full path to input images, shell quoted OR paths to cached file if cache_local was called

      msk_path: str
        full path to input mask, shell quoted OR path to cached file if cache_local was called

      ims_filenames : list of str
        for each contrast the input file paths stripped of their respective directories. Used for final output only.

      msk_filename: str
        as ims_filenames

      ims_transformed: list of str
        input_transformed<contrast identifier>/<uid>.mif

      msk_transformed: list of str
        mask_transformed/<uid>.mif

      aggregation_weight: float
        weights used in image aggregation that forms the template. Has to be normalised across inputs.

      _im_directories : list of str
        full path to user-provided input directories containing the input images, one for each contrast

      _msk_directory: str
        full path to user-provided mask directory

      _local_ims: list of str
        path to cached input images

      _local_msk: str
        path to cached input mask

      Methods
      -------
      cache_local()
        copy files into folders in current working directory. modifies _local_ims and  _local_msk

      """
  def __init__(self, uid, filenames, directories, contrasts, mask_filename='', mask_directory=''):
    self.contrasts = contrasts

    self.uid = uid
    assert self.uid, "UID empty"
    assert self.uid.count(' ') == 0, 'UID "%s" contains whitespace' % self.uid

    assert len(directories) == len(filenames)
    self.ims_filenames = filenames
    self._im_directories = directories

    self.msk_filename = mask_filename
    self._msk_directory = mask_directory

    n_contrasts = len(contrasts)

    self.ims_transformed = [os.path.join('input_transformed'+contrasts[cid], uid + '.mif') for cid in range(n_contrasts)]
    self.msk_transformed = os.path.join('mask_transformed', uid + '.mif')

    self.aggregation_weight = None

    self._local_ims = []
    self._local_msk = None

  def __repr__(self, *args, **kwargs):
    text = '\nInput ['
    for key in sorted([k for k in self.__dict__ if not k.startswith('_')]):
      text += '\n\t' + str(key) + ': ' + str(self.__dict__[key])
    text += '\n]'
    return text

  def info(self):
    message = ['input: ' + self.uid]
    if self.aggregation_weight:
      message += ['agg weight: ' + self.aggregation_weight]
    for csuff, fname in zip(self.contrasts, self.ims_filenames):
      message += [((csuff + ': ') if csuff else '') + '"' + fname + '"']
    if self.msk_filename:
      message += ['mask: ' + self.msk_filename]
    return ', '.join(message)

  def cache_local(self):
    from mrtrix3 import run, path  # pylint: disable=no-name-in-module, import-outside-toplevel
    contrasts = self.contrasts
    for cid, csuff in enumerate(contrasts):
      if not os.path.isdir('input' + csuff):
        path.make_dir('input' + csuff)
      run.command('mrconvert ' + self.ims_path[cid] + ' ' + os.path.join('input' + csuff, self.uid + '.mif'))
    self._local_ims = [os.path.join('input' + csuff, self.uid + '.mif') for csuff in contrasts]
    if self.msk_filename:
      if not os.path.isdir('mask'):
        path.make_dir('mask')
      run.command('mrconvert ' + self.msk_path + ' ' + os.path.join('mask', self.uid + '.mif'))
      self._local_msk = os.path.join('mask', self.uid + '.mif')

  def get_ims_path(self, quoted=True):
    """ return path to input images """
    from mrtrix3 import path  # pylint: disable=no-name-in-module, import-outside-toplevel
    if self._local_ims:
      return self._local_ims
    return [path.from_user(abspath(d, f), quoted) for d, f in zip(self._im_directories, self.ims_filenames)]
  ims_path = property(get_ims_path)

  def get_msk_path(self, quoted=True):
    """ return path to input mask """
    from mrtrix3 import path  # pylint: disable=no-name-in-module, import-outside-toplevel
    if self._local_msk:
      return self._local_msk
    return path.from_user(os.path.join(self._msk_directory, self.msk_filename), quoted) if self.msk_filename else None
  msk_path = property(get_msk_path)


def parse_input_files(in_files, mask_files, contrasts, f_agg_weight=None, whitespace_repl='_'):
  """
    matches input images across contrasts and pair them with masks.
    extracts unique identifiers from mask and image filenames by stripping common pre and postfix (per contrast and for masks)
    unique identifiers contain ASCII letters, numbers and '_' but no whitespace which is replaced by whitespace_repl

    in_files: list of lists
      the inner list holds filenames specific to a contrast

    mask_files:
      can be empty

    returns list of Input

    checks: 3d_nonunity
    TODO check if no common grid & trafo across contrasts (only relevant for robust init?)

  """
  from mrtrix3 import MRtrixError, app, path, image  # pylint: disable=no-name-in-module, import-outside-toplevel
  contrasts = contrasts.suff
  inputs = []
  def path_to_file_uid(path, prefix, postfix):
    """ strip pre and postfix from filename, replace whitespace characters """
    uid = re.sub(re.escape(postfix)+'$', '', re.sub('^'+re.escape(prefix), '', os.path.split(path)[1]))
    uid = re.sub(r'\s+', whitespace_repl, uid)
    if not uid:
      raise MRtrixError('No uniquely identifiable part of filename "' + path + '" '
                        'after prefix and postfix substitution '
                        'with prefix "' + prefix + '" and postfix "' + postfix + '"')
    app.debug('UID mapping: "' + path + '" --> "' + uid + '"')
    return uid
  # mask uids
  mask_uids = []
  if mask_files:
    mask_common_postfix = get_common_postfix(mask_files)
    if not mask_common_postfix:
      raise MRtrixError('mask filenames do not have a common postfix')
    mask_common_prefix = get_common_prefix([os.path.split(m)[1] for m in mask_files])
    for mfile in mask_files:
      mask_uids.append(path_to_file_uid(mfile, mask_common_prefix, mask_common_postfix))
    if len(mask_uids) != len(set(mask_uids)):
      non_unique = [uid for uid, count in collections.Counter(mask_uids).items() if count > 1]
      raise MRtrixError("mask identifiers not unique:\n" + '""\n'.join(non_unique))
    if app.VERBOSITY > 1:
      app.console('mask uids:' + str(mask_uids))

  # images uids
  common_postfix = [get_common_postfix(files) for files in in_files]
  common_prefix = [get_common_prefix(files) for files in in_files]
  # xcontrast_xsubject_pre_postfix: prefix and postfix of the common part across contrasts and subjects,
  # without image extensions and leading or trailing '_' or '-'
  xcontrast_xsubject_pre_postfix = [get_common_postfix(common_prefix).lstrip('_-'),
                                    get_common_prefix([re.sub('.('+'|'.join(IMAGEEXT)+')(.gz)?$', '', pfix).rstrip('_-') for pfix in common_postfix])]
  if app.VERBOSITY > 1:
    app.console("common_postfix: " + str(common_postfix))
    app.console("common_prefix: " + str(common_prefix))
    app.console("xcontrast_xsubject_pre_postfix: " + str(xcontrast_xsubject_pre_postfix))
  for ipostfix, postfix in enumerate(common_postfix):
    if not postfix:
      raise MRtrixError('image filenames do not have a common postfix:\n' + '\n'.join(in_files[ipostfix]))

  c_uids = []
  for cid, files in enumerate(in_files):
    c_uids.append([path_to_file_uid(fname, common_prefix[cid], common_postfix[cid]) for fname in files])

  for uids in c_uids:
    if len(uids) != len(set(uids)):
      non_unique = [uid for uid, count in collections.Counter(uids).items() if count > 1]
      raise MRtrixError("image identifiers not unique:\n" + '""\n'.join(non_unique))
  if app.VERBOSITY > 1:
    app.console('uids by contrast:' + str(c_uids))

  # join images and masks
  for ifile, fname in enumerate(in_files[0]):
    uid = c_uids[0][ifile]
    fnames = [fname]
    dirs = [abspath(path.from_user(app.ARGS.input_dir[0], False))]
    if len(contrasts) > 1:
      for cid in range(1, len(contrasts)):
        dirs.append(abspath(path.from_user(app.ARGS.input_dir[cid], False)))
        image.check_3d_nonunity(os.path.join(dirs[cid], in_files[cid][ifile]))
        if uid != c_uids[cid][ifile]:
          raise MRtrixError('no matching image was found for image %s and contrasts %s and %s.' % (fname, dirs[0], dirs[cid]))
        fnames.append(in_files[cid][ifile])

    if mask_files:
      if uid not in mask_uids:
        raise MRtrixError('no matching mask image was found for input image ' + fname + ' with uid "'+uid+'". '
                          'Mask uid candidates: ' + ', '.join(['"%s"' % m for m in mask_uids]))
      index = mask_uids.index(uid)
      # uid, filenames, directories, contrasts, mask_filename = '', mask_directory = '', agg_weight = None
      inputs.append(Input(uid, fnames, dirs, contrasts,
                          mask_filename=mask_files[index], mask_directory=abspath(path.from_user(app.ARGS.mask_dir, False))))
    else:
      inputs.append(Input(uid, fnames, dirs, contrasts))

  # parse aggregation weights and match to inputs
  if f_agg_weight:
    import csv  # pylint: disable=import-outside-toplevel
    try:
      with open(f_agg_weight, 'r') as fweights:
        agg_weights = dict((row[0].lstrip().rstrip(), row[1]) for row in csv.reader(fweights, delimiter=',', quotechar='#'))
    except UnicodeDecodeError:
      with open(f_agg_weight, 'r') as fweights:
        reader = csv.reader(fweights.read().decode('utf-8', errors='replace'), delimiter=',', quotechar='#')
        agg_weights = dict((row[0].lstrip().rstrip(), row[1]) for row in reader)
    pref = '^' + re.escape(get_common_prefix(list(agg_weights.keys())))
    suff = re.escape(get_common_postfix(list(agg_weights.keys()))) + '$'
    for key in agg_weights.keys():
      agg_weights[re.sub(suff, '', re.sub(pref, '', key))] = agg_weights.pop(key).strip()

    for inp in inputs:
      if inp.uid not in agg_weights:
        raise MRtrixError('aggregation weight not found for %s' % inp.uid)
      inp.aggregation_weight = agg_weights[inp.uid]
    app.console('Using aggregation weights ' + f_agg_weight)
    weights = [float(inp.aggregation_weight) for inp in inputs if inp.aggregation_weight is not None]
    if sum(weights) <= 0:
      raise MRtrixError('Sum of aggregation weights is not positive: ' + str(weights))
    if any([w < 0 for w in weights]):
      app.warn('Negative aggregation weights: ' + str(weights))

  return inputs, xcontrast_xsubject_pre_postfix


def execute(): #pylint: disable=unused-variable
  from mrtrix3 import MRtrixError, app, image, matrix, path, run #pylint: disable=no-name-in-module, import-outside-toplevel

  if not app.ARGS.type in REGISTRATION_MODES:
    raise MRtrixError("registration type must be one of %s. provided: %s" % (str(REGISTRATION_MODES), app.ARGS.type))
  dorigid     = "rigid"     in app.ARGS.type
  doaffine    = "affine"    in app.ARGS.type
  dolinear    = dorigid or doaffine
  dononlinear = "nonlinear" in app.ARGS.type
  assert (dorigid + doaffine + dononlinear >= 1), "FIXME: registration type not valid"


  input_output = app.ARGS.input_dir + [app.ARGS.template]
  n_contrasts = len(input_output) // 2
  if len(input_output) != 2 * n_contrasts:
    raise MRtrixError('expected two arguments per contrast, received %i: %s' % (len(input_output), ', '.join(input_output)))
  if n_contrasts > 1:
    app.console('Generating population template using multi-contrast registration')

  # reorder arguments for multi-contrast registration as after command line parsing app.ARGS.input_dir holds all but one argument
  app.ARGS.input_dir = []
  app.ARGS.template = []
  for i_contrast in range(n_contrasts):
    inargs = (input_output[i_contrast*2], input_output[i_contrast*2+1])
    if not os.path.isdir(inargs[0]):
      raise MRtrixError('input directory %s not found' % inargs[0])
    app.ARGS.input_dir.append(relpath(inargs[0]))
    app.ARGS.template.append(relpath(inargs[1]))

  cns = Contrasts()
  app.debug(str(cns))

  in_files = [sorted(path.all_in_dir(input_dir, dir_path=False)) for input_dir in app.ARGS.input_dir]
  if len(in_files[0]) <= 1:
    raise MRtrixError('Not enough images found in input directory ' + app.ARGS.input_dir[0] +
                      '. More than one image is needed to generate a population template')
  if n_contrasts > 1:
    for cid in range(1, n_contrasts):
      if len(in_files[cid]) != len(in_files[0]):
        raise MRtrixError('Found %i images in input directory %s ' % (len(app.ARGS.input_dir[0]), app.ARGS.input_dir[0]) +
                          'but %i input images in %s.' % (len(app.ARGS.input_dir[cid]), app.ARGS.input_dir[cid]))
  else:
    app.console('Generating a population-average template from ' + str(len(in_files[0])) + ' input images')
    if n_contrasts > 1:
      app.console('using ' + str(len(in_files)) + ' contrasts for each input image')

  voxel_size = None
  if app.ARGS.voxel_size:
    voxel_size = app.ARGS.voxel_size.split(',')
    if len(voxel_size) == 1:
      voxel_size = voxel_size * 3
    try:
      if len(voxel_size) != 3:
        raise ValueError
      [float(v) for v in voxel_size]  #pylint: disable=expression-not-assigned
    except ValueError:
      raise MRtrixError('voxel size needs to be a single or three comma-separated floating point numbers; received: ' + str(app.ARGS.voxel_size))

  agg_measure = 'mean'
  if app.ARGS.aggregate is not None:
    if not app.ARGS.aggregate in AGGREGATION_MODES:
      app.error("aggregation type must be one of %s. provided: %s" % (str(AGGREGATION_MODES), app.ARGS.aggregate))
    agg_measure = app.ARGS.aggregate

  agg_weights = app.ARGS.aggregation_weights
  if agg_weights is not None:
    agg_measure = "weighted_" + agg_measure
    if agg_measure != 'weighted_mean':
      app.error("aggregation weights require '-aggregate mean' option. provided: %s" % (app.ARGS.aggregate))
      if not os.path.isfile(app.ARGS.aggregation_weights):
        app.error("aggregation weights file not found: %s" % app.ARGS.aggregation_weights)

  initial_alignment = app.ARGS.initial_alignment
  if initial_alignment not in ["mass", "robust_mass", "geometric", "none"]:
    raise MRtrixError('initial_alignment must be one of ' + " ".join(["mass", "robust_mass", "geometric", "none"]) + " provided: " + str(initial_alignment))

  linear_estimator = app.ARGS.linear_estimator
  if linear_estimator and not linear_estimator.lower() == 'none':
    if not dolinear:
      raise MRtrixError('linear_estimator specified when no linear registration is requested')
    if linear_estimator not in ["l1", "l2", "lp"]:
      raise MRtrixError('linear_estimator must be one of ' + " ".join(["l1", "l2", "lp"]) + " provided: " + str(linear_estimator))

  use_masks = False
  mask_files = []
  if app.ARGS.mask_dir:
    use_masks = True
    app.ARGS.mask_dir = relpath(app.ARGS.mask_dir)
    if not os.path.isdir(app.ARGS.mask_dir):
      raise MRtrixError('mask directory not found')
    mask_files = sorted(path.all_in_dir(app.ARGS.mask_dir, dir_path=False))
    if len(mask_files) < len(in_files[0]):
      raise MRtrixError('there are not enough mask images for the number of images in the input directory')

  if not use_masks:
    app.warn('no masks input. Use input masks to reduce computation time and improve robustness')

  if app.ARGS.template_mask and not use_masks:
    raise MRtrixError('you cannot output a template mask because no subject masks were input using -mask_dir')

  nanmask_input = app.ARGS.nanmask
  if nanmask_input and not use_masks:
    raise MRtrixError('you cannot use NaN masking when no subject masks were input using -mask_dir')

  ins, xcontrast_xsubject_pre_postfix = parse_input_files(in_files, mask_files, cns, agg_weights)

  leave_one_out = 'auto'
  if app.ARGS.leave_one_out is not None:
    leave_one_out = app.ARGS.leave_one_out
    if not leave_one_out in ['0', '1', 'auto']:
      raise MRtrixError('leave_one_out not understood: ' + str(leave_one_out))
  if leave_one_out == 'auto':
    leave_one_out = 2 < len(ins) < 15
  else:
    leave_one_out = bool(int(leave_one_out))
  if leave_one_out:
    app.console('performing leave-one-out registration')
    # check that at sum of weights is positive for any grouping if weighted aggregation is used
    weights = [float(inp.aggregation_weight) for inp in ins if inp.aggregation_weight is not None]
    if weights and sum(weights) - max(weights) <= 0:
      raise MRtrixError('leave-one-out registration requires positive aggregation weights in all groupings')

  noreorientation = app.ARGS.noreorientation

  do_pause_on_warn = True
  if app.ARGS.linear_no_pause:
    do_pause_on_warn = False
    if not dolinear:
      raise MRtrixError("linear option set when no linear registration is performed")

  if len(app.ARGS.template) != n_contrasts:
    raise MRtrixError('mismatch between number of output templates (%i) ' % len(app.ARGS.template) +
                      'and number of contrasts (%i)' % n_contrasts)
  for templ in app.ARGS.template:
    app.check_output_path(templ)

  if app.ARGS.warp_dir:
    app.ARGS.warp_dir = relpath(app.ARGS.warp_dir)
    app.check_output_path(app.ARGS.warp_dir)

  if app.ARGS.transformed_dir:
    app.ARGS.transformed_dir = [relpath(d) for d in app.ARGS.transformed_dir.split(',')]
    if len(app.ARGS.transformed_dir) != n_contrasts:
      raise MRtrixError('require multiple comma separated transformed directories if multi-contrast registration is used')
    for tdir in app.ARGS.transformed_dir:
      app.check_output_path(tdir)

  if app.ARGS.linear_transformations_dir:
    if not dolinear:
      raise MRtrixError("linear option set when no linear registration is performed")
    app.ARGS.linear_transformations_dir = relpath(app.ARGS.linear_transformations_dir)
    app.check_output_path(app.ARGS.linear_transformations_dir)

  # automatically detect SH series in each contrast
  do_fod_registration = False  # in any contrast
  cns.n_volumes = []
  cns.fod_reorientation = []
  for cid in range(n_contrasts):
    header = image.Header(ins[0].get_ims_path(False)[cid])
    image_size = header.size()
    if len(image_size) < 3 or len(image_size) > 4:
      raise MRtrixError('only 3 and 4 dimensional images can be used to build a template')
    if len(image_size) == 4:
      cns.fod_reorientation.append(header.is_sh() and not noreorientation)
      cns.n_volumes.append(image_size[3])
      do_fod_registration = do_fod_registration or cns.fod_reorientation[-1]
    else:
      cns.fod_reorientation.append(False)
      cns.n_volumes.append(0)
  if do_fod_registration:
    app.console("SH Series detected, performing FOD registration in contrast: " +
                ', '.join(app.ARGS.input_dir[cid] for cid in range(n_contrasts) if cns.fod_reorientation[cid]))
  c_mrtransform_reorientation = [' -reorient_fod ' + ('yes' if cns.fod_reorientation[cid] else 'no') + ' '
                                 for cid in range(n_contrasts)]

  if nanmask_input:
    app.console("NaN masking transformed images")

  # rigid options
  if app.ARGS.rigid_scale:
    rigid_scales = [float(x) for x in app.ARGS.rigid_scale.split(',')]
    if not dorigid:
      raise MRtrixError("rigid_scales option set when no rigid registration is performed")
  else:
    rigid_scales = DEFAULT_RIGID_SCALES
  if app.ARGS.rigid_lmax:
    if not dorigid:
      raise MRtrixError("rigid_lmax option set when no rigid registration is performed")
    rigid_lmax = [int(x) for x in app.ARGS.rigid_lmax.split(',')]
    if do_fod_registration and len(rigid_scales) != len(rigid_lmax):
      raise MRtrixError('rigid_scales and rigid_lmax schedules are not equal in length')
  else:
    rigid_lmax = DEFAULT_RIGID_LMAX

  rigid_niter = [100] * len(rigid_scales)
  if app.ARGS.rigid_niter:
    if not dorigid:
      raise MRtrixError("rigid_niter specified when no rigid registration is performed")
    rigid_niter = [int(x) for x in app.ARGS.rigid_niter.split(',')]
    if len(rigid_niter) == 1:
      rigid_niter = rigid_niter * len(rigid_scales)
    elif len(rigid_scales) != len(rigid_niter):
      raise MRtrixError('rigid_scales and rigid_niter schedules are not equal in length')

  # affine options
  if app.ARGS.affine_scale:
    affine_scales = [float(x) for x in app.ARGS.affine_scale.split(',')]
    if not doaffine:
      raise MRtrixError("affine_scale option set when no affine registration is performed")
  else:
    affine_scales = DEFAULT_AFFINE_SCALES
  if app.ARGS.affine_lmax:
    if not doaffine:
      raise MRtrixError("affine_lmax option set when no affine registration is performed")
    affine_lmax = [int(x) for x in app.ARGS.affine_lmax.split(',')]
    if do_fod_registration and len(affine_scales) != len(affine_lmax):
      raise MRtrixError('affine_scales and affine_lmax schedules are not equal in length')
  else:
    affine_lmax = DEFAULT_AFFINE_LMAX

  affine_niter = [500] * len(affine_scales)
  if app.ARGS.affine_niter:
    if not doaffine:
      raise MRtrixError("affine_niter specified when no affine registration is performed")
    affine_niter = [int(x) for x in app.ARGS.affine_niter.split(',')]
    if len(affine_niter) == 1:
      affine_niter = affine_niter * len(affine_scales)
    elif len(affine_scales) != len(affine_niter):
      raise MRtrixError('affine_scales and affine_niter schedules are not equal in length')

  linear_scales = []
  linear_lmax = []
  linear_niter = []
  linear_type = []
  if dorigid:
    linear_scales += rigid_scales
    linear_lmax += rigid_lmax
    linear_niter += rigid_niter
    linear_type += ['rigid'] * len(rigid_scales)

  if doaffine:
    linear_scales += affine_scales
    linear_lmax += affine_lmax
    linear_niter += affine_niter
    linear_type += ['affine'] * len(affine_scales)

  assert len(linear_type) == len(linear_scales)
  assert len(linear_scales) == len(linear_niter)
  if do_fod_registration:
    assert len(linear_lmax) == len(linear_niter)
  app.console('-' * 60)
  app.console('initial alignment of images: %s' % initial_alignment)
  app.console('-' * 60)
  if n_contrasts > 1:
    for cid in range(n_contrasts):
      app.console('\tcontrast "%s": %s, ' % (cns.suff[cid], cns.names[cid]) +
                  'objective weight: %s' % cns.mc_weight_initial_alignment[cid])

  if dolinear:
    app.console('-' * 60)
    app.console('linear registration stages:')
    app.console('-' * 60)
    if n_contrasts > 1:
      for cid in range(n_contrasts):
        msg = '\tcontrast "%s": %s' % (cns.suff[cid], cns.names[cid])
        if 'rigid' in linear_type:
          msg += ', objective weight rigid: %s' % cns.mc_weight_rigid[cid]
        if 'affine' in linear_type:
          msg += ', objective weight affine: %s' % cns.mc_weight_affine[cid]
        app.console(msg)

    if do_fod_registration:
      for istage, [tpe, scale, lmax, niter] in enumerate(zip(linear_type, linear_scales, linear_lmax, linear_niter)):
        app.console('(%02i) %s scale: %.4f, niter: %i, lmax: %i' % (istage, tpe.ljust(9), scale, niter, lmax))
    else:
      for istage, [tpe, scale, niter] in enumerate(zip(linear_type, linear_scales, linear_niter)):
        app.console('(%02i) %s scale: %.4f, niter: %i, no reorientation' % (istage, tpe.ljust(9), scale, niter))

  datatype_option = ' -datatype float32'
  outofbounds_option = ' -nan'

  if not dononlinear:
    nl_scales = []
    nl_lmax = []
    nl_niter = []
    if app.ARGS.warp_dir:
      raise MRtrixError('warp_dir specified when no nonlinear registration is performed')
  else:
    nl_scales = [float(x) for x in app.ARGS.nl_scale.split(',')] if app.ARGS.nl_scale else DEFAULT_NL_SCALES
    nl_niter = [int(x) for x in app.ARGS.nl_niter.split(',')] if app.ARGS.nl_niter else DEFAULT_NL_NITER
    nl_lmax = [int(x) for x in app.ARGS.nl_lmax.split(',')] if app.ARGS.nl_lmax else DEFAULT_NL_LMAX

    if len(nl_scales) != len(nl_niter):
      raise MRtrixError('nl_scales and nl_niter schedules are not equal in length')

    app.console('-' * 60)
    app.console('nonlinear registration stages:')
    app.console('-' * 60)
    if n_contrasts > 1:
      for cid in range(n_contrasts):
        app.console('\tcontrast "%s": %s, objective weight: %s' % (cns.suff[cid], cns.names[cid], cns.mc_weight_nl[cid]))

    if do_fod_registration:
      if len(nl_scales) != len(nl_lmax):
        raise MRtrixError('nl_scales and nl_lmax schedules are not equal in length')

    if do_fod_registration:
      for istage, [scale, lmax, niter] in enumerate(zip(nl_scales, nl_lmax, nl_niter)):
        app.console('(%02i) nonlinear scale: %.4f, niter: %i, lmax: %i' % (istage, scale, niter, lmax))
    else:
      for istage, [scale, niter] in enumerate(zip(nl_scales, nl_niter)):
        app.console('(%02i) nonlinear scale: %.4f, niter: %i, no reorientation' % (istage, scale, niter))

  app.console('-' * 60)
  app.console('input images:')
  app.console('-' * 60)
  for inp in ins:
    app.console('\t' + inp.info())

  app.make_scratch_dir()
  app.goto_scratch_dir()

  for contrast in cns.suff:
    path.make_dir('input_transformed' + contrast)

  for contrast in cns.suff:
    path.make_dir('isfinite' + contrast)

  path.make_dir('linear_transforms_initial')
  path.make_dir('linear_transforms')
  for level in range(0, len(linear_scales)):
    path.make_dir('linear_transforms_%02i' % level)
  for level in range(0, len(nl_scales)):
    path.make_dir('warps_%02i' % level)

  if use_masks:
    path.make_dir('mask_transformed')
  write_log = (app.VERBOSITY >= 2)
  if write_log:
    path.make_dir('log')

  if initial_alignment == 'robust_mass':
    if not use_masks:
      raise MRtrixError('robust_mass initial alignment requires masks')
    path.make_dir('robust')

  if app.ARGS.copy_input:
    app.console('Copying images into scratch directory')
    for inp in ins:
      inp.cache_local()

  # Make initial template in average space using first contrast
  app.console('Generating initial template')
  input_filenames = [inp.get_ims_path(False)[0] for inp in ins]
  if voxel_size is None:
    run.command(['mraverageheader', input_filenames, 'average_header.mif', '-fill'])
  else:
    run.command(['mraverageheader', '-fill', input_filenames, '-', '|',
                 'mrgrid', '-', 'regrid', '-voxel', ','.join(map(str, voxel_size)), 'average_header.mif'])

  # crop average space to extent defined by original masks
  if use_masks:
    progress = app.ProgressBar('Importing input masks to average space for template cropping', len(ins))
    for inp in ins:
      run.command('mrtransform ' + inp.msk_path + ' -interp nearest -template average_header.mif ' + inp.msk_transformed)
      progress.increment()
    progress.done()
    run.command(['mrmath', [inp.msk_transformed for inp in ins], 'max', 'mask_initial.mif'])
    run.command('mrgrid average_header.mif crop -mask mask_initial.mif average_header_cropped.mif')
    run.function(os.remove, 'mask_initial.mif')
    run.function(os.remove, 'average_header.mif')
    run.function(shutil.move, 'average_header_cropped.mif', 'average_header.mif')
    progress = app.ProgressBar('Erasing temporary mask images', len(ins))
    for inp in ins:
      run.function(os.remove, inp.msk_transformed)
      progress.increment()
    progress.done()

  # create average space headers for other contrasts
  if n_contrasts > 1:
    avh3d = 'average_header3d.mif'
    avh4d = 'average_header4d.mif'
    if len(image.Header('average_header.mif').size()) == 3:
      run.command('mrconvert average_header.mif ' + avh3d)
    else:
      run.command('mrconvert average_header.mif -coord 3 0 -axes 0,1,2 ' + avh3d)
    run.command('mrconvert ' + avh3d + ' -axes 0,1,2,-1 ' + avh4d)
    for cid in range(n_contrasts):
      if cns.n_volumes[cid] == 0:
        run.function(copy, avh3d, 'average_header' + cns.suff[cid] + '.mif')
      elif cns.n_volumes[cid] == 1:
        run.function(copy, avh4d, 'average_header' + cns.suff[cid] + '.mif')
      else:
        run.command('mrcat ' + ' '.join([avh3d] * cns.n_volumes[cid]) + ' -axis 3 average_header' + cns.suff[cid] + '.mif')
    run.function(os.remove, avh3d)
    run.function(os.remove, avh4d)
  else:
    run.function(shutil.move, 'average_header.mif', 'average_header' + cns.suff[0] + '.mif')

  cns.templates = ['average_header' + csuff + '.mif' for csuff in cns.suff]

  if initial_alignment == 'none':
    progress = app.ProgressBar('Resampling input images to template space with no initial alignment', len(ins) * n_contrasts)
    for inp in ins:
      for cid in range(n_contrasts):
        run.command('mrtransform ' + inp.ims_path[cid] + c_mrtransform_reorientation[cid] + ' -interp linear ' +
                    '-template ' + cns.templates[cid] + ' ' + inp.ims_transformed[cid] +
                    outofbounds_option +
                    datatype_option)
        progress.increment()
    progress.done()

    if use_masks:
      progress = app.ProgressBar('Reslicing input masks to average header', len(ins))
      for inp in ins:
        run.command('mrtransform ' + inp.ims_path[cid] + ' ' + inp.msk_transformed + ' ' +
                    '-interp nearest -template ' + cns.templates[0] + ' ' +
                    datatype_option)
        progress.increment()
      progress.done()

    if nanmask_input:
      inplace_nan_mask([inp.ims_transformed[cid] for inp in ins for cid in range(n_contrasts)],
                       [inp.msk_transformed for inp in ins for cid in range(n_contrasts)])

    if leave_one_out:
      calculate_isfinite(ins, cns)

    if not dolinear:
      for inp in ins:
        with open(os.path.join('linear_transforms_initial', inp.uid + '.txt'), 'w') as fout:
          fout.write('1 0 0 0\n0 1 0 0\n0 0 1 0\n0 0 0 1\n')

    run.function(copy, 'average_header' + cns.suff[0] + '.mif', 'average_header.mif')

  else:
    progress = app.ProgressBar('Performing initial rigid registration to template', len(ins))
    mask_option = ''
    cid = 0
    lmax_option = ' -rigid_lmax 0 ' if cns.fod_reorientation[cid] else ' -noreorientation '
    contrast_weight_option = cns.initial_alignment_weight_option
    for inp in ins:
      output_option = ' -rigid ' + os.path.join('linear_transforms_initial', inp.uid + '.txt')
      images = ' '.join([p + ' ' + t for p, t in zip(inp.ims_path, cns.templates)])
      if use_masks:
        mask_option = ' -mask1 ' + inp.msk_path
        if initial_alignment == 'robust_mass':
          if not os.path.isfile('robust/template.mif'):
            if cns.n_volumes[cid] > 0:
              run.command('mrconvert ' + cns.templates[cid] + ' -coord 3 0 - | mrconvert - -axes 0,1,2 robust/template.mif')
            else:
              run.command('mrconvert ' + cns.templates[cid] + ' robust/template.mif')
          if n_contrasts > 1:
            cmd = ['mrcalc', inp.ims_path[cid], cns.mc_weight_initial_alignment[cid], '-mult']
            for cid in range(1, n_contrasts):
              cmd += [inp.ims_path[cid], cns.mc_weight_initial_alignment[cid], '-mult', '-add']
            contrast_weight_option = ''
            run.command(' '.join(cmd) +
                        ' - | mrfilter - zclean -zlower 3 -zupper 3 robust/image_' + inp.uid + '.mif'
                        ' -maskin ' + inp.msk_path + ' -maskout robust/mask_' + inp.uid + '.mif')
          else:
            run.command('mrfilter ' + inp.ims_path[0] + ' zclean -zlower 3 -zupper 3 robust/image_' + inp.uid + '.mif' +
                        ' -maskin ' + inp.msk_path + ' -maskout robust/mask_' + inp.uid + '.mif')
          images = 'robust/image_' + inp.uid + '.mif robust/template.mif'
          mask_option = ' -mask1 ' + 'robust/mask_' + inp.uid + '.mif'
          lmax_option = ''

      run.command('mrregister ' + images +
                  mask_option +
                  ' -rigid_scale 1 ' +
                  ' -rigid_niter 0 ' +
                  ' -type rigid ' +
                  lmax_option +
                  contrast_weight_option +
                  ' -rigid_init_translation ' + initial_alignment.replace('robust_', '') + ' ' +
                  datatype_option +
                  output_option)
      # translate input images to centre of mass without interpolation
      for cid in range(n_contrasts):
        run.command('mrtransform ' + inp.ims_path[cid] + c_mrtransform_reorientation[cid] +
                    ' -linear ' + os.path.join('linear_transforms_initial', inp.uid + '.txt') +
                    ' ' + inp.ims_transformed[cid] + "_translated.mif" + datatype_option)
      if use_masks:
        run.command('mrtransform ' + inp.msk_path +
                    ' -linear ' + os.path.join('linear_transforms_initial', inp.uid + '.txt') +
                    ' ' + inp.msk_transformed + "_translated.mif" +
                    datatype_option)
      progress.increment()
    # update average space of first contrast to new extent, delete other average space images
    run.command('mraverageheader ' + ' '.join([inp.ims_transformed[cid] + '_translated.mif' for inp in ins]) + ' average_header_tight.mif')
    progress.done()

    if voxel_size is None:
      run.command('mrgrid average_header_tight.mif pad -uniform 10 average_header.mif', force=True)
    else:
      run.command('mrgrid average_header_tight.mif pad -uniform 10 - | '
                  'mrgrid - regrid -voxel ' + ','.join(map(str, voxel_size)) + ' average_header.mif', force=True)
    run.function(os.remove, 'average_header_tight.mif')
    for cid in range(1, n_contrasts):
      run.function(os.remove, 'average_header' + cns.suff[cid] + '.mif')

    if use_masks:
      # reslice masks
      progress = app.ProgressBar('Reslicing input masks to average header', len(ins))
      for inp in ins:
        run.command('mrtransform ' + inp.msk_transformed + '_translated.mif' + ' ' + inp.msk_transformed + ' ' +
                    '-interp nearest -template average_header.mif' + datatype_option)
        progress.increment()
      progress.done()
      # crop average space to extent defined by translated masks
      run.command(['mrmath', [inp.msk_transformed for inp in ins], 'max', 'mask_translated.mif'])
      run.command('mrgrid average_header.mif crop -mask mask_translated.mif average_header_cropped.mif')
      # pad average space to allow for deviation from initial alignment
      run.command('mrgrid average_header_cropped.mif pad -uniform 10 average_header.mif', force=True)
      run.function(os.remove, 'average_header_cropped.mif')
      # reslice masks
      progress = app.ProgressBar('Reslicing masks to new padded average header', len(ins))
      for inp in ins:
        run.command('mrtransform ' + inp.msk_transformed + '_translated.mif ' + inp.msk_transformed + ' ' +
                    '-interp nearest -template average_header.mif' + datatype_option, force=True)
        run.function(os.remove, inp.msk_transformed + '_translated.mif')
        progress.increment()
      progress.done()
      run.function(os.remove, 'mask_translated.mif')

    # reslice images
    progress = app.ProgressBar('Reslicing input images to average header', len(ins) * n_contrasts)
    for cid in range(n_contrasts):
      for inp in ins:
        run.command('mrtransform ' + c_mrtransform_reorientation[cid] + inp.ims_transformed[cid] + '_translated.mif ' +
                    inp.ims_transformed[cid] + ' ' +
                    ' -interp linear -template average_header.mif' +
                    outofbounds_option +
                    datatype_option)
        run.function(os.remove, inp.ims_transformed[cid] + '_translated.mif')
        progress.increment()
    progress.done()

    if nanmask_input:
      inplace_nan_mask([inp.ims_transformed[cid] for inp in ins for cid in range(n_contrasts)],
                       [inp.msk_transformed for inp in ins for cid in range(n_contrasts)])

    if leave_one_out:
      calculate_isfinite(ins, cns)

  cns.templates = ['initial_template' + contrast + '.mif' for contrast in cns.suff]
  for cid in range(n_contrasts):
    aggregate(ins, 'initial_template' + cns.suff[cid] + '.mif', cid, agg_measure)
    if cns.n_volumes[cid] == 1:
      run.function(shutil.move, 'initial_template' + cns.suff[cid] + '.mif', 'tmp.mif')
      run.command('mrconvert tmp.mif initial_template' + cns.suff[cid] + '.mif -axes 0,1,2,-1')

  # Optimise template with linear registration
  if not dolinear:
    for inp in ins:
      run.function(copy, os.path.join('linear_transforms_initial', inp.uid+'.txt'),
                   os.path.join('linear_transforms', inp.uid+'.txt'))
  else:
    level = 0
    regtype = linear_type[0]
    def linear_msg():
      return 'Optimising template with linear registration (stage {0} of {1}; {2})'.format(level + 1, len(linear_scales), regtype)
    progress = app.ProgressBar(linear_msg, len(linear_scales) * len(ins) * (1 + n_contrasts + int(use_masks)))
    for level, (regtype, scale, niter, lmax) in enumerate(zip(linear_type, linear_scales, linear_niter, linear_lmax)):
      for inp in ins:
        initialise_option = ''
        if use_masks:
          mask_option = ' -mask1 ' + inp.msk_path
        else:
          mask_option = ''
        lmax_option = ' -noreorientation'
        metric_option = ''
        mrregister_log_option = ''
        if regtype == 'rigid':
          scale_option = ' -rigid_scale ' + str(scale)
          niter_option = ' -rigid_niter ' + str(niter)
          regtype_option = ' -type rigid'
          output_option = ' -rigid ' + os.path.join('linear_transforms_%02i' % level, inp.uid + '.txt')
          contrast_weight_option = cns.rigid_weight_option
          if level > 0:
            initialise_option = ' -rigid_init_matrix ' + os.path.join('linear_transforms_%02i' % (level - 1), inp.uid + '.txt')
          if do_fod_registration:
            lmax_option = ' -rigid_lmax ' + str(lmax)
          if linear_estimator:
            metric_option = ' -rigid_metric.diff.estimator ' + linear_estimator
          if app.VERBOSITY >= 2:
            mrregister_log_option = ' -info -rigid_log ' + os.path.join('log', inp.uid + contrast[cid] + "_" + str(level) + '.log')
        else:
          scale_option = ' -affine_scale ' + str(scale)
          niter_option = ' -affine_niter ' + str(niter)
          regtype_option = ' -type affine'
          output_option = ' -affine ' + os.path.join('linear_transforms_%02i' % level, inp.uid + '.txt')
          contrast_weight_option = cns.affine_weight_option
          if level > 0:
            initialise_option = ' -affine_init_matrix ' + os.path.join('linear_transforms_%02i' % (level - 1), inp.uid + '.txt')
          if do_fod_registration:
            lmax_option = ' -affine_lmax ' + str(lmax)
          if linear_estimator:
            metric_option = ' -affine_metric.diff.estimator ' + linear_estimator
          if write_log:
            mrregister_log_option = ' -info -affine_log ' + os.path.join('log', inp.uid + contrast[cid] + "_" + str(level) + '.log')

        if leave_one_out:
          tmpl = []
          for cid in range(n_contrasts):
            isfinite = 'isfinite%s/%s.mif' % (cns.suff[cid], inp.uid)
            weight = inp.aggregation_weight if inp.aggregation_weight is not None else '1'
            # loo = (template * weighted sum - weight * this) / (weighted sum - weight)
            run.command('mrcalc ' + cns.isfinite_count[cid] + ' ' + isfinite + ' -sub - | mrcalc ' + cns.templates[cid] +
                        ' ' + cns.isfinite_count[cid] + ' -mult ' + inp.ims_transformed[cid] + ' ' + weight + ' -mult ' +
                        ' -sub - -div loo_%s' % cns.templates[cid], force=True)
            tmpl.append('loo_%s' % cns.templates[cid])
          images = ' '.join([p + ' ' + t for p, t in zip(inp.ims_path, tmpl)])
        else:
          images = ' '.join([p + ' ' + t for p, t in zip(inp.ims_path, cns.templates)])
        command = 'mrregister ' + images + \
                  initialise_option + \
                  mask_option + \
                  scale_option + \
                  niter_option + \
                  lmax_option + \
                  regtype_option + \
                  metric_option + \
                  datatype_option + \
                  contrast_weight_option + \
                  output_option + \
                  mrregister_log_option
        run.command(command, force=True)
        check_linear_transformation(os.path.join('linear_transforms_%02i' % level, inp.uid + '.txt'), command,
                                    pause_on_warn=do_pause_on_warn)
        if leave_one_out:
          for im_temp in tmpl:
            run.function(os.remove, im_temp)
        progress.increment()

      # Here we ensure the template doesn't drift or scale
      # TODO matrix avarage might produce a large FOV for large rotations  # pylint: disable=fixme
      run.command('transformcalc ' + ' '.join(path.all_in_dir('linear_transforms_%02i' % level)) +
                  ' average linear_transform_average.txt -quiet', force=True)
      if linear_type[level] == 'rigid':
        run.command('transformcalc linear_transform_average.txt rigid linear_transform_average.txt -quiet', force=True)
      run.command('transformcalc linear_transform_average.txt invert linear_transform_average_inv.txt -quiet', force=True)

      average_inv = matrix.load_transform('linear_transform_average_inv.txt')
      if average_inv is not None:
        for inp in ins:
          transform = matrix.dot(matrix.load_transform(os.path.join('linear_transforms_%02i' % level, inp.uid + '.txt')), average_inv)
          matrix.save_transform(os.path.join('linear_transforms_%02i' % level, inp.uid + '.txt'), transform, force=True)

      for cid in range(n_contrasts):
        for inp in ins:
          run.command('mrtransform ' + c_mrtransform_reorientation[cid] + inp.ims_path[cid] +
                      ' -template ' + cns.templates[cid] +
                      ' -linear ' + os.path.join('linear_transforms_%02i' % level, inp.uid + '.txt') +
                      ' ' + inp.ims_transformed[cid] +
                      outofbounds_option +
                      datatype_option,
                      force=True)
          progress.increment()

      if use_masks:
        for inp in ins:
          run.command('mrtransform ' + inp.msk_path +
                      ' -template ' + cns.templates[0] +
                      ' -interp nearest' +
                      ' -linear ' + os.path.join('linear_transforms_%02i' % level, inp.uid + '.txt') +
                      ' ' + inp.msk_transformed,
                      force=True)
          progress.increment()

      if nanmask_input:
        inplace_nan_mask([inp.ims_transformed[cid] for inp in ins for cid in range(n_contrasts)],
                         [inp.msk_transformed for inp in ins for cid in range(n_contrasts)])

      if leave_one_out:
        calculate_isfinite(ins, cns)

      for cid in range(n_contrasts):
        cns.templates[cid] = 'linear_template%02i%s.mif' % (level, cns.suff[cid])
        aggregate(ins, cns.templates[cid], cid, agg_measure)
        if cns.n_volumes[cid] == 1:
          run.function(shutil.move, cns.templates[cid], 'tmp.mif')
          run.command('mrconvert tmp.mif ' + cns.templates[cid] + ' -axes 0,1,2,-1')
          run.function(os.remove, 'tmp.mif')

    for entry in os.listdir('linear_transforms_%02i' % level):
      run.function(copy, os.path.join('linear_transforms_%02i' % level, entry), os.path.join('linear_transforms', entry))
    progress.done()

  # Create a template mask for nl registration by taking the intersection of all transformed input masks and dilating
  if use_masks and (dononlinear or app.ARGS.template_mask):
    run.command(['mrmath', path.all_in_dir('mask_transformed')] +
                'min - | maskfilter - median - | maskfilter - dilate -npass 5 init_nl_template_mask.mif'.split(), force=True)
    current_template_mask = 'init_nl_template_mask.mif'

  if dononlinear:
    path.make_dir('warps')
    level = 0
    def nonlinear_msg():
      return 'Optimising template with non-linear registration (stage {0} of {1})'.format(level + 1, len(nl_scales))
    progress = app.ProgressBar(nonlinear_msg, len(nl_scales) * len(ins))
    for level, (scale, niter, lmax) in enumerate(zip(nl_scales, nl_niter, nl_lmax)):
      for inp in ins:
        if level > 0:
          initialise_option = ' -nl_init ' + os.path.join('warps_%02i' % (level - 1), inp.uid + '.mif')
          scale_option = ''
        else:
          scale_option = ' -nl_scale ' + str(scale)
          if not doaffine:  # rigid or no previous linear stage
            initialise_option = ' -rigid_init_matrix ' + os.path.join('linear_transforms', inp.uid + '.txt')
          else:
            initialise_option = ' -affine_init_matrix ' + os.path.join('linear_transforms', inp.uid + '.txt')

        if use_masks:
          mask_option = ' -mask1 ' + inp.msk_path + ' -mask2 ' + current_template_mask
        else:
          mask_option = ''

        if do_fod_registration:
          lmax_option = ' -nl_lmax ' + str(lmax)
        else:
          lmax_option = ' -noreorientation'

        contrast_weight_option = cns.nl_weight_option

        if leave_one_out:
          tmpl = []
          for cid in range(n_contrasts):
            isfinite = 'isfinite%s/%s.mif' % (cns.suff[cid], inp.uid)
            weight = inp.aggregation_weight if inp.aggregation_weight is not None else '1'
            # loo = (template * weighted sum - weight * this) / (weighted sum - weight)
            run.command('mrcalc ' + cns.isfinite_count[cid] + ' ' + isfinite + ' -sub - | mrcalc ' + cns.templates[cid] +
                        ' ' + cns.isfinite_count[cid] + ' -mult ' + inp.ims_transformed[cid] + ' ' + weight + ' -mult ' +
                        ' -sub - -div loo_%s' % cns.templates[cid], force=True)
            tmpl.append('loo_%s' % cns.templates[cid])
          images = ' '.join([p + ' ' + t for p, t in zip(inp.ims_path, tmpl)])
        else:
          images = ' '.join([p + ' ' + t for p, t in zip(inp.ims_path, cns.templates)])
        run.command('mrregister ' + images +
                    ' -type nonlinear' +
                    ' -nl_niter ' + str(nl_niter[level]) +
                    ' -nl_warp_full ' + os.path.join('warps_%02i' % level, inp.uid + '.mif') +
                    ' -transformed ' +
                    ' -transformed '.join([inp.ims_transformed[cid] for cid in range(n_contrasts)]) + ' ' +
                    ' -nl_update_smooth ' + app.ARGS.nl_update_smooth +
                    ' -nl_disp_smooth ' + app.ARGS.nl_disp_smooth +
                    ' -nl_grad_step ' + app.ARGS.nl_grad_step +
                    initialise_option +
                    contrast_weight_option +
                    scale_option +
                    mask_option +
                    datatype_option +
                    outofbounds_option +
                    lmax_option,
                    force=True)

        if use_masks:
          run.command('mrtransform ' + inp.msk_path +
                      ' -template ' + cns.templates[0] +
                      ' -warp_full ' + os.path.join('warps_%02i' % level, inp.uid + '.mif') +
                      ' ' + inp.msk_transformed +
                      ' -interp nearest ',
                      force=True)

        if leave_one_out:
          for im_temp in tmpl:
            run.function(os.remove, im_temp)

        if level > 0:
          run.function(os.remove, os.path.join('warps_%02i' % (level - 1), inp.uid + '.mif'))

        progress.increment(nonlinear_msg())

      if nanmask_input:
        inplace_nan_mask([_inp.ims_transformed[cid] for _inp in ins for cid in range(n_contrasts)],
                         [_inp.msk_transformed for _inp in ins for cid in range(n_contrasts)])

      if leave_one_out:
        calculate_isfinite(ins, cns)

      for cid in range(n_contrasts):
        cns.templates[cid] = 'nl_template%02i%s.mif' % (level, cns.suff[cid])
        aggregate(ins, cns.templates[cid], cid, agg_measure)
        if cns.n_volumes[cid] == 1:
          run.function(shutil.move, cns.templates[cid], 'tmp.mif')
          run.command('mrconvert tmp.mif ' + cns.templates[cid] + ' -axes 0,1,2,-1')
          run.function(os.remove, 'tmp.mif')

      if use_masks:
        run.command(['mrmath', path.all_in_dir('mask_transformed')] +
                    'min - | maskfilter - median - | '.split() +
                    ('maskfilter - dilate -npass 5 nl_template_mask' + str(level) + '.mif').split())
        current_template_mask = 'nl_template_mask' + str(level) + '.mif'

      if level < len(nl_scales) - 1:
        if scale < nl_scales[level + 1]:
          upsample_factor = nl_scales[level + 1] / scale
          for inp in ins:
            run.command('mrgrid ' + os.path.join('warps_%02i' % level, inp.uid + '.mif') +
                        ' regrid -scale %f tmp.mif' % upsample_factor, force=True)
            run.function(shutil.move, 'tmp.mif', os.path.join('warps_%02i' % level, inp.uid + '.mif'))
      else:
        for inp in ins:
          run.function(shutil.move, os.path.join('warps_%02i' % level, inp.uid + '.mif'), 'warps')
    progress.done()

  for cid in range(n_contrasts):
    run.command('mrconvert ' + cns.templates[cid] + ' ' + cns.templates_out[cid],
                mrconvert_keyval='NULL', force=app.FORCE_OVERWRITE)

  if app.ARGS.warp_dir:
    warp_path = path.from_user(app.ARGS.warp_dir, False)
    if os.path.exists(warp_path):
      run.function(shutil.rmtree, warp_path)
    os.makedirs(warp_path)
    progress = app.ProgressBar('Copying non-linear warps to output directory "' + warp_path + '"', len(ins))
    for inp in ins:
      keyval = image.Header(os.path.join('warps', inp.uid + '.mif')).keyval()
      keyval = dict((k, keyval[k]) for k in ('linear1', 'linear2'))
      json_path = os.path.join('warps', inp.uid + '.json')
      with open(json_path, 'w') as json_file:
        json.dump(keyval, json_file)
      run.command('mrconvert ' + os.path.join('warps', inp.uid + '.mif') + ' ' +
                  path.quote(os.path.join(warp_path, xcontrast_xsubject_pre_postfix[0] +
                                          inp.uid + xcontrast_xsubject_pre_postfix[1] + '.mif')),
                  mrconvert_keyval=json_path, force=app.FORCE_OVERWRITE)
      progress.increment()
    progress.done()

  if app.ARGS.linear_transformations_dir:
    linear_transformations_path = path.from_user(app.ARGS.linear_transformations_dir, False)
    if os.path.exists(linear_transformations_path):
      run.function(shutil.rmtree, linear_transformations_path)
    os.makedirs(linear_transformations_path)
    for inp in ins:
      trafo = matrix.load_transform(os.path.join('linear_transforms', inp.uid + '.txt'))
      matrix.save_transform(os.path.join(linear_transformations_path,
                                         xcontrast_xsubject_pre_postfix[0] + inp.uid
                                         + xcontrast_xsubject_pre_postfix[1] + '.txt'),
                            trafo,
                            force=app.FORCE_OVERWRITE)

  if app.ARGS.transformed_dir:
    for cid, trdir in enumerate(app.ARGS.transformed_dir):
      transformed_path = path.from_user(trdir, False)
      if os.path.exists(transformed_path):
        run.function(shutil.rmtree, transformed_path)
      os.makedirs(transformed_path)
      progress = app.ProgressBar('Copying transformed images to output directory "' + transformed_path + '"', len(ins))
      for inp in ins:
        run.command(['mrconvert', inp.ims_transformed[cid], os.path.join(transformed_path, inp.ims_filenames[cid])],
                    mrconvert_keyval=inp.get_ims_path(False)[cid], force=app.FORCE_OVERWRITE)
        progress.increment()
      progress.done()

  if app.ARGS.template_mask:
    run.command('mrconvert ' + current_template_mask + ' ' + path.from_user(app.ARGS.template_mask, True),
                mrconvert_keyval='NULL', force=app.FORCE_OVERWRITE)


# Execute the script
import mrtrix3
mrtrix3.execute() #pylint: disable=no-member<|MERGE_RESOLUTION|>--- conflicted
+++ resolved
@@ -92,23 +92,10 @@
   pass
 
 
-<<<<<<< HEAD
-def abspath(arg, *args):
-  return os.path.abspath(os.path.join(arg, *args))
-
-
 def relpath(arg, *args):
   from mrtrix3 import app #pylint: disable=no-name-in-module, import-outside-toplevel
   return os.path.relpath(os.path.join(arg, *args), app.WORKING_DIR)
-=======
-def abspath(first, *arg):
-  return os.path.abspath(os.path.join(first, *arg))
-
-
-def relpath(first, *arg):
-  from mrtrix3 import app #pylint: disable=no-name-in-module, import-outside-toplevel
-  return os.path.relpath(os.path.join(first, *arg), app.WORKING_DIR)
->>>>>>> 63d94827
+
 
 def copy(src, dst, follow_symlinks=True):
   """Copy data but do not set mode bits. Return the file's destination.
