--- conflicted
+++ resolved
@@ -14,14 +14,20 @@
 
 def allindir(dir):
   return ' '.join( [ os.path.join(dir, file) for file in os.listdir(dir) ] )
+
+move      = shutil.move
+copy      = shutil.copy2
+copytree  = shutil.copytree
+rmtree    = shutil.rmtree
+remove    = os.remove
 
 from lib.errorMessage  import errorMessage
 from lib.getHeaderInfo import getHeaderInfo
 from lib.getUserPath   import getUserPath
 from lib.printMessage  import printMessage
+from lib.warnMessage   import warnMessage
 from lib.runCommand    import runCommand
-from lib.warnMessage   import warnMessage
-from lib.delFile       import delFile
+from lib.runFunction   import runFunction
 
 try:
   from numpy import loadtxt, savetxt, dot
@@ -54,7 +60,9 @@
     # does not check input dimensions
     return [[sum(x*y for x,y in zip(a_row,b_col)) for b_col in zip(*b)] for a_row in a]
 
-def check_linear_transformation (transformation, max_scaling = 0.5, max_shear = 0.2, max_rot = 2 * math.pi, pause_on_warn = True):
+def check_linear_transformation (transformation, command, max_scaling = 0.5, max_shear = 0.2, max_rot = 2 * math.pi, pause_on_warn = True):
+  import os
+
   def load_key_value(file):
     res = {}
     with open (file, "r") as f:
@@ -70,12 +78,11 @@
 
   bGood = True
   runCommand ('transformcalc ' + transformation + ' decompose ' + transformation + 'decomp')
-  if os.path.isfile(transformation + 'decomp'): # does not exist if run with -continue option
-    data = load_key_value(transformation + 'decomp')
-  else:
+  if not os.path.isfile(transformation + 'decomp'): # does not exist if run with -continue option
     printMessage(transformation + 'decomp not found. skipping check')
     return True
-  os.remove(transformation + 'decomp')
+  data = load_key_value(transformation + 'decomp')
+  runFunction(remove, transformation + 'decomp')
   scaling = [float(x) for x in data['scaling']]
   if any([x < 0 for x in scaling]) or any([x > (1 + max_scaling) for x in scaling]) or any([x < (1 - max_scaling) for x in scaling]):
     warnMessage ("large scaling (" + str(scaling) + ") in " + transformation)
@@ -88,9 +95,43 @@
   if abs(rot_angle) > max_rot:
     warnMessage ("large rotation (" + str(rot_angle) + ") in " + transformation)
     bGood = False
-  if not bGood and pause_on_warn:
-    warnMessage ("you might want to manually repeat mrregister with different parameters and overwrite the transformation file: \n%s\n" % transformation)
-    raw_input("press enter to continue population_template")
+
+  if not bGood:
+    newcommand = []
+    what = ''
+    init_rotation_found = False
+    skip = 0
+    for e in command.split():
+      if skip:
+        skip -= 1
+        continue
+      if '_init_rotation' in e:
+        init_rotation_found = True
+      if '_init_matrix' in e:
+        skip = 1
+        continue
+      if 'affine_scale' in e:
+        assert (what != 'rigid')
+        what = 'affine'
+      elif 'rigid_scale' in e:
+        assert (what != 'affine')
+        what = 'rigid'
+      newcommand.append(e)
+    newcommand=" ".join(newcommand)
+    if not init_rotation_found:
+      printMessage ("replacing the transformation obtained with:")
+      printMessage (command)
+      if what:
+        newcommand += ' -'+what+'_init_translation mass -'+what+'_init_rotation search'
+      printMessage ("by the one obtained with:")
+      printMessage (newcommand)
+      runCommand(newcommand)
+      return check_linear_transformation (transformation, newcommand, max_scaling, max_shear, max_rot, pause_on_warn = pause_on_warn)
+    elif pause_on_warn:
+      warnMessage ("you might want to manually repeat mrregister with different parameters and overwrite the transformation file: \n%s" % transformation)
+      printMessage('The command that failed the test was: \n' + command)
+      printMessage('Working directory: \n' + os.getcwd())
+      raw_input("press enter to continue population_template")
   return bGood
 
 class Input:
@@ -162,7 +203,7 @@
 inputDir = lib.app.args.input_dir
 if not os.path.exists(inputDir):
   errorMessage('input directory not found');
-inFiles = os.listdir(inputDir)
+inFiles = sorted(os.listdir(inputDir))
 if len(inFiles) <= 1:
   printMessage('Not enough images found in input directory. More than one image is needed to generate a population template')
 else:
@@ -174,15 +215,10 @@
 
 linear_estimator = lib.app.args.linear_estimator
 if linear_estimator:
-<<<<<<< HEAD
-  if lib.app.args.linear_estimator not in ["l1", "l2", "lp"]:
-    errorMessage('linear_estimator must be one of ' + " ".join(["l1", "l2", "lp"]));
-=======
   if not dononlinear:
     errorMessage('linear_estimator specified when no linear registration is requested');
   if linear_estimator not in ["l1", "l1", "lp"]:
     errorMessage('linear_estimator must be one of ' + " ".join(["l1", "l1", "lp"]));
->>>>>>> ca605377
 
 useMasks = False
 if lib.app.args.mask_dir:
@@ -266,8 +302,6 @@
   rigid_lmax = [int(x) for x in lib.app.args.rigid_lmax.split(',')]
   if do_fod_registration and len(rigid_scales) != len(rigid_lmax):
     errorMessage('rigid_scales and rigid_lmax schedules are not equal in length')
-# if not do_fod_registration:
-  # rigid_lmax = [-1] * len(rigid_scales)
 
 rigid_niter = [100] * len(rigid_scales)
 if lib.app.args.rigid_niter:
@@ -290,8 +324,6 @@
   affine_lmax = [int(x) for x in lib.app.args.affine_lmax.split(',')]
   if do_fod_registration and len(affine_scales) != len(affine_lmax):
     errorMessage('affine_scales and affine_lmax schedules are not equal in length')
-# if not do_fod_registration:
-  # affine_lmax = [-1] * len(affine_scales)
 
 affine_niter = [500] * len(affine_scales)
 if lib.app.args.affine_niter:
@@ -398,24 +430,20 @@
     mask_filenames.append(os.path.join('masks_transformed', i.mask_filename))
   runCommand('mrmath ' + ' '.join(mask_filenames) + ' max mask_initial.mif' )
   runCommand('mrcrop ' + 'average_header.mif -mask mask_initial.mif average_header_cropped.mif')
-  delFile('mask_initial.mif')
-  delFile('average_header.mif')
-  shutil.move('average_header_cropped.mif',  'average_header.mif')
+  runFunction(remove,'mask_initial.mif')
+  runFunction(remove, 'average_header.mif')
+  runFunction(move, 'average_header_cropped.mif', 'average_header.mif')
   for mask in mask_filenames:
-    delFile(mask)
+    runFunction(remove, mask)
 
 
 if initial_alignment == 'none':
   for i in input:
-<<<<<<< HEAD
     runCommand('mrtransform ' + abspath(i.directory, i.filename) + ' -interp linear -template average_header.mif ' + os.path.join('input_transformed', i.prefix + '.mif') + datatype)
-=======
-    runCommand('mrtransform ' + abspath(i.directory, i.filename) + ' -interp linear -template average_header.mif input_transformed/' + i.prefix + '.mif' + datatype)
   if not dolinear:
     for i in input:
-      with open('linear_transforms_initial/%s.txt' % (i.prefix),'w') as fout:
+      with open(os.path.join('linear_transforms_initial','%s.txt' % (i.prefix)),'w') as fout:
         fout.write('1 0 0 0\n0 1 0 0\n0 0 1 0\n0 0 0 1\n')
->>>>>>> ca605377
 else:
   mask = ''
   for i in input:
@@ -444,7 +472,7 @@
   # update average space to new extent
   runCommand('mraverageheader ' + ' '.join([os.path.join('input_transformed', i.prefix + '_translated.mif') for i in input]) + ' average_header_tight.mif')
   runCommand('mrpad -uniform 10 average_header_tight.mif average_header.mif -force')
-  delFile('average_header_tight.mif')
+  runFunction(remove, 'average_header_tight.mif')
   if useMasks:
     # reslice masks
     for i in input:
@@ -461,7 +489,7 @@
     runCommand('mrcrop ' + 'average_header.mif -mask mask_translated.mif average_header_cropped.mif')
     # pad average space to allow for deviation from initial alignment
     runCommand('mrpad -uniform 10 average_header_cropped.mif -force average_header.mif')
-    delFile('average_header_cropped.mif')
+    runFunction(remove, 'average_header_cropped.mif')
     for i in input:
       runCommand('mrtransform ' +
                  ' ' + os.path.join('masks_transformed', i.prefix + '_translated.mif') +
@@ -469,8 +497,8 @@
                  ' -interp nearest -template average_header.mif' +
                  datatype +
                  ' -force')
-      delFile(os.path.join('masks_transformed', i.prefix + '_translated.mif'))
-    delFile('mask_translated.mif')
+      runFunction(remove, os.path.join('masks_transformed', i.prefix + '_translated.mif'))
+    runFunction(remove, 'mask_translated.mif')
   # reslice input images
   for i in input:
     runCommand('mrtransform ' +
@@ -478,7 +506,7 @@
                ' ' + os.path.join('input_transformed', i.prefix + '.mif') +
                ' -interp linear -template average_header.mif' +
                datatype)
-    delFile(os.path.join('input_transformed', i.prefix + '_translated.mif'))
+    runFunction(remove, os.path.join('input_transformed', i.prefix + '_translated.mif'))
 
 
 runCommand('mrmath ' + allindir('input_transformed') + ' mean initial_template.mif')
@@ -488,81 +516,7 @@
 # Optimise template with linear registration_modes
 if not dolinear:
   for i in input:
-<<<<<<< HEAD
-    initialise = ''
-    if useMasks:
-      mask = ' -mask1 ' + abspath(i.mask_directory, i.mask_filename)
-    else:
-      mask = ''
-    lmax = ''
-    metric = ''
-    mrregister_log = ''
-    if dorigid:
-      scale = ' -rigid_scale ' + str(linear_scales[level])
-      niter = ' -rigid_niter ' + str(linear_niter[level])
-      regtype = ' -type rigid'
-      output = ' -rigid ' + os.path.join('linear_transforms_' + str(level), i.prefix + '.txt')
-      if level > 0:
-        initialise = ' -rigid_init_matrix ' + os.path.join('linear_transforms_' + str(level-1), i.prefix + '.txt')
-      if do_fod_registration:
-        lmax = ' -rigid_lmax ' + str(linear_lmax[level])
-      else:
-        lmax = ' -noreorientation'
-      if linear_estimator:
-        metric = ' -rigid_metric.diff.estimator ' + linear_estimator
-      if lib.app.args.verbose:
-        mrregister_log = ' -info -rigid_log ' + os.path.join('log', i.filename + "_" + str(level) + '.log')
-    else:
-      scale = ' -affine_scale ' + str(linear_scales[level])
-      niter = ' -affine_niter ' + str(linear_niter[level])
-      regtype = ' -type affine'
-      output = ' -affine ' + os.path.join('linear_transforms_' + str(level), i.prefix + '.txt')
-      if level > 0:
-        initialise = ' -affine_init_matrix ' +  os.path.join('linear_transforms_' + str(level-1), i.prefix + '.txt')
-      if do_fod_registration:
-        lmax = ' -affine_lmax ' + str(linear_lmax[level])
-      else:
-        lmax = ' -noreorientation'
-      if linear_estimator:
-        metric = ' -affine_metric.diff.estimator ' + linear_estimator
-      if lib.app.args.verbose:
-        mrregister_log = ' -info -affine_log ' +  os.path.join('log', i.filename + "_" + str(level) + '.log')
-
-
-    runCommand('mrregister ' + abspath(i.directory, i.filename) + ' ' + current_template +
-               ' -force' +
-                 initialise +
-                 mask +
-                 scale +
-                 niter +
-                 lmax +
-                 regtype +
-                 metric +
-                 datatype +
-                 output +
-                 mrregister_log)
-    check_linear_transformation( os.path.join('linear_transforms_' + str(level), i.prefix + '.txt'), pause_on_warn=do_pause_on_warn)
-
-  # Here we ensure the template doesn't drift or scale
-  runCommand('transformcalc ' + allindir('linear_transforms_%i' % level) + ' average linear_transform_average.txt -force -quiet')
-  if dorigid:
-    runCommand('transformcalc linear_transform_average.txt rigid linear_transform_average.txt -force -quiet')
-  runCommand('transformcalc linear_transform_average.txt invert linear_transform_average_inv.txt -force -quiet')
-
-  average_inv = loadtxt('linear_transform_average_inv.txt')
-  for i in input:
-    transform = dot(loadtxt(os.path.join('linear_transforms_' + str(level), i.prefix + '.txt')), average_inv)
-    savetxt(os.path.join('linear_transforms_%i' % level, '%s.txt' % i.prefix), transform)
-
-  for i in input:
-    runCommand('mrtransform ' + abspath(i.directory, i.filename) +
-               ' -template ' + current_template +
-               ' -linear ' + os.path.join('linear_transforms_' + str(level), i.prefix + '.txt') +
-               ' input_transformed' + os.path.join(i.prefix + '.mif') +
-               datatype +
-               ' -force')
-=======
-    runCommand('cp linear_transforms_initial/%s.txt linear_transforms/' % (i.prefix))
+    runFunction(copy, os.path.join('linear_transforms_initial','%s.txt' % (i.prefix)), 'linear_transforms')
 else:
   printMessage('Optimising template with linear registration')
   for level in range(0, len(linear_scales)):
@@ -579,9 +533,9 @@
         scale = ' -rigid_scale ' + str(linear_scales[level])
         niter = ' -rigid_niter ' + str(linear_niter[level])
         regtype = ' -type rigid'
-        output = ' -rigid linear_transforms_%i/%s.txt' % (level, i.prefix)
+        output = ' -rigid ' + os.path.join('linear_transforms_%i' % level, '%s.txt' % i.prefix)
         if level > 0:
-          initialise = ' -rigid_init_matrix linear_transforms_%i/%s.txt' % (level-1, i.prefix)
+          initialise = ' -rigid_init_matrix ' + os.path.join('linear_transforms_%i' % (level - 1), '%s.txt' % i.prefix)
         if do_fod_registration:
           lmax = ' -rigid_lmax ' + str(linear_lmax[level])
         else:
@@ -589,14 +543,14 @@
         if linear_estimator:
           metric = ' -rigid_metric.diff.estimator ' + linear_estimator
         if lib.app.args.verbose:
-          mrregister_log = ' -info -rigid_log ' + 'log/' + i.filename + "_" + str(level) + '.log'
+          mrregister_log = ' -info -rigid_log ' + os.path.join('log', i.filename + "_" + str(level) + '.log')
       else:
         scale = ' -affine_scale ' + str(linear_scales[level])
         niter = ' -affine_niter ' + str(linear_niter[level])
         regtype = ' -type affine'
-        output = ' -affine linear_transforms_%i/%s.txt' % (level, i.prefix)
+        output = ' -affine ' + os.path.join('linear_transforms_%i' % level, '%s.txt' % i.prefix)
         if level > 0:
-          initialise = ' -affine_init_matrix linear_transforms_%i/%s.txt' % (level-1, i.prefix)
+          initialise = ' -affine_init_matrix ' + os.path.join('linear_transforms_%i' % (level - 1), '%s.txt' % i.prefix)
         if do_fod_registration:
           lmax = ' -affine_lmax ' + str(linear_lmax[level])
         else:
@@ -604,22 +558,22 @@
         if linear_estimator:
           metric = ' -affine_metric.diff.estimator ' + linear_estimator
         if lib.app.args.verbose:
-          mrregister_log = ' -info -affine_log ' + 'log/' + i.filename + "_" + str(level) + '.log'
-
-
-      runCommand('mrregister ' + abspath(i.directory, i.filename) + ' ' + current_template +
-                 ' -force' +
-                   initialise +
-                   mask +
-                   scale +
-                   niter +
-                   lmax +
-                   regtype +
-                   metric +
-                   datatype +
-                   output +
-                   mrregister_log)
-      check_linear_transformation('linear_transforms_%i/%s.txt' % (level, i.prefix), pause_on_warn=do_pause_on_warn)
+          mrregister_log = ' -info -affine_log ' + os.path.join('log', i.filename + "_" + str(level) + '.log')
+
+      command = 'mrregister ' + abspath(i.directory, i.filename) + ' ' + current_template + \
+                  ' -force' + \
+                  initialise + \
+                  mask + \
+                  scale + \
+                  niter + \
+                  lmax + \
+                  regtype + \
+                  metric + \
+                  datatype + \
+                  output + \
+                  mrregister_log
+      runCommand(command)
+      check_linear_transformation(os.path.join('linear_transforms_%i' % level, '%s.txt' % i.prefix), command, pause_on_warn=do_pause_on_warn)
 
     # Here we ensure the template doesn't drift or scale
     runCommand('transformcalc ' + allindir('linear_transforms_%i' % level) + ' average linear_transform_average.txt -force -quiet')
@@ -627,30 +581,26 @@
       runCommand('transformcalc linear_transform_average.txt rigid linear_transform_average.txt -force -quiet')
     runCommand('transformcalc linear_transform_average.txt invert linear_transform_average_inv.txt -force -quiet')
 
-    average_inv = loadtxt('linear_transform_average_inv.txt')
-    for i in input:
-      transform = dot(loadtxt('linear_transforms_%i/%s.txt' % (level, i.prefix)), average_inv)
-      savetxt('linear_transforms_%i/%s.txt'% (level, i.prefix), transform)
+    average_inv = runFunction(loadtxt, 'linear_transform_average_inv.txt')
+    if average_inv is not None:
+      for i in input:
+        transform = dot(loadtxt(os.path.join('linear_transforms_%i' % level, '%s.txt' % i.prefix)), average_inv)
+        savetxt(os.path.join('linear_transforms_%i' % level, '%s.txt' % i.prefix), transform)
+
 
     for i in input:
       runCommand('mrtransform ' + abspath(i.directory, i.filename) +
                  ' -template ' + current_template +
-                 ' -linear linear_transforms_%i/%s.txt' % (level, i.prefix) +
-                 ' input_transformed/' + i.prefix + '.mif' +
+                 ' -linear ' + os.path.join('linear_transforms_%i' % level, '%s.txt' % i.prefix) +
+                 ' ' + os.path.join('input_transformed', '%s.mif' % i.prefix) +
                  datatype +
                  ' -force')
->>>>>>> ca605377
 
     runCommand ('mrmath ' + allindir('input_transformed') + ' mean linear_template' + str(level) + '.mif -force')
     current_template = 'linear_template' + str(level) + '.mif'
 
-<<<<<<< HEAD
 for filename in os.listdir('linear_transforms_%i' % level):
-  shutil.copy(os.path.join('linear_transforms_%i' % level, filename), 'linear_transforms')
-=======
-
-  runCommand('cp ' + allindir('linear_transforms_%i' % level) + ' linear_transforms/')
->>>>>>> ca605377
+  runFunction(copy, os.path.join('linear_transforms_%i' % level, filename), 'linear_transforms')
 
 # Create a template mask for nl registration by taking the intersection of all transformed input masks and dilating
 if useMasks and (dononlinear or lib.app.args.template_mask):
@@ -658,62 +608,12 @@
     runCommand('mrtransform ' + abspath(i.mask_directory, i.mask_filename) +
                ' -template ' + current_template +
                ' -interp nearest' +
-               ' -linear ' + os.path.join('linear_transforms', str(i.prefix) + '.txt') +
+               ' -linear ' + os.path.join('linear_transforms', '%s.txt' % i.prefix) +
                ' ' + os.path.join('masks_transformed', '%s.mif' % i.prefix) +
                ' -force')
   runCommand ('mrmath ' + allindir('masks_transformed') + ' min - | maskfilter - median - | maskfilter - dilate -npass 5 init_nl_template_mask.mif -force')
   current_template_mask = 'init_nl_template_mask.mif'
-<<<<<<< HEAD
-
-# Optimise the template with non-linear registration
-printMessage('Optimising template with non-linear registration')
-lib.app.make_dir('warps')
-for level in range(0, len(nl_scales)):
-  for i in input:
-    if level > 0:
-      initialise = ' -nl_init ' + os.path.join('warps_' + str(level-1), i.prefix + '.mif')
-      scale = ''
-    else:
-      scale = ' -nl_scale ' + str(nl_scales[level])
-      if dorigid:
-        initialise = ' -rigid_init_matrix ' + os.path.join('linear_transforms', i.prefix + '.txt')
-      else:
-        initialise = ' -affine_init_matrix ' + os.path.join('linear_transforms', i.prefix + '.txt')
-
-    if useMasks:
-      mask = ' -mask1 ' + abspath(i.mask_directory, i.mask_filename) + ' -mask2 ' + current_template_mask
-    else:
-      mask = ''
-
-    if do_fod_registration:
-      lmax = ' -nl_lmax ' + str(nl_lmax[level])
-    else:
-      lmax = ' -noreorientation'
-
-    runCommand('mrregister ' + abspath(i.directory, i.filename) + ' ' + current_template +
-               ' -type nonlinear' +
-               ' -nl_niter ' + str(nl_niter[level]) +
-               ' -nl_warp_full ' + os.path.join('warps_' + str(level), '%s.mif' % i.prefix) +
-               ' -transformed ' + os.path.join('input_transformed', i.prefix + '.mif') +
-               ' -nl_update_smooth ' +  lib.app.args.nl_update_smooth +
-               ' -nl_disp_smooth ' +  lib.app.args.nl_disp_smooth +
-               ' -nl_grad_step ' +  lib.app.args.nl_grad_step +
-               ' -force ' +
-                 initialise +
-                 scale +
-                 mask +
-                 datatype +
-                 lmax)
-    if level > 0:
-      delFile(os.path.join('warps_' + str(level-1), i.prefix + '.mif'))
-    if useMasks:
-      runCommand('mrtransform ' + abspath(i.mask_directory, i.mask_filename) +
-                 ' -template ' + current_template +
-                 ' -warp_full ' + os.path.join('warps_%i' % level, '%s.mif' % i.prefix) +
-                 ' ' + os.path.join('masks_transformed', i.prefix + '.mif') +
-                 ' -interp nearest ' +
-                 ' -force')
-=======
+
 if dononlinear:
   # Optimise the template with non-linear registration
   printMessage('Optimising template with non-linear registration')
@@ -721,20 +621,19 @@
   for level in range(0, len(nl_scales)):
     for i in input:
       if level > 0:
-        initialise = ' -nl_init warps_%i/%s.mif' % (level-1, i.prefix)
+        initialise = ' -nl_init ' + os.path.join('warps_%i' % (level-1), '%s.mif' % i.prefix)
         scale = ''
       else:
         scale = ' -nl_scale ' + str(nl_scales[level])
-        if not doaffine:
-          initialise = ' -rigid_init_matrix linear_transforms/' + i.prefix + '.txt'
+        if not doaffine: # rigid or no previous linear stage
+          initialise = ' -rigid_init_matrix ' + os.path.join('linear_transforms', '%s.txt' % i.prefix)
         else:
-          initialise = ' -affine_init_matrix linear_transforms/' + i.prefix + '.txt'
+          initialise = ' -affine_init_matrix ' + os.path.join('linear_transforms', '%s.txt' % i.prefix)
 
       if useMasks:
         mask = ' -mask1 ' + abspath(i.mask_directory, i.mask_filename) + ' -mask2 ' + current_template_mask
       else:
         mask = ''
->>>>>>> ca605377
 
       if do_fod_registration:
         lmax = ' -nl_lmax ' + str(nl_lmax[level])
@@ -744,8 +643,8 @@
       runCommand('mrregister ' + abspath(i.directory, i.filename) + ' ' + current_template +
                  ' -type nonlinear' +
                  ' -nl_niter ' + str(nl_niter[level]) +
-                 ' -nl_warp_full warps_%i/%s.mif' % (level, i.prefix) +
-                 ' -transformed input_transformed/' + i.prefix + '.mif' +
+                 ' -nl_warp_full ' + os.path.join('warps_%i' % level, '%s.mif' % i.prefix) +
+                 ' -transformed ' + os.path.join('input_transformed', '%s.mif' % i.prefix) +
                  ' -nl_update_smooth ' +  lib.app.args.nl_update_smooth +
                  ' -nl_disp_smooth ' +  lib.app.args.nl_disp_smooth +
                  ' -nl_grad_step ' +  lib.app.args.nl_grad_step +
@@ -756,12 +655,12 @@
                    datatype +
                    lmax)
       if level > 0:
-        runCommand('rm warps_%i/%s.mif' % (level-1, i.prefix))
+        runFunction(remove, os.path.join('warps_%i'%(level-1), '%s.mif' % i.prefix))
       if useMasks:
         runCommand('mrtransform ' + abspath(i.mask_directory, i.mask_filename) +
                    ' -template ' + current_template +
-                   ' -warp_full warps_%i/%s.mif' % (level, i.prefix) +
-                   ' masks_transformed/' + i.prefix + '.mif' +
+                   ' -warp_full ' + os.path.join('warps_%i' % level, '%s.mif' % i.prefix) +
+                   ' ' + os.path.join('masks_transformed', i.prefix + '.mif') +
                    ' -interp nearest ' +
                    ' -force')
 
@@ -776,19 +675,11 @@
       if (nl_scales[level] < nl_scales[level + 1]):
         upsample_factor = nl_scales[level + 1] / nl_scales[level]
         for i in input:
-          runCommand('mrresize warps_%i/%s.mif -scale %f tmp.mif' % (level, i.prefix, upsample_factor))
-          runCommand('mv tmp.mif warps_%i/%s.mif' % (level, i.prefix))
+          runCommand('mrresize ' + os.path.join('warps_%i' % level, '%s.mif' % i.prefix) + ' -scale %f tmp.mif' % upsample_factor)
+          runFunction(move, 'tmp.mif', os.path.join('warps_' + str(level), '%s.mif' % i.prefix))
     else:
       for i in input:
-<<<<<<< HEAD
-        runCommand('mrresize ' + os.path.join('warps_%i' % level, '%s.mif' % i.prefix) + ' -scale %f tmp.mif' % upsample_factor)
-        shutil.move('tmp.mif', os.path.join('warps_' + str(level), '%s.mif' % i.prefix))
-  else:
-    for i in input:
-      shutil.move(os.path.join('warps_' + str(level), '%s.mif' % i.prefix), 'warps')
-=======
-        shutil.move('warps_%i/%s.mif'  % (level, i.prefix), 'warps/')
->>>>>>> ca605377
+        runFunction(move, os.path.join('warps_' + str(level), '%s.mif' % i.prefix), 'warps')
 
 
 runCommand('mrconvert ' + current_template + ' ' + getUserPath(lib.app.args.template, True) + lib.app.mrtrixForce)
@@ -796,20 +687,20 @@
 if lib.app.args.warp_dir:
   warp_path = getUserPath(lib.app.args.warp_dir, False)
   if os.path.exists(warp_path):
-    shutil.rmtree(warp_path)
-  shutil.copytree('warps', warp_path)
+    runFunction(rmtree, warp_path)
+  runFunction(copytree, 'warps', warp_path)
 
 if lib.app.args.linear_transformations_dir:
   linear_transformations_path = getUserPath(lib.app.args.linear_transformations_dir, False)
   if os.path.exists(linear_transformations_path):
-    shutil.rmtree(linear_transformations_path)
-  shutil.copytree('linear_transforms', linear_transformations_path)
+    runFunction(rmtree, linear_transformations_path)
+  runFunction(copytree, 'linear_transforms', linear_transformations_path)
 
 if lib.app.args.transformed_dir:
   transformed_path = getUserPath(lib.app.args.transformed_dir, False)
   if os.path.exists(transformed_path):
-    shutil.rmtree(transformed_path)
-  shutil.copytree('input_transformed', transformed_path)
+    runFunction(rmtree, transformed_path)
+  runFunction(copytree, 'input_transformed', transformed_path)
 
 if lib.app.args.template_mask:
   runCommand('mrconvert ' + current_template_mask + ' ' + getUserPath(lib.app.args.template_mask, True) + lib.app.mrtrixForce)
