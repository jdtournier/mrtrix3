--- conflicted
+++ resolved
@@ -147,15 +147,9 @@
     for line in csf_responses:
       f.write(line + '\n')
 
-<<<<<<< HEAD
   shutil.copyfile('gm.txt',  getUserPath(lib.app.args.out_gm,  False))
   shutil.copyfile('wm.txt',  getUserPath(lib.app.args.out_wm,  False))
   shutil.copyfile('csf.txt', getUserPath(lib.app.args.out_csf, False))
-=======
-  shutil.copyfile('wm.txt',  os.path.join(lib.app.workingDir, lib.app.args.out_wm))
-  shutil.copyfile('gm.txt',  os.path.join(lib.app.workingDir, lib.app.args.out_gm))
-  shutil.copyfile('csf.txt', os.path.join(lib.app.workingDir, lib.app.args.out_csf))
->>>>>>> 13aac757
 
   # Generate output 4D binary image with voxel selections; RGB as in MSMT-CSD paper
   runCommand('mrcat csf_mask.mif gm_mask.mif wm_sf_mask.mif voxels.mif -axis 3')
