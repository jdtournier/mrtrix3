#!/usr/bin/env python

<<<<<<< HEAD
import platform, sys, os, time, threading, subprocess, copy, codecs, glob, atexit, tempfile
from timeit import default_timer as timer
=======
usage_string = '''
USAGE
>>>>>>> ff805d31

    ./build [-verbose] [-showdep[=target|all]] [target ...]

DESCRIPTION

    This script will compile and link the MRtrix3 source tree. It relies on the
    configuration file produced by ./configure - please ensure you have run
    this first.

    In most cases, a simple invocation is all that is required:

      $ ./build

    If no targets are provided, the command will default to building all
    applications by scanning through the cmd/ folder. 

    The target executables will be located in the bin/ folder, and the shared
    library (if requested - the default) will be located in the lib/ folder (or
    in bin/ on Windows). All intermediate temporary files will be located
    within the tmp/ folder.

SPECIAL TARGETS

    clean 
       used to remove all compiler-generated files, including objects,
       executables, and shared libraries. 
  
    bash
       used to update the bash completion script. Note that automatic updating
       of this script can be enabled at the configure stage, by running
       './configure -dev' prior to invoking './build'.
  
    doc
       used to update the command documentation, so that any modifications to
       the inline documentation in commands can be propagated through to the
       user documentation site.
  
    select name
       used to switch between configs / builds. This stores the current config
       and all compiler-generated files in a folder (called "build.oldname"),
       and restores the config in "build.name". If the named config does not
       already exist, an empty one is created. If "name" is not given the
       currently active config name is reported.

PARALLELISED BUILD

    By default, 'build' will use all available cores to run a parallel build.
    In some instances, this can cause problems (notably out of RAM errors). You
    can control how many jobs 'build' will run concurrently using the
    NUMBER_OF_PROCESSORS environment variable. For example:

      $ NUMBER_OF_PROCESSORS=1 ./build

OPTIONS 

    -verbose
       print each command as it is being invoked

    -nowarnings
       do not print out non-fatal compiler messages (warnings, etc)

    -showdep[=target|all]
       print the list of dependencies for every target (with -showdep=target;
       the default) or for all files

    -tree
       [only used with -showdep] print full dependency tree for each file

    -persistent
       keep trying to build regardless of failures, until none of the remaining
       jobs succeed.
'''



############################################################################
#                          COMMON DEFINITIONS                              #
############################################################################

import platform, sys, os, time, threading, subprocess, copy, codecs, glob, atexit, tempfile, shutil

# on Windows, need to use MSYS2 version of python - not MinGW version:
if sys.executable[0].isalpha() and sys.executable[1] == ':':
  python_cmd = subprocess.check_output ([ 'cygpath.exe', '-w', '/usr/bin/python' ]).splitlines()[0].strip()
  sys.exit (subprocess.call ([ python_cmd ] + sys.argv))

global todo, headers, object_deps, file_flags, lock, print_lock, stop, main_cindex
global include_paths

bin_dir = 'bin'
cmd_dir = 'cmd'
lib_dir = 'core'
misc_dir = 'src'
script_dir = os.path.join('lib', 'mrtrix3')
tmp_dir = 'tmp'

cpp_suffix = '.cpp'
h_suffix = '.h'
libname = 'mrtrix'

include_paths = [ misc_dir ]
config_file = None


system = None
dependencies = 0
dep_recursive = False
verbose = False
persistent = False
nowarnings = False
targets = []
use_multiple_cores = True


todo, headers, object_deps, file_flags = {}, {}, {}, {}
lock = threading.Lock()
print_lock = threading.Lock()
stop = False
error_stream = None
main_cindex = 0

logfile = open ('build.log', 'wb')


bcolors = {
    "candidate" : '\033[94m',
    "no known conversion" : '\033[94m',
    "expected" : '\033[93m',
    "^" : '\033[91m',
    "static assertion" : '\033[91m',
    "Linking" : '\033[01;32m',
    "In function" : '\033[01;32m',
    "WARNING" : '\033[95m',
    "Warning" : '\033[95m',
    "warning" : '\033[95m',
    "required from" : '\033[94m',
    "In instantiation of" : '\033[01;32m',
    "In member" : '\033[01;32m',
    "ERROR" : '\033[01;95m',
    "error" : '\033[01;31m',
    "failed" : '\033[91m',
    "note" : '\033[94m'}


<<<<<<< HEAD
=======






>>>>>>> ff805d31
def colorize(s):
  out = []
  for l in s.splitlines():
    for st in bcolors.keys():
      if st in l:
        l = l.replace (st, bcolors[st] + st) + '\033[0m'
        break
    out.append(l + '\n')
  return out



<<<<<<< HEAD
system = None
dependencies = False
verbose = False
targets = []

global todo, headers, object_deps, file_flags, lock, print_lock, stop
global include_paths
todo, headers, object_deps, file_flags = {}, {}, {}, {}
lock = threading.Lock()
print_lock = threading.Lock()
stop = False
error_stream = None
current_line = 0

logfile = open ('build.log', 'wb')


=======
>>>>>>> ff805d31

def pipe_errors_to_less_handler():
  global error_stream
  if len (error_stream):
    try:
      [ fid, name ] = tempfile.mkstemp()
      try:
        fid = os.fdopen (fid, 'wb')
        [ fid.write (x.encode (errors='ignore')) for x in colorize(error_stream) ]
        fid.close()
        os.system ("less -RX " + name)
      except Exception as e:
        sys.stderr.write (str (e))
      os.unlink (name)
    except Exception as e:
      sys.stderr.write (str (e))
    except:
      raise



if sys.stderr.isatty():
  error_stream = ''
  atexit.register (pipe_errors_to_less_handler)




def disp (msg, line = -1):
  global current_line
  print_lock.acquire()
  if line < 0: 
    this_line = current_line
  else:
    this_line = line
  logfile.write (msg.encode (errors='ignore'))
  if line >= 0:
    sys.stdout.write ('\033[s\r\033['+str(current_line - line)+'A')
  sys.stdout.write (msg)
  if line < 0:
    current_line += len (msg.splitlines())
  else:
    sys.stdout.write ('\033[u')
  print_lock.release()
  return this_line
  
def log (msg):
  print_lock.acquire()
  logfile.write (msg.encode (errors='ignore'))
  if verbose:
    sys.stderr.write (msg)
  print_lock.release()

def error (msg):
  global error_stream
  print_lock.acquire()
  logfile.write (msg.encode (errors='ignore'))
  if error_stream is not None:
    error_stream += msg
  else:
    sys.stderr.write (msg)
  print_lock.release()
  


def split_path (filename):
  return filename.replace ('\\', '/').split ('/')



def get_git_lib_version (folder):
  log ('''
getting short git version in folder "''' + folder + '"... ')

  try: 
    process = subprocess.Popen ([ 'git', 'describe', '--abbrev=0', '--always' ], cwd=folder, stdout=subprocess.PIPE, stderr=subprocess.PIPE)
    ( git_version, stderr ) = process.communicate()
    if process.returncode == 0:
      git_version = git_version.decode('utf-8', 'ignore').strip()
      log (git_version + '\n')
      return git_version
  except:
    pass
  log ('not found\n')
  return None


def get_real_name (path):
  if os.path.islink (path): return os.readlink (path)
  else: return (path)





def list_untracked_bin_files (folder = '.'):
  process = subprocess.Popen ([ 'git', '-C', folder, 'ls-files', '-x', '.*', '-o', bin_dir ], stdout=subprocess.PIPE, stderr=subprocess.PIPE)
  ( files, stderr ) = process.communicate()
  if process.returncode == 0:
    return files.decode(errors='ignore').splitlines()
  else:
    return []




def modify_path (name, tmp=False, in_main=False, strip=None, add=None):
  if strip is not None:
    name = name[:-len(strip)]
  if add is not None:
    name = name + add
  for module_dir in mrtrix_dir:
    relname = os.path.normpath (os.path.relpath (name, module_dir))
    if relname.startswith ('.'):
      continue
    if tmp:
      relname = os.path.join (tmp_dir, relname)
    elif not os.path.relpath (relname, tmp_dir).startswith ('.'):
      relname = os.sep.join (split_path (relname)[1:])
    name = os.path.normpath (os.path.join (module_dir, relname))
    return name




############################################################################
#                          COMMAND-LINE PARSING                            #
############################################################################

command_doc = False
bash_completion = False

for arg in sys.argv[1:]:
  if '-help'.startswith (arg):
    print (usage_string)
    exit (0)
  elif '-verbose'.startswith(arg): 
    verbose = True
  elif '-persistent'.startswith(arg): 
    persistent = True
  elif '-nowarnings'.startswith(arg):
    nowarnings = True
  elif '-showdep'.startswith(arg): 
    dependencies = 1
  elif arg.startswith ('-showdep='):
    if arg[9:] == 'target': dependencies = 1
    elif arg[9:] == 'all': dependencies = 2
    else: 
      sys.stderr.write ('invalid specified for option "-showdep" (expected target, all)\n')
      sys.exit (1)
  elif '-tree'.startswith(arg):
    dep_recursive = True
  elif arg[0] == '-':
    sys.stderr.write ('unknown command-line option "' + arg + '"\n')
    sys.exit (1)
  elif arg == 'bash':
    bash_completion = True
  elif arg == 'doc':
    command_doc = True
  elif arg == 'clean':
    targets = [ 'clean' ]
  else: 
    targets.append(arg)







############################################################################
#                        PROJECT / MODULE DETECTION                        #
############################################################################

mrtrix_dir = [ '.' ]
build_script = sys.argv[0]
separate_project = False

while os.path.abspath (os.path.dirname (get_real_name (build_script))) != os.path.abspath (mrtrix_dir[-1]):
  if not separate_project:
    log ('compiling separate project against:' + os.linesep)
  separate_project = True
  build_script = os.path.normpath (os.path.join (mrtrix_dir[-1], get_real_name (build_script)))
  module_dir = os.path.dirname (build_script) 
  mrtrix_dir += [ module_dir ]
  include_paths += [ os.path.join (module_dir, misc_dir) ]
  log ('    ' + module_dir + os.linesep + os.linesep)





############################################################################
#                             CONFIG HANDLING                              #
############################################################################

def get_active_build (folder):
  active_config = glob.glob (os.path.join (folder, 'build.*.active'))
  if len (active_config) > 1:
    sys.stderr.write ('ERROR: more than one config is currently marked as active!\n')
    sys.exit (1)
  if len (active_config) == 1:
    active_config = active_config[0]
    if not os.path.isdir (active_config):
      raise Exception ('ERROR: active config (' + active_config + ') is not a folder')
    if len (os.listdir (active_config)):
      raise Exception ('ERROR: active config folder (' + active_config + ') is not empty')
    return active_config[:-len('.active')]
  else:
    os.mkdir (os.path.join (folder, 'build.default.active'))
    return os.path.join (folder, 'build.default')



def store_current_build (folder = '.'):
  stored_config = get_active_build (folder)
  os.rename (stored_config + '.active', stored_config)
  print ('in "' + folder + '": storing "' + stored_config + '"...')
  for f in [ tmp_dir, 'config' ] + list_untracked_bin_files (folder) + glob.glob ('lib/libmrtrix*'):
    if os.path.exists (os.path.join (folder, f)):
      os.renames (os.path.join (folder, f), os.path.join (stored_config, f))



def restore_build (name, folder = '.'):
  stored_config = os.path.join (folder, 'build.' + name)
  active_config = stored_config + '.active'
  if os.path.isdir (stored_config):
    print ('in "' + folder + '": restoring "' + stored_config + '"...')
    os.rename (stored_config, active_config)
    for root, dirs, files in os.walk(active_config, topdown=False):
      for name in files:
        os.renames (os.path.join (root, name), os.path.join (folder, os.path.relpath (root, active_config), name))
      for name in dirs:
        if os.path.isdir (os.path.join (root, name)):
          os.rmdir (os.path.join(root, name))
  else:
    if os.path.exists (stored_config):
      raise Exception ('ERROR config to be restored (' + stored_config + ') is not a folder')
    print ('in "' + folder + '": creating empty "' + stored_config + '"...')

  if not os.path.isdir (active_config):
    os.mkdir (active_config)





def activate_build (name, folders):
  for folder in folders:
    active_config = get_active_build (folder)
    if os.path.realpath (active_config) == os.path.realpath (os.path.join (folder, 'build.' + name)):
      continue

    store_current_build (folder)
    restore_build (name, folder)






if len (targets) and targets[0] == 'select':

  if len(targets) == 1:
    active_config = os.path.basename (get_active_build ('.'))
    print ('current config is "' + active_config + '"')
    for folder in mrtrix_dir[1:]:
      other_config = os.path.basename (get_active_build (folder))
      if active_config != other_config:
        print ('WARNING: folder "' + folder + '" contains config "' + other_config + '"')
    sys.exit (0)

  if len(targets) != 2:
    sys.stderr.write ('ERROR: select target expects a single configuration name\n')
    sys.exit (1)

  activate_build (targets[1], mrtrix_dir)

  sys.exit (0)


  




active_config = os.path.basename (get_active_build ('.'))[6:]
log ('active config is ' + active_config + '\n\n')
active_config_core = os.path.basename (get_active_build (mrtrix_dir[-1]))[6:]
if active_config_core != active_config:
  print ('active config differs from core - switching to core active config')
activate_build (active_config_core, mrtrix_dir)




############################################################################
#                            BUILD CLEAN                                   #
############################################################################

if 'clean' in targets:

  for f in [ tmp_dir, 'dev' ]:
    if not os.path.isdir (f): continue
    for root, dirs, files in os.walk(f, topdown=False):
      for name in files:
        fname = os.path.join(root, name)
        print ('delete file:', fname)
        os.remove (fname)
      for name in dirs:
        print ('delete folder:', os.path.join (root, name))
        os.rmdir (os.path.join(root, name))
    print ('delete folder:', root)
    os.rmdir (root)

  try: 
    for fname in list_untracked_bin_files():
      print ('delete file:', fname)
      os.remove (fname)
  except:
    pass

  try:
    for fname in glob.glob (os.path.join ('lib', 'libmrtrix*')):
      if os.path.isfile (fname):
        print ('delete file:', fname)
        os.remove (fname)
  except:
    pass

  sys.exit (0)







############################################################################
#                          LOAD CONFIGURATION FILE                         #
############################################################################

if config_file is None:
  config_file = os.path.normpath (os.path.join (mrtrix_dir[-1], 'config'))

try:
  log ('reading configuration from "' + config_file + '"...' + os.linesep)
  exec (codecs.open (config_file, mode='r', encoding='utf-8').read())
except IOError:
  sys.stderr.write ('''no configuration file found!
please run "./configure" prior to invoking this script

''')
  sys.exit (1)


environ = os.environ.copy()
environ.update ({ 'PATH': PATH })

target_bin_dir = os.path.join (mrtrix_dir[0], bin_dir);

system = platform.system().lower()
if system.startswith('mingw') or system.startswith('msys'):
  target_lib_dir = os.path.join (mrtrix_dir[-1], bin_dir)
else:
  target_lib_dir = os.path.join (mrtrix_dir[-1], 'lib')
lib_dir = os.path.join (mrtrix_dir[-1], lib_dir)

if ld_enabled and len(runpath):
  ld_flags += [ runpath+os.path.relpath (target_lib_dir,target_bin_dir) ]





############################################################################
#                          GET VERSION INFORMATION                         #
############################################################################

lib_version = get_git_lib_version (mrtrix_dir[-1])
if lib_version is not None:
  if lib_version.find('-') > 0:
    lib_version = lib_version[0:lib_version.find('-')]
  libname += '-' + lib_version

if ld_enabled:
  ld_flags.insert(0, '-l' + libname)
  libname = lib_prefix + libname + lib_suffix


# other settings:
include_paths += [ lib_dir, cmd_dir ]
cpp_flags += [ '-I' + entry for entry in include_paths ]
ld_flags += [ '-L' + target_lib_dir ]

moc_cpp_suffix = '_moc' + cpp_suffix
moc_obj_suffix = '_moc' + obj_suffix




# remove any files that might have been left over from older installations in
# different locations:
if os.path.isdir ('release'):
  disp ("WARNING: removing 'release/' folder - most likely left over from a previous installation\n\n")
  shutil.rmtree ('release')



###########################################################################
#                           TODO LIST ENTRY                               #
###########################################################################

class Entry:
  def __init__ (self, name):
    global todo
    name = os.path.normpath (name)
    if name in todo.keys(): return
    todo[name] = self


    self.name = name
    self.cmd = []
    self.deps = set()
    self.action = '--'
    self.timestamp = mtime (self.name)
    self.dep_timestamp = self.timestamp
    self.currently_being_processed = False

    if is_executable (self.name): self.set_executable()
    elif is_icon (self.name): self.set_icon()
    elif is_object (self.name): self.set_object()
    elif is_library (self.name): self.set_library()
    elif is_moc (self.name): self.set_moc()
    elif not os.path.exists (self.name): 
      raise Exception ('unknown target "' + self.name + '"')


    [ Entry(item) for item in self.deps ]
    dep_timestamp = [ todo[item].timestamp for item in todo.keys() if item in self.deps and not is_library(item) ]
    dep_timestamp += [ todo[item].dep_timestamp for item in todo.keys() if item in self.deps and not is_library(item) ]
    if len(dep_timestamp): 
      self.dep_timestamp = max(dep_timestamp)

    

  def execute (self, cindex, formatstr):
    folder = os.path.dirname (self.name)
    try:
      os.makedirs (folder)
    except OSError as e:
      if not os.path.isdir (folder):
        error ('ERROR: can''t create target folder "' + folder + '": ' + os.strerror (e.errno))
        exit (1)
        
    if self.action == 'RCC':
      with codecs.open (self.cmd[1], mode='w', encoding='utf-8') as fd:
        fd.write ('<!DOCTYPE RCC><RCC version="1.0">\n<qresource>\n')
        for entry in self.deps:
          entry = os.path.basename (entry)
          if not entry.startswith ('config'):
            fd.write ('<file>' + entry + '</file>\n')
        fd.write ('</qresource>\n</RCC>\n')
    if len(self.cmd) > 0: 
      return execute (formatstr.format (cindex, self.action, self.name), self.cmd)
    else: 
      return None


  def set_executable (self):
    self.action = 'LB'
    if len(exe_suffix) > 0 and self.name.endswith(exe_suffix): cc_file = self.name[:-len(exe_suffix)]
    else: cc_file = self.name
    cc_file = modify_path (os.path.join (cmd_dir, os.sep.join (split_path(cc_file)[1:])), add=cpp_suffix)
    self.deps = list_cmd_deps(cc_file)

    skip = False
    flags = []
    if 'Q' in file_flags[cc_file]: flags += qt_ldflags

    if not skip: 
      if not ld_enabled: 
        self.deps = self.deps.union (list_lib_deps())

      self.cmd = fillin (ld, { 
        'LDFLAGS': [ s.replace ('LIBNAME', os.path.basename (self.name)) for s in ld_flags ] + flags,
        'OBJECTS': self.deps,
        'EXECUTABLE': [ self.name ] })

      try:
        if ld_use_shell: self.cmd = [ 'sh', '-c', ' '.join(self.cmd) ]
      except NameError: pass

      if ld_enabled:
        self.deps.add (os.path.normpath (os.path.join (target_lib_dir, libname)))



  def set_object (self):
    self.action = 'CC'
    cc_file = self.name[:-len(obj_suffix)] + cpp_suffix

    flags = copy.copy (eigen_cflags)

    if is_moc (cc_file):
      src_header = modify_path (cc_file, strip=moc_cpp_suffix, add=h_suffix)
      list_headers (src_header)
      file_flags[cc_file] = file_flags[src_header]
    elif is_icon (cc_file):
      src_header = modify_path (cc_file, strip=cpp_suffix, add=h_suffix)
      list_headers (src_header)
      file_flags[cc_file] = file_flags[src_header]
    else:
      cc_file = modify_path (cc_file, tmp=False)
      self.deps = self.deps.union (list_headers (cc_file))
    self.deps.add (config_file)

    self.deps.add( cc_file )

    skip = False
    if 'Q' in file_flags[cc_file]: flags += qt_cflags

    if not skip: 
      self.cmd = fillin (cpp, { 
        'CFLAGS': cpp_flags + flags,
        'OBJECT': [ self.name ],
        'SRC': [ cc_file ] })


  def set_moc (self):
    self.action = 'MOC'
    src_file = modify_path (self.name, strip=moc_cpp_suffix, add=h_suffix)
    self.deps = set([ src_file ])
    self.deps = self.deps.union (list_headers (src_file))
    self.deps.add (config_file)
    self.cmd = [ moc ]
    self.cmd += [ src_file, '-o', self.name ]

    
  def set_library (self):
    if not ld_enabled:
      error ('ERROR: shared library generation is disabled in this configuration')
      exit (1)

    self.action = 'LD'
    self.deps = list_lib_deps()

    self.cmd = fillin (ld_lib, {
      'LDLIB_FLAGS': [ s.replace ('LIBNAME', os.path.basename (self.name)) for s in ld_lib_flags ],
      'OBJECTS': [ item for item in self.deps ],
      'LIB': [ self.name ] })

    try:
      if ld_use_shell: self.cmd = [ 'sh', '-c', ' '.join(self.cmd) ]
    except NameError: pass


  def set_icon (self):
    self.action = 'RCC'
    with codecs.open (modify_path (self.name, strip=cpp_suffix, add=h_suffix), mode='r', encoding='utf-8') as fd:
      for line in fd:
        if line.startswith ('//RCC:'):
          for entry in line[6:].strip().split():
            self.deps = self.deps.union (glob.glob (os.path.normpath (os.path.join (mrtrix_dir[-1], 'icons', entry))))
    self.deps.add (config_file)
    qrc_file = os.path.normpath (os.path.join (mrtrix_dir[-1], 'icons', os.path.basename (os.path.dirname(self.name)) + '.qrc'))
    self.cmd = [ rcc, qrc_file, '-o', self.name ]


  def need_rebuild (self):
    return self.timestamp == float("inf") or self.timestamp < self.dep_timestamp

  def display (self, indent=''):
    show_rebuild = lambda x: x+' [REBUILD]' if todo[x].need_rebuild() else x 
    sys.stdout.write (indent + '[' + self.action + '] ' + show_rebuild (self.name) + ':\n')
    sys.stdout.write (indent + '  timestamp: ' + str(self.timestamp))
    if len(self.deps):
      sys.stdout.write (', dep timestamp: ' + str(self.dep_timestamp) + ', diff: ' + str(self.timestamp-self.dep_timestamp))
    sys.stdout.write ('\n')
    if len(self.cmd):
      sys.stdout.write (indent + '  command:   ' + ' '.join(self.cmd) + '\n')
    if len(self.deps):
      sys.stdout.write (indent + '  deps:      ')
      if dep_recursive:
        sys.stdout.write ('\n')
        for x in self.deps:
          todo[x].display (indent + '    ')
      else:
        sys.stdout.write ((indent+'\n             ').join([ show_rebuild(x) for x in self.deps ]) + '\n')






###########################################################################
#                         FUNCTION DEFINITIONS                            #
###########################################################################


def default_targets():
  if not os.path.isdir (cmd_dir): 
    sys.stderr.write ('ERROR: no "cmd" folder - unable to determine default targets' + os.linesep)
    sys.exit (1)
  for entry in os.listdir (cmd_dir):
    if entry.endswith(cpp_suffix):
      targets.append (os.path.normpath (os.path.join (target_bin_dir, entry[:-len(cpp_suffix)] + exe_suffix)))
  return targets

def is_executable (target):
  return os.path.normpath (split_path (target)[0]) == os.path.normpath (bin_dir) and not is_moc (target) and not is_library (target)

def is_library (target):
  return target.endswith (lib_suffix) and split_path(target)[-1].startswith (lib_prefix)

def is_object (target):
  return target.endswith (obj_suffix)

def is_moc (target):
  return target.endswith (moc_cpp_suffix)

def is_icon (target):
  return os.path.basename (target) == 'icons'+cpp_suffix

def mtime (target):
  if not os.path.exists (target): return float('inf')
  return os.stat(target).st_mtime


def fillin (template, keyvalue):
  cmd = []
  for item in template:
    if item in keyvalue: 
      cmd += keyvalue[item]
    else: 
      cmd += [ item ]
  return cmd




<<<<<<< HEAD
def execute (message, cmd):
  line = disp (message + os.linesep)
  log (' '.join(cmd) + os.linesep)

  try: 
    start = timer()
    process = subprocess.Popen (cmd, stdout=subprocess.PIPE, stderr=subprocess.PIPE, env=environ)
=======
def execute (message, cmd, working_dir=None):
  disp (message + os.linesep)
  log (' '.join(cmd) + os.linesep)

  try:
    process = subprocess.Popen (cmd, stdout=subprocess.PIPE, stderr=subprocess.PIPE, env=environ, cwd=working_dir)
>>>>>>> ff805d31
    ( stdout, stderr ) = process.communicate()
    end = timer()
    disp (message + ' [' + ("{:.3f}".format(end-start)) + 's]' + os.linesep, line)
    if process.returncode != 0:
      if error_stream is not None:
        disp ('ERROR: ' + message + os.linesep)
      error ('\nERROR: ' + message + '\n\n' + ' '.join(cmd) + '\n\nfailed with output\n\n' + stderr.decode (errors='ignore'))
      return 1

    errstr = None
    if len(stdout) or len(stderr):
      errstr = '\n' + ' '.join(cmd) + ':\n\n'

    if len(stdout):
      errstr += stdout.decode (errors='ignore') + '\n\n'
    if len(stderr):
      errstr += stderr.decode (errors='ignore') + '\n\n'

    if errstr and not nowarnings:
      disp (errstr);

  except OSError:
    error (cmd[0] + ': command not found')
    return 1
  except:
    error ('unexpected exception: ' + str(sys.exc_info()))
    raise


def print_deps (current_file, indent=''):
  current_file = os.path.normpath (current_file)
  sys.stdout.write (indent + current_file)
  if current_file in file_flags: 
    if len(file_flags[current_file]): 
      sys.stdout.write (' [' + file_flags[current_file] + ']')
  sys.stdout.write (os.linesep)
  if len(todo[current_file].deps):
    for entry in todo[current_file].deps:
      print_deps (entry, indent + '    ')




def is_GUI_target (current_file):
  if 'gui' in split_path (current_file):
    return True
  if current_file in file_flags: 
    if 'Q' in file_flags[current_file]: 
      return True
  if len(todo[current_file].deps):
    for entry in todo[current_file].deps:
      if is_GUI_target (entry):
        return True
  return False



def list_headers (current_file):
  global headers, file_flags
  current_file = os.path.normpath (current_file)

  if current_file not in headers.keys(): 
    headers[current_file] = set()

    if current_file not in file_flags: 
      file_flags[current_file] = ''

    if 'gui' in split_path (current_file):
      if 'Q' not in file_flags[current_file]:
        file_flags[current_file] += 'Q'
    if not os.path.exists (current_file):
      if os.path.basename(current_file) == 'icons'+cpp_suffix: 
        return headers[current_file]
      sys.stderr.write ('ERROR: cannot find file "' + current_file + '"' + os.linesep)
      sys.exit(1)
    with codecs.open (current_file, mode='r', encoding='utf-8') as fd:
      for line in fd:
        line = line.strip()
        if line.startswith('#include'):
          line = line[8:].split ('//')[0].split ('/*')[0].strip()
          if line[0] == '"':
            line = line[1:].rstrip('"')
            for path in include_paths:
              if os.path.exists (os.path.join (path, line)):
                line = os.path.normpath (os.path.join (path, line))
                headers[current_file].add (line)
                [ headers[current_file].add(entry) for entry in list_headers(line) ]
                break
            else:
              sys.stderr.write ('ERROR: cannot find header file \"' + line + '\" (from file \"' + current_file + '\")' + os.linesep)
              sys.exit(1)
        elif line == 'Q_OBJECT':
          if 'M' not in file_flags[current_file]:
            file_flags[current_file] += 'M'

    for entry in headers[current_file]:
      for c in file_flags[entry]:
        if c != 'M' and c not in file_flags[current_file]:
          file_flags[current_file] += c

  return headers[current_file]






def list_cmd_deps (file_cc):
  global object_deps, file_flags
  file_cc = os.path.normpath (file_cc)

  if file_cc not in object_deps.keys():
    object_deps[file_cc] = set([ modify_path (file_cc, tmp=True, strip=cpp_suffix, add=obj_suffix) ])
    for entry in list_headers (file_cc):
      if os.path.abspath(entry).startswith(os.path.abspath(lib_dir)): continue
      if 'M' in file_flags[entry]: 
        object_deps[file_cc] = object_deps[file_cc].union ([ modify_path (entry, tmp=True, strip=h_suffix, add=moc_obj_suffix) ])
      entry_cc = entry[:-len(h_suffix)] + cpp_suffix
      if os.path.exists (entry_cc):
        object_deps[file_cc] = object_deps[file_cc].union (list_cmd_deps(entry_cc))
      if os.path.basename (entry) == 'icons'+h_suffix:
        object_deps[file_cc].add (modify_path (entry, tmp=True, strip=h_suffix, add=obj_suffix))
    if file_cc not in file_flags: file_flags[file_cc] = ''
    for entry in headers[file_cc]:
      for c in file_flags[entry]:
        if c != 'M' and c not in file_flags[file_cc]:
          file_flags[file_cc] += c

  return object_deps[file_cc]



def list_lib_deps ():
  deps = set()
  for root, dirs, files in os.walk (lib_dir):
    for current_file in files:
      if current_file[0] == '.': continue
      if current_file.endswith (cpp_suffix):
        deps.add (modify_path (os.path.join (root, current_file), tmp=True, strip=cpp_suffix, add=obj_suffix))

  return (deps)



def build_next (id):
  global todo, lock, stop, main_cindex
  total_count = len(todo)
  cindex = 0
  formatstr = '({:>'+str(len(str(total_count)))+'}/'+str(total_count)+') [{}] {}'

  try:
    while not stop:
      current = None
      lock.acquire()
      if len(todo):
        for item in todo.keys():
          if todo[item].currently_being_processed: continue
          unsatisfied_deps = set(todo[item].deps).intersection (todo.keys())
          if not len(unsatisfied_deps):
            todo[item].currently_being_processed = True
            current = item
            main_cindex+=1 
            cindex = main_cindex
            break
      else: stop = max (stop, 1)
      lock.release()
  
      if stop: return
      if current == None: 
        time.sleep (0.01)
        continue
  
      target = todo[current]
      if target.execute(cindex, formatstr):
        todo[item].currently_being_processed = False
        stop = 2
        return

      lock.acquire()
      del todo[current]
      lock.release()

  except:
    stop = 2
    return
    
  stop = max(stop, 1)



def start_html (fid, title, left, up, home, right):
  fid.write ('<!DOCTYPE HTML PUBLIC "-//W3C//DTD HTML 4.0 Transitional//EN">\n<html>\n<head>\n<meta http-equiv="Content-Type" content="text/html;charset=iso-8859-1">\n')
  fid.write ('<title>MRtrix documentation</title>\n<link rel="stylesheet" href="../stylesheet.css" type="text/css" media=screen>\n</head>\n<body>\n\n')
  fid.write ('<table class=nav>\n<tr>\n<td><a href="' + left + '.html"><img src="../left.png"></a></td>\n')
  fid.write ('<td><a href="' + up + '.html"><img src="../up.png"></a></td>\n')
  fid.write ('<td><a href="' + home + '.html"><img src="../home.png"></a></td>\n')
  fid.write ('<th>' + title + '</th>\n')
  fid.write ('<td><a href="' + right + '.html"><img src="../right.png"></a></td>\n</tr>\n</table>\n')





def get_git_version (folder):
  log ('''
getting git version in folder "''' + folder + '"... ')

  try: 
    process = subprocess.Popen ([ 'git', 'describe', '--abbrev=8', '--dirty', '--always' ], cwd=folder, stdout=subprocess.PIPE, stderr=subprocess.PIPE)
    ( git_version, stderr ) = process.communicate()
    if process.returncode == 0:
      git_version = git_version.decode(errors='ignore').strip()
      log (git_version + '\n')
      return git_version
  except:
    pass


  log ('not found\n')
  return 'unknown'


def update_git_version (folder, git_version_file, contents):
  git_version = get_git_version (folder)
  version_file_contents = contents.replace ('%%%', git_version)
  current_version_file_contents = ''
  try:
    with open (git_version_file) as fd:
      current_version_file_contents = fd.read()
  except:
    pass
    
  if not current_version_file_contents or (version_file_contents != current_version_file_contents and git_version != 'unknown'):
    log ('version file "' + git_version_file + '" is out of date - updating\n')
    with open (git_version_file, 'w') as fd:
      fd.write (version_file_contents)


def update_bash_completion ():
  # Only attempt to generate completion file if POSIX compliant
  if os.name != 'posix': return
   
  # Check whether completion generation script exists
  script_path = os.path.join (mrtrix_dir[-1], 'generate_bash_completion.py')
  completion_path = os.path.join (mrtrix_dir[-1], 'mrtrix_bash_completion')
  if not os.path.isfile (script_path):
    disp (colorize('WARNING: Skipping bash completion generation. Could not find script at ' + script_path + '\n')[0])
    return
  
  # Check whether both command files and completion file exist and completion file is newer than commands
  if not os.path.isdir (target_bin_dir):
    return
  else:
    # Only look at relevant executables in bin file
    commands = [comm for comm in os.listdir (target_bin_dir) if os.access( os.path.join( target_bin_dir, comm ), os.X_OK)]
    if not commands: 
      return
    else:
      command_freshness_time = max (commands, key = lambda x: time.ctime ( os.path.getmtime( os.path.join( target_bin_dir, x ) ) ) )
      if os.path.isfile (completion_path) and time.ctime ( os.path.getmtime(completion_path) ) >= command_freshness_time:
        return

  execute ('[SH] ' + completion_path, [ script_path, "-c", completion_path, "-m", target_bin_dir ] )




def update_user_docs ():
  # Only attempt to update docs if POSIX compliant
  if os.name != 'posix': return

  scripts_dir = os.path.abspath(os.path.join (mrtrix_dir[-1], 'docs' ))
  script_path = os.path.join (scripts_dir, 'generate_user_docs.sh')  

  # Check whether generate docs script exists
  if not os.path.isfile (script_path):
    disp (colorize('WARNING: Skipping user documentation generation. Could not find script at ' + script_path + '\n')[0])
    return

  # Check whether commands dir exists
  if not os.path.isdir (target_bin_dir):
    return
  
  import re

  # Fetch relevant executables in bin file
  commands = [comm for comm in os.listdir (target_bin_dir) if os.access( os.path.join( target_bin_dir, comm ), os.X_OK) and not re.match (r'^\w+__debug', comm)]
  
  # Fetch relevant user docs
  rst_files = []
  
  for root, subfolders, files in os.walk (scripts_dir):
    for rst_file in files:
      if rst_file.endswith('.rst'):
        rst_files.append(os.path.join(root, rst_file))

  if not commands:
    return

  if rst_files:
    command_freshness_time = max (commands, key = lambda x: time.ctime ( os.path.getmtime( os.path.join( target_bin_dir, x ) ) ) )
    docs_freshness_time = min (rst_files, key = lambda x: time.ctime ( os.path.getmtime( x ) ) )
    if docs_freshness_time >= command_freshness_time:
      return

  if execute ('[DOC] generating user documentation (./docs)', [ script_path ], scripts_dir):
    sys.exit (1)
  

###########################################################################
#                              SCRIPT VERSION                             #
###########################################################################

with open (os.path.join(mrtrix_dir[-1], script_dir, '_version.py'),'w') as vfile:
  vfile.write('__version__ = "'+get_git_version (mrtrix_dir[-1])+'"\n')


###########################################################################
#                              START BUILDING                             #
###########################################################################


if len(targets) == 0: 
  targets = default_targets()



# get git version info:
update_git_version (mrtrix_dir[-1], os.path.join (lib_dir, 'version.cpp'), '''
namespace MR { 
  namespace App { 
    const char* mrtrix_version = "%%%";
  } 
}
''')

if separate_project:
  if not os.path.exists (misc_dir):
    os.mkdir (misc_dir)
  git_version_file = os.path.join (misc_dir, 'project_version.h')
  update_git_version ('.', git_version_file, '#define MRTRIX_PROJECT_VERSION "%%%"\n');
  if not os.path.exists (git_version_file):
    with open (git_version_file, 'w'):
      pass


    





log ('''
compiling TODO list...
''')

[ Entry(item) for item in targets ]



# for nogui config, remove GUI elements from targets and todo list:
if nogui:
  nogui_targets = []
  for entry in targets:
    if not is_GUI_target (entry):
      nogui_targets.append (entry)
  targets = nogui_targets
  
  nogui_todo = {}
  for item in todo.keys():
    if not is_GUI_target (todo[item].name):
       nogui_todo[item] = todo[item]
  todo = nogui_todo





log ('building targets: ' + ' '.join (targets) + os.linesep)


if dependencies==1:
  sys.stderr.write ('''
Printing dependencies for targets:

''')
  for entry in targets:
    todo[entry].display()
  sys.exit (0)
elif dependencies==2:
  sys.stderr.write ('''
Printing dependencies for all files:

''')
  for entry in todo:
    todo[entry].display()
  sys.exit (0)

todo_tmp = {}
for item in todo.keys():
  if todo[item].action != '--' and todo[item].need_rebuild():
    todo_tmp[item] = todo[item]
todo = todo_tmp

log ('TODO list contains ' + str(len(todo)) + ''' items

''')


#for entry in todo.values(): entry.display()
try: num_processors = int(os.environ['NUMBER_OF_PROCESSORS'])
except:
  try: num_processors = os.sysconf('SC_NPROCESSORS_ONLN')
  except: num_processors = 1

while len(todo): 
  
  stop = False
  main_cindex = 0
  num_todo_previous = len(todo)

  log ('''
  
  launching ''' + str(num_processors) + ''' threads
  
  ''')

  threads = []
  for i in range (1, num_processors):
    t = threading.Thread (target=build_next, args=(i,));
    t.start()
    threads.append (t)
  
  build_next(0)
  
  for t in threads: t.join()

  if not persistent:
    break

  if len(todo) == num_todo_previous:
    disp ('''
stopping despite errors as no jobs completed successfully

''')
    break

  if len(todo): 
    disp ('''
retrying as running in persistent mode

''')
    if error_stream is not None:
      error_stream = ''


# generate development-specific files (if needed)
# i.e. bash completion and user documentation
if not separate_project and stop <= 1:
  if bash_completion:
    update_bash_completion()
  if command_doc:
    update_user_docs()

sys.exit (stop > 1)

<|MERGE_RESOLUTION|>--- conflicted
+++ resolved
@@ -1,12 +1,7 @@
 #!/usr/bin/env python
 
-<<<<<<< HEAD
-import platform, sys, os, time, threading, subprocess, copy, codecs, glob, atexit, tempfile
-from timeit import default_timer as timer
-=======
 usage_string = '''
 USAGE
->>>>>>> ff805d31
 
     ./build [-verbose] [-showdep[=target|all]] [target ...]
 
@@ -21,7 +16,7 @@
       $ ./build
 
     If no targets are provided, the command will default to building all
-    applications by scanning through the cmd/ folder. 
+    applications by scanning through the cmd/ folder.
 
     The target executables will be located in the bin/ folder, and the shared
     library (if requested - the default) will be located in the lib/ folder (or
@@ -30,20 +25,20 @@
 
 SPECIAL TARGETS
 
-    clean 
+    clean
        used to remove all compiler-generated files, including objects,
-       executables, and shared libraries. 
-  
+       executables, and shared libraries.
+
     bash
        used to update the bash completion script. Note that automatic updating
        of this script can be enabled at the configure stage, by running
        './configure -dev' prior to invoking './build'.
-  
+
     doc
        used to update the command documentation, so that any modifications to
        the inline documentation in commands can be propagated through to the
        user documentation site.
-  
+
     select name
        used to switch between configs / builds. This stores the current config
        and all compiler-generated files in a folder (called "build.oldname"),
@@ -60,7 +55,7 @@
 
       $ NUMBER_OF_PROCESSORS=1 ./build
 
-OPTIONS 
+OPTIONS
 
     -verbose
        print each command as it is being invoked
@@ -78,6 +73,9 @@
     -persistent
        keep trying to build regardless of failures, until none of the remaining
        jobs succeed.
+
+    -timings
+       write compile times out to timings.log file.
 '''
 
 
@@ -87,6 +85,7 @@
 ############################################################################
 
 import platform, sys, os, time, threading, subprocess, copy, codecs, glob, atexit, tempfile, shutil
+from timeit import default_timer as timer
 
 # on Windows, need to use MSYS2 version of python - not MinGW version:
 if sys.executable[0].isalpha() and sys.executable[1] == ':':
@@ -94,7 +93,7 @@
   sys.exit (subprocess.call ([ python_cmd ] + sys.argv))
 
 global todo, headers, object_deps, file_flags, lock, print_lock, stop, main_cindex
-global include_paths
+global include_paths, timingfile
 
 bin_dir = 'bin'
 cmd_dir = 'cmd'
@@ -126,9 +125,11 @@
 print_lock = threading.Lock()
 stop = False
 error_stream = None
+current_line = 0
 main_cindex = 0
 
 logfile = open ('build.log', 'wb')
+timingfile = None
 
 
 bcolors = {
@@ -151,15 +152,11 @@
     "note" : '\033[94m'}
 
 
-<<<<<<< HEAD
-=======
-
-
-
-
-
-
->>>>>>> ff805d31
+
+
+
+
+
 def colorize(s):
   out = []
   for l in s.splitlines():
@@ -172,26 +169,6 @@
 
 
 
-<<<<<<< HEAD
-system = None
-dependencies = False
-verbose = False
-targets = []
-
-global todo, headers, object_deps, file_flags, lock, print_lock, stop
-global include_paths
-todo, headers, object_deps, file_flags = {}, {}, {}, {}
-lock = threading.Lock()
-print_lock = threading.Lock()
-stop = False
-error_stream = None
-current_line = 0
-
-logfile = open ('build.log', 'wb')
-
-
-=======
->>>>>>> ff805d31
 
 def pipe_errors_to_less_handler():
   global error_stream
@@ -223,7 +200,7 @@
 def disp (msg, line = -1):
   global current_line
   print_lock.acquire()
-  if line < 0: 
+  if line < 0:
     this_line = current_line
   else:
     this_line = line
@@ -237,13 +214,26 @@
     sys.stdout.write ('\033[u')
   print_lock.release()
   return this_line
-  
+
+
+
+
 def log (msg):
   print_lock.acquire()
   logfile.write (msg.encode (errors='ignore'))
   if verbose:
     sys.stderr.write (msg)
   print_lock.release()
+
+
+
+def logtime (msg):
+  print_lock.acquire()
+  timingfile.write (msg.encode (errors='ignore'))
+  timingfile.flush()
+  print_lock.release()
+
+
 
 def error (msg):
   global error_stream
@@ -254,7 +244,7 @@
   else:
     sys.stderr.write (msg)
   print_lock.release()
-  
+
 
 
 def split_path (filename):
@@ -266,7 +256,7 @@
   log ('''
 getting short git version in folder "''' + folder + '"... ')
 
-  try: 
+  try:
     process = subprocess.Popen ([ 'git', 'describe', '--abbrev=0', '--always' ], cwd=folder, stdout=subprocess.PIPE, stderr=subprocess.PIPE)
     ( git_version, stderr ) = process.communicate()
     if process.returncode == 0:
@@ -328,22 +318,24 @@
   if '-help'.startswith (arg):
     print (usage_string)
     exit (0)
-  elif '-verbose'.startswith(arg): 
+  elif '-verbose'.startswith(arg):
     verbose = True
-  elif '-persistent'.startswith(arg): 
+  elif '-persistent'.startswith(arg):
     persistent = True
   elif '-nowarnings'.startswith(arg):
     nowarnings = True
-  elif '-showdep'.startswith(arg): 
+  elif '-showdep'.startswith(arg):
     dependencies = 1
   elif arg.startswith ('-showdep='):
     if arg[9:] == 'target': dependencies = 1
     elif arg[9:] == 'all': dependencies = 2
-    else: 
+    else:
       sys.stderr.write ('invalid specified for option "-showdep" (expected target, all)\n')
       sys.exit (1)
   elif '-tree'.startswith(arg):
     dep_recursive = True
+  elif '-timings'.startswith(arg):
+    timingfile = open ('timings.log', 'wb')
   elif arg[0] == '-':
     sys.stderr.write ('unknown command-line option "' + arg + '"\n')
     sys.exit (1)
@@ -353,7 +345,7 @@
     command_doc = True
   elif arg == 'clean':
     targets = [ 'clean' ]
-  else: 
+  else:
     targets.append(arg)
 
 
@@ -375,7 +367,7 @@
     log ('compiling separate project against:' + os.linesep)
   separate_project = True
   build_script = os.path.normpath (os.path.join (mrtrix_dir[-1], get_real_name (build_script)))
-  module_dir = os.path.dirname (build_script) 
+  module_dir = os.path.dirname (build_script)
   mrtrix_dir += [ module_dir ]
   include_paths += [ os.path.join (module_dir, misc_dir) ]
   log ('    ' + module_dir + os.linesep + os.linesep)
@@ -474,7 +466,7 @@
   sys.exit (0)
 
 
-  
+
 
 
 
@@ -508,7 +500,7 @@
     print ('delete folder:', root)
     os.rmdir (root)
 
-  try: 
+  try:
     for fname in list_untracked_bin_files():
       print ('delete file:', fname)
       os.remove (fname)
@@ -627,17 +619,17 @@
     elif is_object (self.name): self.set_object()
     elif is_library (self.name): self.set_library()
     elif is_moc (self.name): self.set_moc()
-    elif not os.path.exists (self.name): 
+    elif not os.path.exists (self.name):
       raise Exception ('unknown target "' + self.name + '"')
 
 
     [ Entry(item) for item in self.deps ]
     dep_timestamp = [ todo[item].timestamp for item in todo.keys() if item in self.deps and not is_library(item) ]
     dep_timestamp += [ todo[item].dep_timestamp for item in todo.keys() if item in self.deps and not is_library(item) ]
-    if len(dep_timestamp): 
+    if len(dep_timestamp):
       self.dep_timestamp = max(dep_timestamp)
 
-    
+
 
   def execute (self, cindex, formatstr):
     folder = os.path.dirname (self.name)
@@ -647,7 +639,7 @@
       if not os.path.isdir (folder):
         error ('ERROR: can''t create target folder "' + folder + '": ' + os.strerror (e.errno))
         exit (1)
-        
+
     if self.action == 'RCC':
       with codecs.open (self.cmd[1], mode='w', encoding='utf-8') as fd:
         fd.write ('<!DOCTYPE RCC><RCC version="1.0">\n<qresource>\n')
@@ -656,9 +648,9 @@
           if not entry.startswith ('config'):
             fd.write ('<file>' + entry + '</file>\n')
         fd.write ('</qresource>\n</RCC>\n')
-    if len(self.cmd) > 0: 
+    if len(self.cmd) > 0:
       return execute (formatstr.format (cindex, self.action, self.name), self.cmd)
-    else: 
+    else:
       return None
 
 
@@ -673,11 +665,11 @@
     flags = []
     if 'Q' in file_flags[cc_file]: flags += qt_ldflags
 
-    if not skip: 
-      if not ld_enabled: 
+    if not skip:
+      if not ld_enabled:
         self.deps = self.deps.union (list_lib_deps())
 
-      self.cmd = fillin (ld, { 
+      self.cmd = fillin (ld, {
         'LDFLAGS': [ s.replace ('LIBNAME', os.path.basename (self.name)) for s in ld_flags ] + flags,
         'OBJECTS': self.deps,
         'EXECUTABLE': [ self.name ] })
@@ -715,8 +707,8 @@
     skip = False
     if 'Q' in file_flags[cc_file]: flags += qt_cflags
 
-    if not skip: 
-      self.cmd = fillin (cpp, { 
+    if not skip:
+      self.cmd = fillin (cpp, {
         'CFLAGS': cpp_flags + flags,
         'OBJECT': [ self.name ],
         'SRC': [ cc_file ] })
@@ -731,7 +723,7 @@
     self.cmd = [ moc ]
     self.cmd += [ src_file, '-o', self.name ]
 
-    
+
   def set_library (self):
     if not ld_enabled:
       error ('ERROR: shared library generation is disabled in this configuration')
@@ -766,7 +758,7 @@
     return self.timestamp == float("inf") or self.timestamp < self.dep_timestamp
 
   def display (self, indent=''):
-    show_rebuild = lambda x: x+' [REBUILD]' if todo[x].need_rebuild() else x 
+    show_rebuild = lambda x: x+' [REBUILD]' if todo[x].need_rebuild() else x
     sys.stdout.write (indent + '[' + self.action + '] ' + show_rebuild (self.name) + ':\n')
     sys.stdout.write (indent + '  timestamp: ' + str(self.timestamp))
     if len(self.deps):
@@ -794,7 +786,7 @@
 
 
 def default_targets():
-  if not os.path.isdir (cmd_dir): 
+  if not os.path.isdir (cmd_dir):
     sys.stderr.write ('ERROR: no "cmd" folder - unable to determine default targets' + os.linesep)
     sys.exit (1)
   for entry in os.listdir (cmd_dir):
@@ -825,34 +817,28 @@
 def fillin (template, keyvalue):
   cmd = []
   for item in template:
-    if item in keyvalue: 
+    if item in keyvalue:
       cmd += keyvalue[item]
-    else: 
+    else:
       cmd += [ item ]
   return cmd
 
 
 
 
-<<<<<<< HEAD
-def execute (message, cmd):
-  line = disp (message + os.linesep)
+def execute (message, cmd, working_dir=None):
+  line = disp ('\033[1m'+message+'\033[0m' + os.linesep)
   log (' '.join(cmd) + os.linesep)
 
-  try: 
+  try:
     start = timer()
-    process = subprocess.Popen (cmd, stdout=subprocess.PIPE, stderr=subprocess.PIPE, env=environ)
-=======
-def execute (message, cmd, working_dir=None):
-  disp (message + os.linesep)
-  log (' '.join(cmd) + os.linesep)
-
-  try:
     process = subprocess.Popen (cmd, stdout=subprocess.PIPE, stderr=subprocess.PIPE, env=environ, cwd=working_dir)
->>>>>>> ff805d31
     ( stdout, stderr ) = process.communicate()
     end = timer()
-    disp (message + ' [' + ("{:.3f}".format(end-start)) + 's]' + os.linesep, line)
+    disp (message + os.linesep, line)
+    if timingfile is not None:
+      logtime ('[{:>8.3f}s] '.format(end-start) + message + os.linesep)
+
     if process.returncode != 0:
       if error_stream is not None:
         disp ('ERROR: ' + message + os.linesep)
@@ -882,8 +868,8 @@
 def print_deps (current_file, indent=''):
   current_file = os.path.normpath (current_file)
   sys.stdout.write (indent + current_file)
-  if current_file in file_flags: 
-    if len(file_flags[current_file]): 
+  if current_file in file_flags:
+    if len(file_flags[current_file]):
       sys.stdout.write (' [' + file_flags[current_file] + ']')
   sys.stdout.write (os.linesep)
   if len(todo[current_file].deps):
@@ -896,8 +882,8 @@
 def is_GUI_target (current_file):
   if 'gui' in split_path (current_file):
     return True
-  if current_file in file_flags: 
-    if 'Q' in file_flags[current_file]: 
+  if current_file in file_flags:
+    if 'Q' in file_flags[current_file]:
       return True
   if len(todo[current_file].deps):
     for entry in todo[current_file].deps:
@@ -911,17 +897,17 @@
   global headers, file_flags
   current_file = os.path.normpath (current_file)
 
-  if current_file not in headers.keys(): 
+  if current_file not in headers.keys():
     headers[current_file] = set()
 
-    if current_file not in file_flags: 
+    if current_file not in file_flags:
       file_flags[current_file] = ''
 
     if 'gui' in split_path (current_file):
       if 'Q' not in file_flags[current_file]:
         file_flags[current_file] += 'Q'
     if not os.path.exists (current_file):
-      if os.path.basename(current_file) == 'icons'+cpp_suffix: 
+      if os.path.basename(current_file) == 'icons'+cpp_suffix:
         return headers[current_file]
       sys.stderr.write ('ERROR: cannot find file "' + current_file + '"' + os.linesep)
       sys.exit(1)
@@ -965,7 +951,7 @@
     object_deps[file_cc] = set([ modify_path (file_cc, tmp=True, strip=cpp_suffix, add=obj_suffix) ])
     for entry in list_headers (file_cc):
       if os.path.abspath(entry).startswith(os.path.abspath(lib_dir)): continue
-      if 'M' in file_flags[entry]: 
+      if 'M' in file_flags[entry]:
         object_deps[file_cc] = object_deps[file_cc].union ([ modify_path (entry, tmp=True, strip=h_suffix, add=moc_obj_suffix) ])
       entry_cc = entry[:-len(h_suffix)] + cpp_suffix
       if os.path.exists (entry_cc):
@@ -1011,17 +997,17 @@
           if not len(unsatisfied_deps):
             todo[item].currently_being_processed = True
             current = item
-            main_cindex+=1 
+            main_cindex+=1
             cindex = main_cindex
             break
       else: stop = max (stop, 1)
       lock.release()
-  
+
       if stop: return
-      if current == None: 
+      if current == None:
         time.sleep (0.01)
         continue
-  
+
       target = todo[current]
       if target.execute(cindex, formatstr):
         todo[item].currently_being_processed = False
@@ -1035,7 +1021,7 @@
   except:
     stop = 2
     return
-    
+
   stop = max(stop, 1)
 
 
@@ -1057,7 +1043,7 @@
   log ('''
 getting git version in folder "''' + folder + '"... ')
 
-  try: 
+  try:
     process = subprocess.Popen ([ 'git', 'describe', '--abbrev=8', '--dirty', '--always' ], cwd=folder, stdout=subprocess.PIPE, stderr=subprocess.PIPE)
     ( git_version, stderr ) = process.communicate()
     if process.returncode == 0:
@@ -1081,7 +1067,7 @@
       current_version_file_contents = fd.read()
   except:
     pass
-    
+
   if not current_version_file_contents or (version_file_contents != current_version_file_contents and git_version != 'unknown'):
     log ('version file "' + git_version_file + '" is out of date - updating\n')
     with open (git_version_file, 'w') as fd:
@@ -1091,21 +1077,21 @@
 def update_bash_completion ():
   # Only attempt to generate completion file if POSIX compliant
   if os.name != 'posix': return
-   
+
   # Check whether completion generation script exists
   script_path = os.path.join (mrtrix_dir[-1], 'generate_bash_completion.py')
   completion_path = os.path.join (mrtrix_dir[-1], 'mrtrix_bash_completion')
   if not os.path.isfile (script_path):
     disp (colorize('WARNING: Skipping bash completion generation. Could not find script at ' + script_path + '\n')[0])
     return
-  
+
   # Check whether both command files and completion file exist and completion file is newer than commands
   if not os.path.isdir (target_bin_dir):
     return
   else:
     # Only look at relevant executables in bin file
     commands = [comm for comm in os.listdir (target_bin_dir) if os.access( os.path.join( target_bin_dir, comm ), os.X_OK)]
-    if not commands: 
+    if not commands:
       return
     else:
       command_freshness_time = max (commands, key = lambda x: time.ctime ( os.path.getmtime( os.path.join( target_bin_dir, x ) ) ) )
@@ -1122,7 +1108,7 @@
   if os.name != 'posix': return
 
   scripts_dir = os.path.abspath(os.path.join (mrtrix_dir[-1], 'docs' ))
-  script_path = os.path.join (scripts_dir, 'generate_user_docs.sh')  
+  script_path = os.path.join (scripts_dir, 'generate_user_docs.sh')
 
   # Check whether generate docs script exists
   if not os.path.isfile (script_path):
@@ -1132,15 +1118,15 @@
   # Check whether commands dir exists
   if not os.path.isdir (target_bin_dir):
     return
-  
+
   import re
 
   # Fetch relevant executables in bin file
   commands = [comm for comm in os.listdir (target_bin_dir) if os.access( os.path.join( target_bin_dir, comm ), os.X_OK) and not re.match (r'^\w+__debug', comm)]
-  
+
   # Fetch relevant user docs
   rst_files = []
-  
+
   for root, subfolders, files in os.walk (scripts_dir):
     for rst_file in files:
       if rst_file.endswith('.rst'):
@@ -1157,7 +1143,7 @@
 
   if execute ('[DOC] generating user documentation (./docs)', [ script_path ], scripts_dir):
     sys.exit (1)
-  
+
 
 ###########################################################################
 #                              SCRIPT VERSION                             #
@@ -1172,17 +1158,17 @@
 ###########################################################################
 
 
-if len(targets) == 0: 
+if len(targets) == 0:
   targets = default_targets()
 
 
 
 # get git version info:
 update_git_version (mrtrix_dir[-1], os.path.join (lib_dir, 'version.cpp'), '''
-namespace MR { 
-  namespace App { 
+namespace MR {
+  namespace App {
     const char* mrtrix_version = "%%%";
-  } 
+  }
 }
 ''')
 
@@ -1196,7 +1182,7 @@
       pass
 
 
-    
+
 
 
 
@@ -1217,7 +1203,7 @@
     if not is_GUI_target (entry):
       nogui_targets.append (entry)
   targets = nogui_targets
-  
+
   nogui_todo = {}
   for item in todo.keys():
     if not is_GUI_target (todo[item].name):
@@ -1265,16 +1251,16 @@
   try: num_processors = os.sysconf('SC_NPROCESSORS_ONLN')
   except: num_processors = 1
 
-while len(todo): 
-  
+while len(todo):
+
   stop = False
   main_cindex = 0
   num_todo_previous = len(todo)
 
   log ('''
-  
+
   launching ''' + str(num_processors) + ''' threads
-  
+
   ''')
 
   threads = []
@@ -1282,9 +1268,9 @@
     t = threading.Thread (target=build_next, args=(i,));
     t.start()
     threads.append (t)
-  
+
   build_next(0)
-  
+
   for t in threads: t.join()
 
   if not persistent:
@@ -1297,7 +1283,7 @@
 ''')
     break
 
-  if len(todo): 
+  if len(todo):
     disp ('''
 retrying as running in persistent mode
 
