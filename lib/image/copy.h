--- conflicted
+++ resolved
@@ -31,54 +31,6 @@
   namespace Image
   {
 
-<<<<<<< HEAD
-    //! \cond skip
-    namespace {
-      template <class InputVoxelType, class OutputVoxelType>
-        void __copy_impl (InputVoxelType& source, OutputVoxelType& destination, size_t from_axis, size_t to_axis)
-        {
-          LoopInOrder loop (source, from_axis, to_axis);
-          for (auto i = loop (source, destination); i; ++i)
-            destination.value() = source.value();
-        }
-
-
-
-      template <class InputVoxelType, class OutputVoxelType>
-        void __copy_with_progress_impl (InputVoxelType& source, OutputVoxelType& destination, size_t from_axis, size_t to_axis)
-        {
-          copy_with_progress_message ("copying from \"" + shorten (source.name()) + "\" to \"" + shorten (destination.name()) + "\"...",
-              source, destination, from_axis, to_axis);
-        }
-
-
-      template <class InputVoxelType, class OutputVoxelType>
-        void __copy_with_progress_message_impl (const std::string& message, InputVoxelType& source, OutputVoxelType& destination, size_t from_axis, size_t to_axis)
-        {
-          LoopInOrder loop (source, message, from_axis, to_axis);
-          for (auto i = loop (source, destination); i; ++i)
-            destination.value() = source.value();
-        }
-    }
-    //! \endcond
-
-
-    template <class InputVoxelType, class OutputVoxelType>
-      void copy (InputVoxelType& source, OutputVoxelType& destination, size_t from_axis = 0, size_t to_axis = std::numeric_limits<size_t>::max())
-      { __copy_impl (source, destination, from_axis, to_axis); }
-
-    template <class InputVoxelType, class OutputVoxelType>
-      void copy (InputVoxelType& source, OutputVoxelType&& destination, size_t from_axis = 0, size_t to_axis = std::numeric_limits<size_t>::max())
-      { __copy_impl (source, destination, from_axis, to_axis); }
-
-    template <class InputVoxelType, class OutputVoxelType>
-      void copy (InputVoxelType&& source, OutputVoxelType& destination, size_t from_axis = 0, size_t to_axis = std::numeric_limits<size_t>::max())
-      { __copy_impl (source, destination, from_axis, to_axis); }
-
-    template <class InputVoxelType, class OutputVoxelType>
-      void copy (InputVoxelType&& source, OutputVoxelType&& destination, size_t from_axis = 0, size_t to_axis = std::numeric_limits<size_t>::max())
-      { __copy_impl (source, destination, from_axis, to_axis); }
-=======
     template <class InputVoxelType, class OutputVoxelType>
       void copy (InputVoxelType&& source, OutputVoxelType&& destination, size_t from_axis = 0, size_t to_axis = std::numeric_limits<size_t>::max())
       {
@@ -86,44 +38,10 @@
         for (auto i = loop (source, destination); i; ++i)
           destination.value() = source.value();
       }
->>>>>>> babeb7e0
 
 
 
     template <class InputVoxelType, class OutputVoxelType>
-<<<<<<< HEAD
-    void copy_with_progress (InputVoxelType& source, OutputVoxelType& destination, size_t from_axis = 0, size_t to_axis = std::numeric_limits<size_t>::max())
-    { __copy_with_progress_impl (source, destination, from_axis, to_axis); }
-
-    template <class InputVoxelType, class OutputVoxelType>
-    void copy_with_progress (InputVoxelType& source, OutputVoxelType&& destination, size_t from_axis = 0, size_t to_axis = std::numeric_limits<size_t>::max())
-    { __copy_with_progress_impl (source, destination, from_axis, to_axis); }
-
-    template <class InputVoxelType, class OutputVoxelType>
-    void copy_with_progress (InputVoxelType&& source, OutputVoxelType& destination, size_t from_axis = 0, size_t to_axis = std::numeric_limits<size_t>::max())
-    { __copy_with_progress_impl (source, destination, from_axis, to_axis); }
-
-    template <class InputVoxelType, class OutputVoxelType>
-    void copy_with_progress (InputVoxelType&& source, OutputVoxelType&& destination, size_t from_axis = 0, size_t to_axis = std::numeric_limits<size_t>::max())
-    { __copy_with_progress_impl (source, destination, from_axis, to_axis); }
-
-
-    template <class InputVoxelType, class OutputVoxelType>
-    void copy_with_progress_message (const std::string& message, InputVoxelType& source, OutputVoxelType& destination, size_t from_axis = 0, size_t to_axis = std::numeric_limits<size_t>::max())
-    { __copy_with_progress_message_impl (message, source, destination, from_axis, to_axis); }
-
-    template <class InputVoxelType, class OutputVoxelType>
-    void copy_with_progress_message (const std::string& message, InputVoxelType& source, OutputVoxelType&& destination, size_t from_axis = 0, size_t to_axis = std::numeric_limits<size_t>::max())
-    { __copy_with_progress_message_impl (message, source, destination, from_axis, to_axis); }
-
-    template <class InputVoxelType, class OutputVoxelType>
-    void copy_with_progress_message (const std::string& message, InputVoxelType&& source, OutputVoxelType& destination, size_t from_axis = 0, size_t to_axis = std::numeric_limits<size_t>::max())
-    { __copy_with_progress_message_impl (message, source, destination, from_axis, to_axis); }
-
-    template <class InputVoxelType, class OutputVoxelType>
-    void copy_with_progress_message (const std::string& message, InputVoxelType&& source, OutputVoxelType&& destination, size_t from_axis = 0, size_t to_axis = std::numeric_limits<size_t>::max())
-    { __copy_with_progress_message_impl (message, source, destination, from_axis, to_axis); }
-=======
       void copy_with_progress (InputVoxelType&& source, OutputVoxelType&& destination, size_t from_axis = 0, size_t to_axis = std::numeric_limits<size_t>::max())
       {
         copy_with_progress_message ("copying from \"" + shorten (source.name()) + "\" to \"" + shorten (destination.name()) + "\"...",
@@ -139,7 +57,6 @@
           destination.value() = source.value();
       }
 
->>>>>>> babeb7e0
 
   }
 }
