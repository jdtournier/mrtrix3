--- conflicted
+++ resolved
@@ -115,34 +115,9 @@
           }
 
 
-<<<<<<< HEAD
-          void set_directions (Math::Matrix<float>& dirs_az_el, float angular_threshold) {
-            angular_threshold = angular_threshold * Math::pi / 180.0;
-            Math::Matrix<float> vert (dirs_az_el.rows(), 3);
-            for (size_t d = 0; d < dirs_az_el.rows(); d++) {
-              vert(d,0) = sin(dirs_az_el(d,1)) * cos(dirs_az_el(d,0));
-              vert(d,1) = sin(dirs_az_el(d,1)) * sin(dirs_az_el(d,0));
-              vert(d,2) = cos(dirs_az_el(d,1));
-            }
-            dir_adjacency_matrix_.resize(dirs_az_el.rows(), dirs_az_el.rows(), 0.0);
-            for (size_t m = 0; m < dirs_az_el.rows(); m++) {
-              for (size_t n = m + 1; n < dirs_az_el.rows(); n++) {
-                float angle = std::acos(Math::dot(vert.row(m), vert.row(n)));
-                if (angle > Math::pi_2)
-                  angle = Math::pi - angle;
-                if (angle < angular_threshold) {
-                  dir_adjacency_matrix_ (m,n) = 1;
-                  dir_adjacency_matrix_ (n,m) = 1;
-                } else {
-                  dir_adjacency_matrix_ (m,n) = 0;
-                  dir_adjacency_matrix_ (n,m) = 0;
-                }
-              }
-=======
           void set_dim_to_ignore (std::vector<bool>& ignore_dim) {
             for (size_t d = 0; d < ignore_dim.size(); ++d) {
               dim_to_ignore[d] = ignore_dim[d];
->>>>>>> 58326163
             }
           }
 
@@ -174,19 +149,12 @@
             for (offset[0] = -1; offset[0] <= 1; offset[0]++) {
               for (offset[1] = -1; offset[1] <= 1; offset[1]++) {
                 for (offset[2] = -1; offset[2] <= 1; offset[2]++) {
-<<<<<<< HEAD
-                  if (offset.norm2() && (do_26_connectivity_ || offset.norm() == 1)) {
-                    for (size_t dim = 0; dim != 3; ++dim)
-                      if (std::abs (offset[dim]) && dim_to_ignore_[dim])
-                        continue;
-=======
                   for (offset[3] = -1; offset[3] <= 1; offset[3]++) {
                     if (!do_26_connectivity && ((abs(offset[0]) + abs(offset[1]) + abs(offset[2]) + abs(offset[3])) > 1))
                       continue;
                     if ((abs(offset[0]) && dim_to_ignore[0]) || (abs(offset[1]) && dim_to_ignore[1]) ||
                         (abs(offset[2]) && dim_to_ignore[2]) || (abs(offset[3]) && dim_to_ignore[3]))
                       continue;
->>>>>>> 58326163
                     neighbour_offsets.push_back (offset);
                   }
                 }
