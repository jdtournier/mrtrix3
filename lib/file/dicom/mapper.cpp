--- conflicted
+++ resolved
@@ -63,27 +63,15 @@
             throw Exception ("error reading series " + str (series_it->number) + " of DICOM image \"" + H.name() + "\""); 
           }
 
-<<<<<<< HEAD
-          std::sort (series_it->begin(), series_it->end(),
-              [](decltype(*series_it->begin())& a, decltype(*series_it->begin())& b) { return *a < *b; });
-=======
           std::sort (series.begin(), series.end(), compare_ptr_contents());
->>>>>>> 89487813
 
           // loop over images in each series:
           for (auto image_it : *series_it) {
             // if multi-frame, loop over frames in image:
-<<<<<<< HEAD
             if (image_it->frames.size()) {
-              std::sort (image_it->frames.begin(), image_it->frames.end(), [](decltype(*image_it->frames.begin())& a, decltype(*image_it->frames.begin())& b) { return *a < *b; });
+              std::sort (image_it->frames.begin(), image_it->frames.end(), compare_ptr_contents());
               for (auto frame_it : image_it->frames) 
                 frames.push_back (frame_it.get());
-=======
-            if (image.frames.size()) {
-              std::sort (image.frames.begin(), image.frames.end(), compare_ptr_contents());
-              for (auto frame_it = image.frames.begin(); frame_it != image.frames.end(); ++frame_it)
-                frames.push_back (frame_it->get());
->>>>>>> 89487813
             }
             // otherwise add image frame:
             else 
