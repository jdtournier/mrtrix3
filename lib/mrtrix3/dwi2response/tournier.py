def usage(base_parser, subparsers): #pylint: disable=unused-variable
  parser = subparsers.add_parser('tournier', parents=[base_parser])
  parser.set_author('Robert E. Smith (robert.smith@florey.edu.au)')
  parser.set_synopsis('Use the Tournier et al. (2013) iterative algorithm for single-fibre voxel selection and response function estimation')
  parser.add_citation('', 'Tournier, J.-D.; Calamante, F. & Connelly, A. Determination of the appropriate b-value and number of gradient directions for high-angular-resolution diffusion-weighted imaging. NMR Biomedicine, 2013, 26, 1775-1786', False)
  parser.add_argument('input', help='The input DWI')
  parser.add_argument('output', help='The output response function text file')
  options = parser.add_argument_group('Options specific to the \'tournier\' algorithm')
  options.add_argument('-iter_voxels', type=int, default=3000, help='Number of single-fibre voxels to select when preparing for the next iteration')
  options.add_argument('-sf_voxels', type=int, default=300, help='Number of single-fibre voxels to use when calculating response function')
  options.add_argument('-dilate', type=int, default=1, help='Number of mask dilation steps to apply when deriving voxel mask to test in the next iteration')
  options.add_argument('-max_iters', type=int, default=10, help='Maximum number of iterations')



def check_output_paths(): #pylint: disable=unused-variable
  from mrtrix3 import app
  app.check_output_path(app.ARGS.output)



def get_inputs(): #pylint: disable=unused-variable
  pass



def needs_single_shell(): #pylint: disable=unused-variable
  return True



def execute(): #pylint: disable=unused-variable
  import os, shutil
  from mrtrix3 import app, image, MRtrixError, path, run

  lmax_option = ''
  if app.ARGS.lmax:
    lmax_option = ' -lmax ' + app.ARGS.lmax

  if app.ARGS.max_iters < 2:
    raise MRtrixError('Number of iterations must be at least 2')

  progress = app.ProgressBar('Optimising')

  iteration = 0
  while iteration < app.ARGS.max_iters:
    prefix = 'iter' + str(iteration) + '_'

    if iteration == 0:
      rf_in_path = 'init_RF.txt'
      mask_in_path = 'mask.mif'
      init_rf = '1 -1 1'
      with open(rf_in_path, 'w') as init_rf_file:
        init_rf_file.write(init_rf)
      iter_lmax_option = ' -lmax 4'
    else:
      rf_in_path = 'iter' + str(iteration-1) + '_RF.txt'
      mask_in_path = 'iter' + str(iteration-1) + '_SF_dilated.mif'
      iter_lmax_option = lmax_option

    # Run CSD
<<<<<<< HEAD
    run.command('dwi2fod csd dwi.mif ' + RF_in_path + ' ' + prefix + 'FOD.mif -mask ' + mask_in_path)
=======
    run.command('dwi2fod csd dwi.mif ' + rf_in_path + ' ' + prefix + 'FOD.mif -mask ' + mask_in_path + iter_lmax_option)
>>>>>>> 6d9af0d8
    # Get amplitudes of two largest peaks, and direction of largest
    run.command('fod2fixel ' + prefix + 'FOD.mif ' + prefix + 'fixel -peak peaks.mif -mask ' + mask_in_path + ' -fmls_no_thresholds')
    app.cleanup(prefix + 'FOD.mif')
    if iteration:
      app.cleanup(mask_in_path)
    run.command('fixel2voxel ' + prefix + 'fixel/peaks.mif split_data ' + prefix + 'amps.mif -number 2')
    run.command('mrconvert ' + prefix + 'amps.mif ' + prefix + 'first_peaks.mif -coord 3 0 -axes 0,1,2')
    run.command('mrconvert ' + prefix + 'amps.mif ' + prefix + 'second_peaks.mif -coord 3 1 -axes 0,1,2')
    app.cleanup(prefix + 'amps.mif')
    run.command('fixel2voxel ' + prefix + 'fixel/directions.mif split_dir ' + prefix + 'all_dirs.mif -number 1')
    app.cleanup(prefix + 'fixel')
    run.command('mrconvert ' + prefix + 'all_dirs.mif ' + prefix + 'first_dir.mif -coord 3 0:2')
    app.cleanup(prefix + 'all_dirs.mif')
    # Calculate the 'cost function' Donald derived for selecting single-fibre voxels
    # https://github.com/MRtrix3/mrtrix3/pull/426
    #  sqrt(|peak1|) * (1 - |peak2| / |peak1|)^2
    run.command('mrcalc ' + prefix + 'first_peaks.mif -sqrt 1 ' + prefix + 'second_peaks.mif ' + prefix + 'first_peaks.mif -div -sub 2 -pow -mult '+ prefix + 'CF.mif')
    app.cleanup(prefix + 'first_peaks.mif')
    app.cleanup(prefix + 'second_peaks.mif')
    # Select the top-ranked voxels
    run.command('mrthreshold ' + prefix + 'CF.mif -top ' + str(app.ARGS.sf_voxels) + ' ' + prefix + 'SF.mif')
    # Generate a new response function based on this selection
    run.command('amp2response dwi.mif ' + prefix + 'SF.mif ' + prefix + 'first_dir.mif ' + prefix + 'RF.txt' + iter_lmax_option)
    app.cleanup(prefix + 'first_dir.mif')

    with open(prefix + 'RF.txt', 'r') as new_rf_file:
      new_rf = [ float(x) for x in new_rf_file.read().split() ]
    progress.increment('Optimising (' + str(iteration+1) + ' iterations, RF: [ ' + ', '.join('{:.3f}'.format(n) for n in new_rf) + '] )')

    # Should we terminate?
    if iteration > 0:
      run.command('mrcalc ' + prefix + 'SF.mif iter' + str(iteration-1) + '_SF.mif -sub ' + prefix + 'SF_diff.mif')
      app.cleanup('iter' + str(iteration-1) + '_SF.mif')
      max_diff = image.statistic(prefix + 'SF_diff.mif', 'max')
      app.cleanup(prefix + 'SF_diff.mif')
      if int(max_diff) == 0:
        app.cleanup(prefix + 'CF.mif')
        run.function(shutil.copyfile, prefix + 'RF.txt', 'response.txt')
        run.function(shutil.move, prefix + 'SF.mif', 'voxels.mif')
        break

    # Select a greater number of top single-fibre voxels, and dilate (within bounds of initial mask);
    #   these are the voxels that will be re-tested in the next iteration
    run.command('mrthreshold ' + prefix + 'CF.mif -top ' + str(app.ARGS.iter_voxels) + ' - | maskfilter - dilate - -npass ' + str(app.ARGS.dilate) + ' | mrcalc mask.mif - -mult ' + prefix + 'SF_dilated.mif')
    app.cleanup(prefix + 'CF.mif')

    iteration += 1

  progress.done()

  # If terminating due to running out of iterations, still need to put the results in the appropriate location
  if os.path.exists('response.txt'):
    app.console('Convergence of SF voxel selection detected at iteration ' + str(iteration+1))
  else:
    app.console('Exiting after maximum ' + str(app.ARGS.max_iters) + ' iterations')
    run.function(shutil.copyfile, 'iter' + str(app.ARGS.max_iters-1) + '_RF.txt', 'response.txt')
    run.function(shutil.move, 'iter' + str(app.ARGS.max_iters-1) + '_SF.mif', 'voxels.mif')

  run.function(shutil.copyfile, 'response.txt', path.from_user(app.ARGS.output, False))
  if app.ARGS.voxels:
    run.command('mrconvert voxels.mif ' + path.from_user(app.ARGS.voxels) + app.mrconvert_output_option(path.from_user(app.ARGS.input)))<|MERGE_RESOLUTION|>--- conflicted
+++ resolved
@@ -59,11 +59,7 @@
       iter_lmax_option = lmax_option
 
     # Run CSD
-<<<<<<< HEAD
-    run.command('dwi2fod csd dwi.mif ' + RF_in_path + ' ' + prefix + 'FOD.mif -mask ' + mask_in_path)
-=======
-    run.command('dwi2fod csd dwi.mif ' + rf_in_path + ' ' + prefix + 'FOD.mif -mask ' + mask_in_path + iter_lmax_option)
->>>>>>> 6d9af0d8
+    run.command('dwi2fod csd dwi.mif ' + rf_in_path + ' ' + prefix + 'FOD.mif -mask ' + mask_in_path)
     # Get amplitudes of two largest peaks, and direction of largest
     run.command('fod2fixel ' + prefix + 'FOD.mif ' + prefix + 'fixel -peak peaks.mif -mask ' + mask_in_path + ' -fmls_no_thresholds')
     app.cleanup(prefix + 'FOD.mif')
