--- conflicted
+++ resolved
@@ -2,13 +2,8 @@
   parser = subparsers.add_parser('dhollander', parents=[base_parser])
   parser.set_author('Thijs Dhollander (thijs.dhollander@gmail.com)')
   parser.set_synopsis('An improved version of the Dhollander et al. (2016) algorithm for unsupervised estimation of WM, GM and CSF response functions; does not require a T1 image (or segmentation thereof). This implementation includes the Dhollander et al. (2019) improvements for single-fibre WM response function estimation.')
-<<<<<<< HEAD
-  parser.add_citation('', 'Dhollander, T.; Raffelt, D. & Connelly, A. Unsupervised 3-tissue response function estimation from single-shell or multi-shell diffusion MR data without a co-registered T1 image. ISMRM Workshop on Breaking the Barriers of Diffusion MRI, 2016, 5', False)
-  parser.add_citation('', 'Dhollander, T.; Mito, R.; Raffelt, D. & Connelly, A. Improved white matter response function estimation for 3-tissue constrained spherical deconvolution. Proc Intl Soc Mag Reson Med, 2019, 555', False)
-=======
   parser.add_citation('Dhollander, T.; Raffelt, D. & Connelly, A. Unsupervised 3-tissue response function estimation from single-shell or multi-shell diffusion MR data without a co-registered T1 image. ISMRM Workshop on Breaking the Barriers of Diffusion MRI, 2016, 5')
   parser.add_citation('Dhollander, T.; Mito, R.; Raffelt, D. & Connelly, A. Improved white matter response function estimation for 3-tissue constrained spherical deconvolution. Proc Intl Soc Mag Reson Med, 2019, 555')
->>>>>>> c5c7f9c8
   parser.add_argument('input', help='Input DWI dataset')
   parser.add_argument('out_sfwm', help='Output single-fibre WM response function text file')
   parser.add_argument('out_gm', help='Output GM response function text file')
