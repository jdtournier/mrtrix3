--- conflicted
+++ resolved
@@ -92,17 +92,6 @@
 #   makes it more convenient to locate these commands.
 # Note that if FSL 4 and 5 are installed side-by-side, the approach taken in this
 #   function will select the version 5 executable.
-<<<<<<< HEAD
-def exeName(name, required=True): #pylint: disable=unused-variable
-  from mrtrix3 import app
-  from distutils.spawn import find_executable
-  if find_executable('fsl5.0-' + name):
-    output = 'fsl5.0-' + name
-  elif find_executable(name):
-    output = name
-  elif required:
-    app.error('Could not find FSL program \"' + name + '\"; please verify FSL install')
-=======
 def exe_name(name): #pylint: disable=unused-variable
   from mrtrix3 import app #pylint: disable=import-outside-toplevel
   if find_executable(name):
@@ -111,7 +100,6 @@
     output = 'fsl5.0-' + name
   else:
     raise MRtrixError('Could not find FSL program \"' + name + '\"; please verify FSL install')
->>>>>>> d189cdbd
   app.debug(output)
   return output
 
