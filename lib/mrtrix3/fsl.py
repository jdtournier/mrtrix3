_suffix = ''

# Functions that may be useful for scripts that interface with FMRIB FSL tools

# Get the name of the binary file that should be invoked to run eddy;
#   this depends on both whether or not the user has requested that the CUDA
#   version of eddy be used, and the various names that this command could
#   conceivably be installed as.
def eddyBinary(cuda):
  import os
  from mrtrix3 import app
  from distutils.spawn import find_executable
  if cuda:
    if find_executable('eddy_cuda'):
      app.debug('Selected CUDA version (eddy_cuda)')
      return 'eddy_cuda'
    else:
      # Cuda versions are now provided with a CUDA trailing version number
      # Users may not necessarily create a softlink to one of these and
      #   call it "eddy_cuda"
      # Therefore, hunt through PATH looking for them; if more than one,
      #   select the one with the highest version number
      binaries = [ ]
      for dir in os.environ['PATH'].split(os.pathsep):
        if os.path.isdir(dir):
          for file in os.listdir(dir):
            if file.startswith('eddy_cuda'):
              binaries.append(file)
      max_version = 0.0
      path = ''
      for file in binaries:
        try:
          version = float(file.lstrip('eddy_cuda'))
          if version > max_version:
            max_version = version
            path = file
        except:
          pass
      if path:
        app.debug('CUDA version ' + str(max_version) + ': ' + path)
        return path
      app.warn('CUDA version of eddy not found; running standard version')
  if find_executable('eddy_openmp'):
    path = 'eddy_openmp'
  else:
    path = exeName('eddy')
  app.debug(path)
  return path



<<<<<<< HEAD
# In some FSL installations, all binaries get prepended with "fsl5.0-". This function
#   makes it more convenient to locate these commands.
# Note that if FSL 4 and 5 are installed side-by-side, the approach taken in this
#   function will select the version 5 executable.
def exeName(name):
  from mrtrix3 import app
  from distutils.spawn import find_executable
  if find_executable('fsl5.0-' + name):
    output = 'fsl5.0-' + name
  elif find_executable(name):
    output = name
  else:
    app.error('Could not find FSL program \"' + name + '\"; please verify FSL install')
  app.debug(output)
  return output
=======
# In some versions of FSL, even though we try to predict the names of image files that
#   FSL commands will generate based on the suffix() function, the FSL binaries themselves
#   ignore the FSLOUTPUTTYPE environment variable. Therefore, the safest approach is:
# Whenever receiving an output image from an FSL command, explicitly search for the path
def findImage(name):
  import os
  from mrtrix3 import app
  basename = name.split('.')[0]
  if os.path.isfile(basename + suffix()):
    app.debug('Image at expected location: \"' + basename + suffix() + '\"')
    return basename + suffix()
  for suf in ['.nii', '.nii.gz', '.img']:
    if os.path.isfile(basename + suf):
      app.debug('Expected image at \"' + basename + suffix() + '\", but found at \"' + basename + suf + '\"')
      return basename + suf
  app.error('Unable to find FSL output file for path \"' + name + '\"')
>>>>>>> 51864ed2



# For many FSL commands, the format of any output images will depend on the string
#   stored in 'FSLOUTPUTTYPE'. This may even override a filename extension provided
#   to the relevant command. Therefore use this function to 'guess' what the names
#   of images provided by FSL commands will be.
def suffix():
  import os
  from mrtrix3 import app
  global _suffix
  if _suffix:
    return _suffix
  fsl_output_type = os.environ.get('FSLOUTPUTTYPE', '')
  if fsl_output_type == 'NIFTI':
    app.debug('NIFTI -> .nii')
    _suffix = '.nii'
  elif fsl_output_type == 'NIFTI_GZ':
    app.debug('NIFTI_GZ -> .nii.gz')
    _suffix = '.nii.gz'
  elif fsl_output_type == 'NIFTI_PAIR':
    app.debug('NIFTI_PAIR -> .img')
    _suffix = '.img'
  elif fsl_output_type == 'NIFTI_PAIR_GZ':
    app.error('MRtrix3 does not support compressed NIFTI pairs; please change FSLOUTPUTTYPE environment variable')
  elif fsl_output_type:
    app.warn('Unrecognised value for environment variable FSLOUTPUTTYPE (\"' + fsl_output_type + '\"): Expecting compressed NIfTIs, but FSL commands may fail')
    _suffix = '.nii.gz'
  else:
    app.warn('Environment variable FSLOUTPUTTYPE not set; FSL commands may fail, or script may fail to locate FSL command outputs')
    _suffix = '.nii.gz'
  return _suffix
<|MERGE_RESOLUTION|>--- conflicted
+++ resolved
@@ -49,7 +49,6 @@
 
 
 
-<<<<<<< HEAD
 # In some FSL installations, all binaries get prepended with "fsl5.0-". This function
 #   makes it more convenient to locate these commands.
 # Note that if FSL 4 and 5 are installed side-by-side, the approach taken in this
@@ -65,7 +64,9 @@
     app.error('Could not find FSL program \"' + name + '\"; please verify FSL install')
   app.debug(output)
   return output
-=======
+
+
+
 # In some versions of FSL, even though we try to predict the names of image files that
 #   FSL commands will generate based on the suffix() function, the FSL binaries themselves
 #   ignore the FSLOUTPUTTYPE environment variable. Therefore, the safest approach is:
@@ -82,7 +83,6 @@
       app.debug('Expected image at \"' + basename + suffix() + '\", but found at \"' + basename + suf + '\"')
       return basename + suf
   app.error('Unable to find FSL output file for path \"' + name + '\"')
->>>>>>> 51864ed2
 
 
 
