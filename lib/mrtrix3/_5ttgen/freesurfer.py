def usage(base_parser, subparsers): #pylint: disable=unused-variable
  parser = subparsers.add_parser('freesurfer', parents=[base_parser])
  parser.set_author('Robert E. Smith (robert.smith@florey.edu.au)')
  parser.set_synopsis('Generate the 5TT image based on a FreeSurfer parcellation image')
  parser.add_argument('input',  help='The input FreeSurfer parcellation image (any image containing \'aseg\' in its name)')
  parser.add_argument('output', help='The output 5TT image')
  options = parser.add_argument_group('Options specific to the \'freesurfer\' algorithm')
  options.add_argument('-lut', help='Manually provide path to the lookup table on which the input parcellation image is based (e.g. FreeSurferColorLUT.txt)')



def check_output_paths(): #pylint: disable=unused-variable
  from mrtrix3 import app
  app.check_output_path(app.ARGS.output)



def get_inputs(): #pylint: disable=unused-variable
  import shutil
  from mrtrix3 import app, path, run
  run.command('mrconvert ' + path.from_user(app.ARGS.input) + ' ' + path.to_scratch('input.mif'))
  if app.ARGS.lut:
    run.function(shutil.copyfile, path.from_user(app.ARGS.lut, False), path.to_scratch('LUT.txt', False))



def execute(): #pylint: disable=unused-variable
  import os.path
  from mrtrix3 import app, MRtrixError, path, run

  lut_input_path = 'LUT.txt'
  if not os.path.exists('LUT.txt'):
    freesurfer_home = os.environ.get('FREESURFER_HOME', '')
    if not freesurfer_home:
      raise MRtrixError('Environment variable FREESURFER_HOME is not set; please run appropriate FreeSurfer configuration script, set this variable manually, or provide script with path to file FreeSurferColorLUT.txt using -lut option')
    lut_input_path = os.path.join(freesurfer_home, 'FreeSurferColorLUT.txt')
    if not os.path.isfile(lut_input_path):
      raise MRtrixError('Could not find FreeSurfer lookup table file (expected location: ' + lut_input_path + '), and none provided using -lut')

  if app.ARGS.sgm_amyg_hipp:
    lut_output_file_name = 'FreeSurfer2ACT_sgm_amyg_hipp.txt'
  else:
    lut_output_file_name = 'FreeSurfer2ACT.txt'
  lut_output_path = os.path.join(path.shared_data_path(), path.script_subdir_name(), lut_output_file_name)
  if not os.path.isfile(lut_output_path):
    raise MRtrixError('Could not find lookup table file for converting FreeSurfer parcellation output to tissues (expected location: ' + lut_output_path + ')')

  # Initial conversion from FreeSurfer parcellation to five principal tissue types
  run.command('labelconvert input.mif ' + lut_input_path + ' ' + lut_output_path + ' indices.mif')

<<<<<<< HEAD
  # Use mrcrop to reduce file size
=======
  # Crop to reduce file size
>>>>>>> c5c7f9c8
  if app.ARGS.nocrop:
    image = 'indices.mif'
  else:
    image = 'indices_cropped.mif'
    run.command('mrthreshold indices.mif - -abs 0.5 | maskfilter - dilate - | mrgrid indices.mif crop ' + image + ' -mask -')

  # Convert into the 5TT format for ACT
  run.command('mrcalc ' + image + ' 1 -eq cgm.mif')
  run.command('mrcalc ' + image + ' 2 -eq sgm.mif')
  run.command('mrcalc ' + image + ' 3 -eq  wm.mif')
  run.command('mrcalc ' + image + ' 4 -eq csf.mif')
  run.command('mrcalc ' + image + ' 5 -eq path.mif')

  run.command('mrcat cgm.mif sgm.mif wm.mif csf.mif path.mif - -axis 3 | mrconvert - result.mif -datatype float32')

  run.command('mrconvert result.mif ' + path.from_user(app.ARGS.output) + app.mrconvert_output_option(path.from_user(app.ARGS.input)))<|MERGE_RESOLUTION|>--- conflicted
+++ resolved
@@ -48,11 +48,7 @@
   # Initial conversion from FreeSurfer parcellation to five principal tissue types
   run.command('labelconvert input.mif ' + lut_input_path + ' ' + lut_output_path + ' indices.mif')
 
-<<<<<<< HEAD
-  # Use mrcrop to reduce file size
-=======
   # Crop to reduce file size
->>>>>>> c5c7f9c8
   if app.ARGS.nocrop:
     image = 'indices.mif'
   else:
