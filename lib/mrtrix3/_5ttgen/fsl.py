--- conflicted
+++ resolved
@@ -173,13 +173,8 @@
     first_input = 'T1_1mm.nii'
   first_input_brain_extracted_option = ''
   if app.args.premasked:
-<<<<<<< HEAD
     first_input_brain_extracted_option = ' -b'
   run.command(first_cmd + ' -m none -s ' + ','.join(sgm_structures) + ' -i ' + first_input + ' -o first' + first_input_brain_extracted_option)
-=======
-    first_input_is_brain_extracted = ' -b'
-  run.command(first_cmd + ' -m none -s ' + ','.join(sgm_structures) + ' -i T1.nii -o first' + first_input_is_brain_extracted)
->>>>>>> ca446aad
 
   # Test to see whether or not FIRST has succeeded
   # However if the expected image is absent, it may be due to FIRST being run
@@ -194,7 +189,7 @@
     else:
       combined_image_path = fsl.findImage('first_all_none_firstseg')
       if not os.path.isfile(combined_image_path):
-        app.error('FSL FIRST has failed; not all structures were segmented successfully (check ' + 
+        app.error('FSL FIRST has failed; not all structures were segmented successfully (check ' +
 path.toTemp('first.logs', False) + ')')
 
   # Convert FIRST meshes to partial volume images
