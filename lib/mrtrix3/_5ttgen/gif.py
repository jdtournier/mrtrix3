def usage(base_parser, subparsers): #pylint: disable=unused-variable
  parser = subparsers.add_parser('gif', parents=[base_parser])
  parser.set_author('Matteo Mancini (m.mancini@ucl.ac.uk)')
  parser.set_synopsis('Generate the 5TT image based on a Geodesic Information Flow (GIF) segmentation image')
  parser.add_argument('input',  help='The input Geodesic Information Flow (GIF) segmentation image')
  parser.add_argument('output', help='The output 5TT image')


def check_output_paths(): #pylint: disable=unused-variable
  from mrtrix3 import app
  app.check_output_path(app.ARGS.output)


def check_gif_input(image_path):
  from mrtrix3 import image, MRtrixError
  dim = image.Header(image_path).size()
  if len(dim) < 4:
    raise MRtrixError('Image \'' + image_path + '\' does not look like GIF segmentation (less than 4 spatial dimensions)')
  if min(dim[:4]) == 1:
    raise MRtrixError('Image \'' + image_path + '\' does not look like GIF segmentation (axis with size 1)')


def get_inputs(): #pylint: disable=unused-variable
  from mrtrix3 import app, path, run
  check_gif_input(path.from_user(app.ARGS.input, False))
  run.command('mrconvert ' + path.from_user(app.ARGS.input) + ' ' + path.to_scratch('input.mif'))


def execute(): #pylint: disable=unused-variable
  import os
  from mrtrix3 import app, path, run

  # Generate the images related to each tissue
  run.command('mrconvert input.mif -coord 3 1 CSF.mif')
  run.command('mrconvert input.mif -coord 3 2 cGM.mif')
  run.command('mrconvert input.mif -coord 3 3 cWM.mif')
  run.command('mrconvert input.mif -coord 3 4 sGM.mif')

  # Combine WM and subcortical WM into a unique WM image
  run.command('mrconvert input.mif - -coord 3 3,5 | mrmath - sum WM.mif -axis 3')

  # Create an empty lesion image
  run.command('mrcalc WM.mif 0 -mul lsn.mif')

  # Convert into the 5tt format
  run.command('mrcat cGM.mif sGM.mif WM.mif CSF.mif lsn.mif 5tt.mif -axis 3')

  if app.ARGS.nocrop:
    run.function(os.rename, '5tt.mif', 'result.mif')
  else:
<<<<<<< HEAD
    run.command('mrmath 5tt.mif sum - -axis 3 | mrthreshold - - -abs 0.5 | mrcrop 5tt.mif result.mif -mask -')
=======
    run.command('mrmath 5tt.mif sum - -axis 3 | mrthreshold - - -abs 0.5 | maskfilter - dilate - | mrgrid 5tt.mif crop result.mif -mask -')
>>>>>>> c5c7f9c8

  run.command('mrconvert result.mif ' + path.from_user(app.ARGS.output) + app.mrconvert_output_option(path.from_user(app.ARGS.input)))<|MERGE_RESOLUTION|>--- conflicted
+++ resolved
@@ -48,10 +48,6 @@
   if app.ARGS.nocrop:
     run.function(os.rename, '5tt.mif', 'result.mif')
   else:
-<<<<<<< HEAD
-    run.command('mrmath 5tt.mif sum - -axis 3 | mrthreshold - - -abs 0.5 | mrcrop 5tt.mif result.mif -mask -')
-=======
     run.command('mrmath 5tt.mif sum - -axis 3 | mrthreshold - - -abs 0.5 | maskfilter - dilate - | mrgrid 5tt.mif crop result.mif -mask -')
->>>>>>> c5c7f9c8
 
   run.command('mrconvert result.mif ' + path.from_user(app.ARGS.output) + app.mrconvert_output_option(path.from_user(app.ARGS.input)))