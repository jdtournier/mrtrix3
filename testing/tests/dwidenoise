<<<<<<< HEAD
dwidenoise dwi.mif - | testing_diff_data - dwidenoise/dwi.mif -voxel 1e-3
dwidenoise dwi.mif -mask mask.mif - | testing_diff_data - dwidenoise/masked.mif -voxel 1e-3
dwidenoise dwi.mif -extent 3 - | testing_diff_data - dwidenoise/extent3.mif -voxel 1e-3
dwidenoise dwi.mif -extent 5,3,1 - | testing_diff_data - dwidenoise/extent531.mif -voxel 1e-3
dwidenoise dwi.mif -noise tmp-noise.mif - | testing_diff_data - dwidenoise/dwi.mif -voxel 1e-3 && testing_diff_data tmp-noise.mif dwidenoise/noise.mif -frac 1e-2
dwidenoise dwi.mif -extent 3 -noise tmp-noise3.mif - | testing_diff_data - dwidenoise/extent3.mif -voxel 1e-3 && testing_diff_data tmp-noise3.mif dwidenoise/noise3.mif -frac 1e-2
=======
dwidenoise dwi.mif - | testing_diff_image - dwidenoise/dwi.mif -voxel 1e-4
dwidenoise dwi.mif -mask mask.mif - | testing_diff_image - dwidenoise/masked.mif -voxel 1e-4
dwidenoise dwi.mif -extent 3 - | testing_diff_image - dwidenoise/extent3.mif -voxel 1e-4
dwidenoise dwi.mif -extent 5,3,1 - | testing_diff_image - dwidenoise/extent531.mif -voxel 1e-4
dwidenoise dwi.mif -noise tmp-noise.mif - | testing_diff_image - dwidenoise/dwi.mif -voxel 1e-4 && testing_diff_image tmp-noise.mif dwidenoise/noise.mif -image $(mrcalc dwi_mean.mif -abs 1e-4 -mult - | mrfilter - smooth -)
dwidenoise dwi.mif -extent 3 -noise tmp-noise3.mif - | testing_diff_image - dwidenoise/extent3.mif -voxel 1e-4 && testing_diff_image tmp-noise3.mif dwidenoise/noise3.mif -image $(mrcalc dwi_mean.mif -abs 1e-5 -mult - | mrfilter - smooth -)
>>>>>>> 93f159af
<|MERGE_RESOLUTION|>--- conflicted
+++ resolved
@@ -1,15 +1,6 @@
-<<<<<<< HEAD
-dwidenoise dwi.mif - | testing_diff_data - dwidenoise/dwi.mif -voxel 1e-3
-dwidenoise dwi.mif -mask mask.mif - | testing_diff_data - dwidenoise/masked.mif -voxel 1e-3
-dwidenoise dwi.mif -extent 3 - | testing_diff_data - dwidenoise/extent3.mif -voxel 1e-3
-dwidenoise dwi.mif -extent 5,3,1 - | testing_diff_data - dwidenoise/extent531.mif -voxel 1e-3
-dwidenoise dwi.mif -noise tmp-noise.mif - | testing_diff_data - dwidenoise/dwi.mif -voxel 1e-3 && testing_diff_data tmp-noise.mif dwidenoise/noise.mif -frac 1e-2
-dwidenoise dwi.mif -extent 3 -noise tmp-noise3.mif - | testing_diff_data - dwidenoise/extent3.mif -voxel 1e-3 && testing_diff_data tmp-noise3.mif dwidenoise/noise3.mif -frac 1e-2
-=======
 dwidenoise dwi.mif - | testing_diff_image - dwidenoise/dwi.mif -voxel 1e-4
 dwidenoise dwi.mif -mask mask.mif - | testing_diff_image - dwidenoise/masked.mif -voxel 1e-4
 dwidenoise dwi.mif -extent 3 - | testing_diff_image - dwidenoise/extent3.mif -voxel 1e-4
 dwidenoise dwi.mif -extent 5,3,1 - | testing_diff_image - dwidenoise/extent531.mif -voxel 1e-4
 dwidenoise dwi.mif -noise tmp-noise.mif - | testing_diff_image - dwidenoise/dwi.mif -voxel 1e-4 && testing_diff_image tmp-noise.mif dwidenoise/noise.mif -image $(mrcalc dwi_mean.mif -abs 1e-4 -mult - | mrfilter - smooth -)
-dwidenoise dwi.mif -extent 3 -noise tmp-noise3.mif - | testing_diff_image - dwidenoise/extent3.mif -voxel 1e-4 && testing_diff_image tmp-noise3.mif dwidenoise/noise3.mif -image $(mrcalc dwi_mean.mif -abs 1e-5 -mult - | mrfilter - smooth -)
->>>>>>> 93f159af
+dwidenoise dwi.mif -extent 3 -noise tmp-noise3.mif - | testing_diff_image - dwidenoise/extent3.mif -voxel 1e-4 && testing_diff_image tmp-noise3.mif dwidenoise/noise3.mif -image $(mrcalc dwi_mean.mif -abs 1e-5 -mult - | mrfilter - smooth -)