--- conflicted
+++ resolved
@@ -8,19 +8,11 @@
 echo 1 2 3 > tmp.txt && tckconvert -force -quiet tmp.txt tmp.tck && tckconvert -quiet -force tmp.tck tmp.rib && [ $(wc -l < tmp.rib ) == 4 ]
 tckconvert -force -quiet tckconvert/empty.vtk tmp.tck
 
-<<<<<<< HEAD
-# convert tck -> vtk -> txt and compare to tck -> txt
-tckconvert tracks.tck tmp.vtk -force -quiet && tckconvert tmp.vtk tmp-vtk-streamlines-[].txt -force && cat tmp-vtk-streamlines-*.txt > tmp-vtk-all.txt && tckconvert tracks.tck tmp-mrtrix-streamlines-[].txt -force -quiet && cat tmp-mrtrix-streamlines-*.txt > tmp-mrtrix-all.txt && testing_diff_matrix tmp-vtk-all.txt tmp-mrtrix-all.txt
-
-# convert tck -> vtk -> txt and compare to tck -> vtk -> tck -> txt
-tckconvert tracks.tck tmp.vtk -force -quiet && tckconvert tmp.vtk tmp-roundtrip.tck -force && tckconvert tmp-roundtrip.tck tmp-roundtrip-streamlines-[].txt -force && cat tmp-roundtrip-streamlines-*.txt > tmp-roundtrip-all.txt && tckconvert tracks.tck tmp-mrtrix-streamlines-[].txt -force -quiet && cat tmp-mrtrix-streamlines-*.txt > tmp-mrtrix-all.txt && testing_diff_matrix tmp-roundtrip-all.txt tmp-mrtrix-all.txt
-=======
 # convert tck -> binary vtk:
-tckconvert tracks.tck tmp.vtk -binary -force -quiet && diff tmp.vtk tckconvert/tracks-binary.vtk
+tckconvert tracks.tck tmp.vtk -force -quiet && diff tmp.vtk tckconvert/tracks-binary.vtk
 
 # convert binary vtk -> ascii vtk:
 tckconvert tckconvert/tracks-binary.vtk tmp.vtk -ascii -force && awk '/POINTS/{s=1;next}/LINES/{s=0}s' tmp.vtk > tmppoints1.txt && awk '/POINTS/{s=1;next}/LINES/{s=0}s' tckconvert/out0.vtk > tmppoints2.txt && testing_diff_matrix tmppoints1.txt tmppoints2.txt -abs 1e-4  
 
 # convert binary vtk -> tck:
 tckconvert tckconvert/tracks-binary.vtk tmp.tck -force && testing_diff_tck tmp.tck tracks.tck
->>>>>>> 8b787e53
