--- conflicted
+++ resolved
@@ -16,121 +16,6 @@
 
 #include "registration/linear.h"
 
-<<<<<<< HEAD
-namespace MR
-{
-  namespace Registration
-  {
-
-    using namespace App;
-
-    const char* initialisation_translation_choices[] = { "mass", "geometric", "none", nullptr };
-    const char* initialisation_rotation_choices[] = { "search", "moments", "none", nullptr };
-
-    const char* linear_metric_choices[] = { "diff", "ncc", nullptr };
-    const char* linear_robust_estimator_choices[] = { "l1", "l2", "lp", "none", nullptr };
-    const char* linear_optimisation_algo_choices[] = { "bbgd", "gd", nullptr };
-    const char* optim_algo_names[] = { "BBGD", "GD", nullptr };
-
-    // define parameters of initialisation methods used for both, rigid and affine registration
-    void parse_general_options (Registration::Linear& registration) {
-      if (get_options("init_translation.unmasked1").size()) registration.init.init_translation.unmasked1 = true;
-      if (get_options("init_translation.unmasked2").size()) registration.init.init_translation.unmasked2 = true;
-
-      if (get_options("init_rotation.unmasked1").size()) registration.init.init_rotation.unmasked1 = true;
-      if (get_options("init_rotation.unmasked2").size()) registration.init.init_rotation.unmasked2 = true;
-
-      if (get_options("init_rotation.search.run_global").size()) registration.init.init_rotation.search.run_global = true;
-      auto opt = get_options("init_rotation.search.angles");
-      if (opt.size()) {
-        vector<default_type> angles = parse_floats (opt[0][0]);
-        for (auto& a: angles) {
-          if (a < 0.0 or a > 180.0)
-            throw Exception ("init_rotation.search.angles have to be between 0 and 180 degree.");
-        }
-        registration.init.init_rotation.search.angles.swap (angles);
-      }
-      opt = get_options("init_rotation.search.directions");
-      if (opt.size()) {
-        ssize_t dirs (opt[0][0]);
-        if (dirs < 1)
-            throw Exception ("init_rotation.search.directions has to be at least 1");
-        registration.init.init_rotation.search.directions = dirs;
-      }
-      opt = get_options("init_rotation.search.scale");
-      if (opt.size()) {
-        default_type scale = (opt[0][0]);
-        if (scale < 0.0001 or scale > 1.0)
-            throw Exception ("init_rotation.search.scale has to be between 0.0001 and 1.0");
-        registration.init.init_rotation.search.scale = scale;
-      }
-      opt = get_options("init_rotation.search.global.iterations");
-      if (opt.size()) {
-        size_t iters (opt[0][0]);
-        if (iters == 0)
-            throw Exception ("init_rotation.search.global.iterations has to be at least 1");
-        registration.init.init_rotation.search.global.iterations = iters;
-      }
-
-
-      opt = get_options("linstage.optimiser.default");
-      if (opt.size()) {
-        switch ((int) opt[0][0]) {
-        case 0:
-          registration.set_stage_optimiser_default (Registration::OptimiserAlgoType::bbgd);
-          break;
-        case 1:
-          registration.set_stage_optimiser_default (Registration::OptimiserAlgoType::gd);
-          break;
-        default:
-          assert (0 && "FIXME: linstage.optimiser.default not understood");
-          break;
-        }
-      }
-
-      opt = get_options("linstage.optimiser.first");
-      if (opt.size()) {
-        switch ((int) opt[0][0]) {
-        case 0:
-          registration.set_stage_optimiser_first (Registration::OptimiserAlgoType::bbgd);
-          break;
-        case 1:
-          registration.set_stage_optimiser_first (Registration::OptimiserAlgoType::gd);
-          break;
-        default:
-          assert (0 && "FIXME: linstage.optimiser.first not understood");
-          break;
-        }
-      }
-
-      opt = get_options("linstage.optimiser.last");
-      if (opt.size()) {
-        switch ((int) opt[0][0]) {
-        case 0:
-          registration.set_stage_optimiser_last (Registration::OptimiserAlgoType::bbgd);
-          break;
-        case 1:
-          registration.set_stage_optimiser_last (Registration::OptimiserAlgoType::gd);
-          break;
-        default:
-          assert (0 && "FIXME: linstage.optimiser.last not understood");
-          break;
-        }
-      }
-
-      opt = get_options("linstage.iterations");
-      if (opt.size()) {
-        const auto iterations = parse_ints<uint32_t> (opt[0][0]);
-        registration.set_stage_iterations (iterations);
-      } else {
-        registration.set_stage_iterations (vector<uint32_t> {1});
-      }
-
-      opt = get_options("linstage.diagnostics.prefix");
-      if (opt.size()) {
-        registration.set_diagnostics_image_prefix (opt[0][0]);
-      }
-=======
 namespace MR::Registration {
 
 using namespace App;
@@ -139,8 +24,8 @@
 const char *initialisation_rotation_choices[] = {"search", "moments", "none", nullptr};
 
 const char *linear_metric_choices[] = {"diff", "ncc", nullptr};
-const char *linear_robust_estimator_choices[] = {"l1", "l2", "lp", nullptr};
-const char *linear_optimisation_algo_choices[] = {"bbgd", "gd", nullptr};
+const char* linear_robust_estimator_choices[] = { "l1", "l2", "lp", "none", nullptr };
+const char* linear_optimisation_algo_choices[] = { "bbgd", "gd", nullptr };
 const char *optim_algo_names[] = {"BBGD", "GD", nullptr};
 
 // define parameters of initialisation methods used for both, rigid and affine registration
@@ -163,7 +48,6 @@
     for (auto &a : angles) {
       if (a < 0.0 or a > 180.0)
         throw Exception("init_rotation.search.angles have to be between 0 and 180 degree.");
->>>>>>> 0d55bb5d
     }
     registration.init.init_rotation.search.angles.swap(angles);
   }
@@ -189,218 +73,6 @@
     registration.init.init_rotation.search.global.iterations = iters;
   }
 
-<<<<<<< HEAD
-    void set_init_translation_model_from_option (Registration::Linear& registration, const int& option) {
-      switch (option) {
-        case 0:
-          registration.set_init_translation_type (Registration::Transform::Init::mass);
-          break;
-        case 1:
-          registration.set_init_translation_type (Registration::Transform::Init::geometric);
-          break;
-        case 2:
-          registration.set_init_translation_type (Registration::Transform::Init::none);
-          break;
-        default:
-          break;
-        }
-      }
-
-    void set_init_rotation_model_from_option (Registration::Linear& registration, const int& option) {
-      switch (option) {
-        //  TODO registration.set_init_type (Registration::Transform::Init::fod);
-        case 0:
-          registration.set_init_rotation_type (Registration::Transform::Init::rot_search);
-          break;
-        case 1:
-          registration.set_init_rotation_type (Registration::Transform::Init::moments);
-          break;
-        case 2:
-          registration.set_init_rotation_type (Registration::Transform::Init::none);
-          break;
-        default:
-          break;
-        }
-      }
-
-    const OptionGroup adv_init_options =
-      OptionGroup ("Advanced linear transformation initialisation options")
-
-      // translation options
-      + Option ("init_translation.unmasked1", "disregard mask1 for the translation initialisation (affects 'mass')")
-      + Option ("init_translation.unmasked2", "disregard mask2 for the translation initialisation (affects 'mass')")
-
-      // rotation options
-      + Option ("init_rotation.unmasked1", "disregard mask1 for the rotation initialisation (affects 'search' and 'moments')")
-      + Option ("init_rotation.unmasked2", "disregard mask2 for the rotation initialisation (affects 'search' and 'moments')")
-      + Option ("init_rotation.search.angles", "rotation angles for the local search in degrees between 0 and 180. "
-                                  "(Default: 2,5,10,15,20)")
-        + Argument ("angles").type_sequence_float ()
-      + Option ("init_rotation.search.scale", "relative size of the images used for the rotation search. (Default: 0.15)")
-        + Argument ("scale").type_float (0.0001, 1.0)
-      + Option ("init_rotation.search.directions", "number of rotation axis for local search. (Default: 250)")
-        + Argument ("num").type_integer (1, 10000)
-      + Option ("init_rotation.search.run_global", "perform a global search. (Default: local)")
-      + Option ("init_rotation.search.global.iterations", "number of rotations to investigate (Default: 10000)")
-        + Argument ("num").type_integer (1, 1e10);
-
-    const OptionGroup lin_stage_options =
-      OptionGroup ("Advanced linear registration stage options")
-      + Option ("linstage.iterations", "number of iterations for each registration stage, not to be confused with -rigid_niter or -affine_niter. "
-        "This can be used to generate intermediate diagnostics images (-linstage.diagnostics.prefix) "
-        "or to change the cost function optimiser during registration (without the need to repeatedly resize the images). (Default: 1 == no repetition)")
-        + Argument ("num or comma separated list").type_sequence_int ()
-
-      // TODO linstage.loop_density
-
-      // TODO linstage.robust: Start each stage repetition with the estimated parameters from the previous stage.
-      // choose parameter consensus criterion: maximum overlap, min cost
-
-      + Option ("linstage.optimiser.first", "Cost function optimisation algorithm to use at first iteration of all stages. "
-        "Valid choices: bbgd (Barzilai-Borwein gradient descent) or gd (simple gradient descent). (Default: bbgd)")
-        + Argument ("algorithm").type_choice (linear_optimisation_algo_choices)
-      + Option ("linstage.optimiser.last", "Cost function optimisation algorithm to use at last iteration of all stages (if there are more than one). "
-        "Valid choices: bbgd (Barzilai-Borwein gradient descent) or gd (simple gradient descent). (Default: bbgd)")
-        + Argument ("algorithm").type_choice (linear_optimisation_algo_choices)
-      + Option ("linstage.optimiser.default", "Cost function optimisation algorithm to use at any stage iteration other than first or last iteration. "
-        "Valid choices: bbgd (Barzilai-Borwein gradient descent) or gd (simple gradient descent). (Default: bbgd)")
-        + Argument ("algorithm").type_choice (linear_optimisation_algo_choices)
-
-      + Option ("linstage.diagnostics.prefix", "generate diagnostics images after every registration stage")
-        + Argument ("file prefix").type_text();
-
-    const OptionGroup rigid_options =
-      OptionGroup ("Rigid registration options")
-
-      + Option ("rigid", "the output text file containing the rigid transformation as a 4x4 matrix")
-        + Argument ("file").type_file_out ()
-
-      + Option ("rigid_1tomidway", "the output text file containing the rigid transformation that "
-        "aligns image1 to image2 in their common midway space as a 4x4 matrix")
-        + Argument ("file").type_file_out ()
-
-      + Option ("rigid_2tomidway", "the output text file containing the rigid transformation that aligns "
-        "image2 to image1 in their common midway space as a 4x4 matrix")
-        + Argument ("file").type_file_out ()
-
-      + Option ("rigid_init_translation", "initialise the translation and centre of rotation \n"
-                                "Valid choices are: \n"
-                                "mass (aligns the centers of mass of both images, default), \n"
-                                "geometric (aligns geometric image centres) and none.")
-        + Argument ("type").type_choice (initialisation_translation_choices)
-
-      + Option ("rigid_init_rotation", "initialise the rotation "
-                                "Valid choices are: \n"
-                                "search (search for the best rotation using mean squared residuals), \n" // TODO CC
-                                "moments (rotation based on directions of intensity variance with respect to centre of mass), \n"
-                                "none (default).") // TODO  This can be combined with rigid_init_translation.
-        + Argument ("type").type_choice (initialisation_rotation_choices)
-
-      + Option ("rigid_init_matrix", "initialise either the rigid, affine, or syn registration with "
-                                "the supplied rigid transformation (as a 4x4 matrix in scanner coordinates). "
-                                "Note that this overrides rigid_init_translation and rigid_init_rotation initialisation ") // TODO definition of centre
-        + Argument ("file").type_file_in ()
-
-      + Option ("rigid_scale", "use a multi-resolution scheme by defining a scale factor for each level "
-                               "using comma separated values (Default: 0.25,0.5,1.0)")
-        + Argument ("factor").type_sequence_float ()
-
-      + Option ("rigid_niter", "the maximum number of gradient descent iterations per stage. This can be specified either as a single number "
-                               "for all multi-resolution levels, or a single value for each level. (Default: 1000)")
-        + Argument ("num").type_sequence_int ()
-
-      + Option ("rigid_metric", "valid choices are: "
-                                 "diff (intensity differences), "
-                                 // "ncc (normalised cross-correlation) " TODO
-                                 "Default: diff")
-        + Argument ("type").type_choice (linear_metric_choices)
-
-      + Option ("rigid_metric.diff.estimator", "Valid choices are: "
-                                  "l1 (least absolute: |x|), "
-                                  "l2 (ordinary least squares), "
-                                  "lp (least powers: |x|^1.2), "
-                                  "none (no robust estimator). "
-                                  "Default: l2")
-        + Argument ("type").type_choice (linear_robust_estimator_choices)
-
-      // + Option ("rigid_loop_density", "density of gradient descent 1 (batch) to 0.0 (max stochastic) (Default: 1.0)")
-      //   + Argument ("num").type_sequence_float () // TODO
-
-      // + Option ("rigid_repetitions", " ")
-      //   + Argument ("num").type_sequence_int () // TODO
-
-      + Option ("rigid_lmax", "explicitly set the lmax to be used per scale factor in rigid FOD registration. By default FOD registration will "
-                              "use lmax 0,2,4 with default scale factors 0.25,0.5,1.0 respectively. Note that no reorientation will be performed with lmax = 0.")
-      + Argument ("num").type_sequence_int ()
-
-      + Option ("rigid_log", "write gradient descent parameter evolution to log file")
-      + Argument ("file").type_file_out ();
-
-
-    const OptionGroup affine_options =
-        OptionGroup ("Affine registration options")
-
-      + Option ("affine", "the output text file containing the affine transformation as a 4x4 matrix")
-        + Argument ("file").type_file_out ()
-
-      + Option ("affine_1tomidway", "the output text file containing the affine transformation that "
-        "aligns image1 to image2 in their common midway space as a 4x4 matrix")
-        + Argument ("file").type_file_out ()
-
-      + Option ("affine_2tomidway", "the output text file containing the affine transformation that aligns "
-        "image2 to image1 in their common midway space as a 4x4 matrix")
-        + Argument ("file").type_file_out ()
-
-      + Option ("affine_init_translation", "initialise the translation and centre of rotation \n"
-                                "Valid choices are: \n"
-                                "mass (aligns the centers of mass of both images), \n"
-                                "geometric (aligns geometric image centres) and none. (Default: mass)")
-        + Argument ("type").type_choice (initialisation_translation_choices)
-
-      + Option ("affine_init_rotation", "initialise the rotation "
-                                "Valid choices are: \n"
-                                "search (search for the best rotation using mean squared residuals), \n"
-                                "moments (rotation based on directions of intensity variance with respect to centre of mass), \n"
-                                "none (Default: none).") // TODO  This can be combined with affine_init_translation.
-        + Argument ("type").type_choice (initialisation_rotation_choices)
-
-
-      + Option ("affine_init_matrix", "initialise either the affine, or syn registration with "
-                                "the supplied affine transformation (as a 4x4 matrix in scanner coordinates). "
-                                "Note that this overrides affine_init_translation and affine_init_rotation initialisation ") // TODO definition of centre
-        + Argument ("file").type_file_in ()
-
-      + Option ("affine_scale", "use a multi-resolution scheme by defining a scale factor for each level "
-                               "using comma separated values (Default: 0.25,0.5,1.0)")
-        + Argument ("factor").type_sequence_float ()
-
-      + Option ("affine_niter", "the maximum number of gradient descent iterations per stage. This can be specified either as a single number "
-                               "for all multi-resolution levels, or a single value for each level. (Default: 1000)")
-        + Argument ("num").type_sequence_int ()
-
-      + Option ("affine_metric", "valid choices are: "
-                                 "diff (intensity differences), "
-                                 // "ncc (normalised cross-correlation) " TODO
-                                 "Default: diff")
-        + Argument ("type").type_choice (linear_metric_choices)
-
-      + Option ("affine_metric.diff.estimator", "Valid choices are: "
-                                  "l1 (least absolute: |x|), "
-                                  "l2 (ordinary least squares), "
-                                  "lp (least powers: |x|^1.2), "
-                                  "Default: l2")
-        + Argument ("type").type_choice (linear_robust_estimator_choices)
-
-      // + Option ("affine_loop_density", "density of gradient descent 1 (batch) to 0.0 (max stochastic) (Default: 1.0)")
-      //   + Argument ("num").type_sequence_float () // TODO
-
-      // + Option ("affine_repetitions", " ")
-      //   + Argument ("num").type_sequence_int () // TODO
-
-      + Option ("affine_lmax", "explicitly set the lmax to be used per scale factor in affine FOD registration. By default FOD registration will "
-                              "use lmax 0,2,4 with default scale factors 0.25,0.5,1.0 respectively. Note that no reorientation will be performed with lmax = 0.")
-      + Argument ("num").type_sequence_int ()
-=======
   opt = get_options("linstage.optimiser.default");
   if (opt.size()) {
     switch ((int)opt[0][0]) {
@@ -415,7 +87,6 @@
       break;
     }
   }
->>>>>>> 0d55bb5d
 
   opt = get_options("linstage.optimiser.first");
   if (opt.size()) {
@@ -645,6 +316,7 @@
              " l1 (least absolute: |x|);"
              " l2 (ordinary least squares);"
              " lp (least powers: |x|^1.2);"
+             " none."
              " Default: l2")
       + Argument("type").type_choice(linear_robust_estimator_choices)
 
@@ -673,8 +345,8 @@
       + Argument("file").type_file_out()
 
     + Option("affine_1tomidway",
-             "the output text file containing the affine transformation "
-             "that aligns image1 to image2 in their common midway space"
+             "the output text file containing the affine transformation"
+             " that aligns image1 to image2 in their common midway space"
              " as a 4x4 matrix")
       + Argument("file").type_file_out()
 
@@ -734,6 +406,7 @@
              " l1 (least absolute: |x|);"
              " l2 (ordinary least squares);"
              " lp (least powers: |x|^1.2);"
+             " none."
              " Default: l2")
       + Argument("type").type_choice(linear_robust_estimator_choices)
 
