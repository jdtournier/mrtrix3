/*
    Copyright 2011 Brain Research Institute, Melbourne, Australia

    Written by David Raffelt and Donald Tournier 23/07/11.

    This file is part of MRtrix.

    MRtrix is free software: you can redistribute it and/or modify
    it under the terms of the GNU General Public License as published by
    the Free Software Foundation, either version 3 of the License, or
    (at your option) any later version.

    MRtrix is distributed in the hope that it will be useful,
    but WITHOUT ANY WARRANTY; without even the implied warranty of
    MERCHANTABILITY or FITNESS FOR A PARTICULAR PURPOSE.  See the
    GNU General Public License for more details.

    You should have received a copy of the GNU General Public License
    along with MRtrix.  If not, see <http://www.gnu.org/licenses/>.
 */
#ifndef __stats_tfce_h__
#define __stats_tfce_h__

#include <gsl/gsl_linalg.h>

#include "math/vector.h"
#include "math/matrix.h"
#include "math/stats/permutation.h"
#include "image/filter/connected_components.h"
#include "thread_queue.h"

namespace MR
{
  namespace Stats
  {
    namespace TFCE
    {

      typedef float value_type;


      /** \addtogroup Statistics
      @{ */
      class ClusterSize {
        public:
          ClusterSize (const Image::Filter::Connector& connector, value_type cluster_forming_threshold) :
                      connector (connector), cluster_forming_threshold (cluster_forming_threshold) { }

          value_type operator() (const value_type unused, const std::vector<value_type>& stats,
                                 std::vector<value_type>* get_cluster_sizes)
          {
            std::vector<Image::Filter::cluster> clusters;
            std::vector<uint32_t> labels (stats.size(), 0);
            connector.run (clusters, labels, stats, cluster_forming_threshold);
            if (get_cluster_sizes) {
              get_cluster_sizes->resize (stats.size());
              for (size_t i = 0; i < stats.size(); ++i)
                (*get_cluster_sizes)[i] = labels[i] ? clusters[labels[i]-1].size : 0.0;
            }
            return clusters.size() ? std::max_element (clusters.begin(), clusters.end())->size : 0.0;
          }

        protected:
          const Image::Filter::Connector& connector;
          value_type cluster_forming_threshold;
      };


      class PermutationStack {
        public:
          PermutationStack (size_t num_permutations, size_t num_samples, std::string msg, bool include_default = true) :
            num_permutations (num_permutations),
            current_permutation (0),
            progress (msg, num_permutations) {
              Math::Stats::generate_permutations (num_permutations, num_samples, permutations, include_default);
            }

          size_t next () {
            Thread::Mutex::Lock lock (permutation_mutex);
            size_t index = current_permutation++;
            if (index < permutations.size())
              ++progress;
            return index;
          }
          const std::vector<size_t>& permutation (size_t index) const {
            return permutations[index];
          }

          const size_t num_permutations;

        protected:
          size_t current_permutation;
          ProgressBar progress;
          std::vector <std::vector<size_t> > permutations;
          Thread::Mutex permutation_mutex;
      };


      class Spatial {
        public:
          Spatial (const Image::Filter::Connector& connector, value_type dh, value_type E, value_type H) :
                      connector (connector), dh (dh), E (E), H (H) {}

          value_type operator() (const value_type max_stat, const std::vector<value_type>& stats,
                                 std::vector<value_type>* get_enhanced_stats)
          {
            enhanced_stats.resize(stats.size());
            std::fill (enhanced_stats.begin(), enhanced_stats.end(), 0.0);

            for (value_type h = this->dh; h < max_stat; h += this->dh) {
              std::vector<Image::Filter::cluster> clusters;
              std::vector<uint32_t> labels (enhanced_stats.size(), 0);
              connector.run (clusters, labels, stats, h);
              for (size_t i = 0; i < enhanced_stats.size(); ++i)
                if (labels[i])
                  enhanced_stats[i] += pow (clusters[labels[i]-1].size, this->E) * pow (h, this->H);
            }

            if (get_enhanced_stats)
              *get_enhanced_stats = enhanced_stats;

            return *std::max_element (enhanced_stats.begin(), enhanced_stats.end());
          }

        protected:
          const Image::Filter::Connector& connector;
          std::vector<value_type> enhanced_stats;
          value_type dh, E, H;
      };



      class connectivity {
        public:
          connectivity () : value (0.0) { }
          value_type value;
      };



      class Connectivity {
        public:
          Connectivity (const std::vector<std::map<int32_t, connectivity> >& connectivity_map,
                        value_type dh, value_type E, value_type H) :
                          connectivity_map (connectivity_map), dh (dh), E (E), H (H) { }

          value_type operator() (const value_type max_stat, const std::vector<value_type>& stats,
                                 std::vector<value_type>* get_enhanced_stats)
          {
            enhanced_stats.resize (stats.size());
            std::fill (enhanced_stats.begin(), enhanced_stats.end(), 0.0);
            value_type max_enhanced_stat = 0.0;
            for (size_t fixel = 0; fixel < connectivity_map.size(); ++fixel) {
              std::map<int32_t, connectivity>::const_iterator connected_fixel;
              for (value_type h = this->dh; h < stats[fixel]; h +=  this->dh) {
                value_type extent = 0.0;
                for (connected_fixel = connectivity_map[fixel].begin(); connected_fixel != connectivity_map[fixel].end(); ++connected_fixel)
                  if (stats[connected_fixel->first] > h)
                    extent += connected_fixel->second.value;
<<<<<<< HEAD
                tfce_stats[fixel] += std::pow (extent, E) * std::pow (h, H);
=======
                enhanced_stats[fixel] += Math::pow (extent, E) * Math::pow (h, H);
>>>>>>> 5f521df0
              }
              if (enhanced_stats[fixel] > max_enhanced_stat)
                max_enhanced_stat = enhanced_stats[fixel];
            }

            if (get_enhanced_stats)
              *get_enhanced_stats = enhanced_stats;

            return max_enhanced_stat;
          }

        protected:
          const std::vector<std::map<int32_t, connectivity> >& connectivity_map;
          std::vector<value_type> enhanced_stats;
          value_type dh, E, H;
      };



      /*! A class to pre-compute the empirical TFCE or CFE statistic image for non-stationarity correction */
      template <class StatsType, class EnchancementType>
        class PreProcessor {
          public:
            PreProcessor (PermutationStack& permutation_stack, const StatsType& stats_calculator,
                          const EnchancementType& enhancer, std::vector<value_type>& global_enhanced_sum,
                          std::vector<size_t>& global_enhanced_count) :
                            perm_stack (permutation_stack), stats_calculator (stats_calculator),
                            enhancer (enhancer), global_enhanced_sum (global_enhanced_sum),
                            global_enhanced_count (global_enhanced_count), enhanced_sum (global_enhanced_sum.size(), 0.0),
                            enhanced_count (global_enhanced_sum.size(), 0.0), stats (global_enhanced_sum.size()),
                            enhanced_stats (global_enhanced_sum.size()) {}

            ~PreProcessor ()
            {
              for (size_t i = 0; i < global_enhanced_sum.size(); ++i) {
                global_enhanced_sum[i] += enhanced_sum[i];
                global_enhanced_count[i] += enhanced_count[i];
              }
<<<<<<< HEAD

            size_t next () {
              std::lock_guard<std::mutex> lock (permutation_mutex);
              size_t index = current_permutation++;
              if (index < permutations.size()) 
                ++progress;
              return index;
            }
            const std::vector<size_t>& permutation (size_t index) const { 
              return permutations[index]; 
=======
>>>>>>> 5f521df0
            }

            void execute ()
            {
              size_t index;
              while (( index = perm_stack.next() ) < perm_stack.num_permutations)
                process_permutation (index);
            }

          protected:
<<<<<<< HEAD
            size_t current_permutation;
            ProgressBar progress;
            std::vector <std::vector<size_t> > permutations;
            std::mutex permutation_mutex;
=======

            void process_permutation (size_t index)
            {
              value_type max_stat = 0.0, min_stat = 0.0;
              stats_calculator (perm_stack.permutation (index), stats, max_stat, min_stat);
              enhancer (max_stat, stats, &enhanced_stats);
              for (size_t i = 0; i < enhanced_stats.size(); ++i) {
                if (enhanced_stats[i] > 0.0) {
                  enhanced_sum[i] += enhanced_stats[i];
                  enhanced_count[i]++;
                }
              }
            }

            PermutationStack& perm_stack;
            StatsType stats_calculator;
            EnchancementType enhancer;
            std::vector<value_type>& global_enhanced_sum;
            std::vector<size_t>& global_enhanced_count;
            std::vector<value_type> enhanced_sum;
            std::vector<size_t> enhanced_count;
            std::vector<value_type> stats;
            std::vector<value_type> enhanced_stats;
>>>>>>> 5f521df0
        };



        /*! A class to perform the permutation testing */
        template <class StatsType, class EnhancementType>
          class Processor {
            public:
              Processor (PermutationStack& permutation_stack, const StatsType& stats_calculator,
                         const EnhancementType& enhancer, RefPtr<std::vector<value_type> > empirical_enhanced_statistic,
                         Math::Vector<value_type>& perm_dist_pos, RefPtr<Math::Vector<value_type> > perm_dist_neg,
                         std::vector<value_type>& enhanced_output_pos, RefPtr<std::vector<value_type> > enhanced_output_neg,
                         std::vector<value_type>& tvalue_output) :
                           perm_stack (permutation_stack), stats_calculator (stats_calculator),
                           enhancer (enhancer), empirical_enhanced_statistic (empirical_enhanced_statistic), enhanced_statistic (0),
                           perm_dist_pos (perm_dist_pos), perm_dist_neg (perm_dist_neg),
                           enhanced_output_pos (enhanced_output_pos), enchanced_output_neg (enhanced_output_neg), tvalue_output (tvalue_output) {}


              void execute ()
              {
                size_t index;
                while (( index = perm_stack.next() ) < perm_stack.num_permutations)
                  process_permutation (index);
              }


            protected:
              value_type nonstationarity_enhancement (const value_type max_stat,
                                                      const std::vector<value_type>& stats,
                                                      std::vector<value_type>* get_enhanced_stats)
              {
                enhancer (max_stat, stats, &enhanced_statistic);
                value_type max_enhanced_statistic = 0.0;
                for (size_t i = 0; i < stats.size(); ++i) {
                  enhanced_statistic[i] /= (*empirical_enhanced_statistic)[i];
                  if (enhanced_statistic[i] > max_enhanced_statistic)
                    max_enhanced_statistic = enhanced_statistic[i];
                }
                if (get_enhanced_stats)
                  *get_enhanced_stats = enhanced_statistic;
                return max_enhanced_statistic;
              }


              void process_permutation (size_t index)
              {
                value_type max_stat = 0.0, min_stat = 0.0;
                std::vector<value_type> stats;
                stats_calculator (perm_stack.permutation (index), stats, max_stat, min_stat);
                if (index == 0)
                  tvalue_output = stats;
                value_type max_enhanced_statistic = 0.0;
                if (empirical_enhanced_statistic)
                  max_enhanced_statistic = nonstationarity_enhancement (max_stat, stats, index ? NULL : &enhanced_output_pos);
                else
                  max_enhanced_statistic = enhancer (max_stat, stats, index ? NULL : &enhanced_output_pos);
                if (index)
                  perm_dist_pos[index-1] = max_enhanced_statistic;

                // Compute the opposite contrast
                if (perm_dist_neg) {
                  for (size_t i = 0; i < stats.size(); ++i)
                    stats[i] = -stats[i];
                  if (empirical_enhanced_statistic) {
                    if (index)
                      max_enhanced_statistic = nonstationarity_enhancement (-max_stat, stats, NULL);
                    else
                      max_enhanced_statistic = nonstationarity_enhancement (-max_stat, stats, enchanced_output_neg);
                  } else {
                    if (index)
                      max_enhanced_statistic = enhancer (-min_stat, stats, NULL);
                    else
                      max_enhanced_statistic = enhancer (-min_stat, stats, enchanced_output_neg);
                  }
                  if (index)
                    (*perm_dist_neg)[index-1] = max_enhanced_statistic;
                }
              }


<<<<<<< HEAD
              value_type max_tfce_stat = tfce_integrator (max_stat, stats, index ? nullptr : &tfce_output_pos);
              if (index)
                perm_distribution_pos[index-1] = max_tfce_stat;
=======
              PermutationStack& perm_stack;
              StatsType stats_calculator;
              EnhancementType enhancer;
              RefPtr<std::vector<value_type> > empirical_enhanced_statistic;
              std::vector<value_type> enhanced_statistic;
              std::vector<value_type> adjusted_enhanced_statistic;
              Math::Vector<value_type>& perm_dist_pos;
              RefPtr<Math::Vector<value_type> > perm_dist_neg;
              std::vector<value_type>& enhanced_output_pos;
              RefPtr<std::vector<value_type> > enchanced_output_neg;
              std::vector<value_type>& tvalue_output;
        };
>>>>>>> 5f521df0


<<<<<<< HEAD
              max_tfce_stat = tfce_integrator (-min_stat, stats, index ? nullptr : &tfce_output_neg);
              if (index)
                perm_distribution_neg[index-1] = max_tfce_stat;
            }
=======
>>>>>>> 5f521df0

        template <class StatsType, class EnhancementType>
          inline void precompute_empirical_stat (const StatsType& stats_calculator, const EnhancementType& enhancer,
                                                 size_t num_permutations, std::vector<value_type>& empirical_statistic)
          {

              std::vector<size_t> global_enhanced_count (empirical_statistic.size(), 0);

              PermutationStack preprocessor_permutations (num_permutations,
                                                          stats_calculator.num_subjects(),
                                                          "precomputing empirical statistic for non-stationarity adjustment...", false);
              {
                PreProcessor<StatsType, EnhancementType> preprocessor (preprocessor_permutations, stats_calculator, enhancer,
                                                                       empirical_statistic, global_enhanced_count);
                Thread::Array< PreProcessor<StatsType, EnhancementType> > preprocessor_thread_list (preprocessor);
                Thread::Exec preprocessor_threads (preprocessor_thread_list, "preprocessor threads");
              }

              for (size_t i = 0; i < empirical_statistic.size(); ++i) {
                if (global_enhanced_count[i] > 0)
                  empirical_statistic[i] /= static_cast<value_type> (global_enhanced_count[i]);
              }
          }




        template <class StatsType, class EnhancementType>
          inline void run (const StatsType& stats_calculator, const EnhancementType& enhancer, size_t num_permutations, RefPtr<std::vector<value_type> > empirical_enhanced_statistic,
                           Math::Vector<value_type>& perm_dist_pos, RefPtr<Math::Vector<value_type> > perm_dist_neg,
                           std::vector<value_type>& enhanced_output_pos, RefPtr<std::vector<value_type> > enhanced_output_neg, std::vector<value_type>& tvalue_output)
          {

<<<<<<< HEAD
      template <class StatsType, class TFCEType> 
        inline void run (const StatsType& stats_calculator, const TFCEType& tfce_integrator, size_t num_permutations, 
            Math::Vector<value_type>& perm_distribution_pos, Math::Vector<value_type>& perm_distribution_neg,
            std::vector<value_type>& tfce_output_pos, std::vector<value_type>& tfce_output_neg, std::vector<value_type>& tvalue_output) 
        {
          PermutationStack permutation_stack (num_permutations, stats_calculator.num_samples());
          Processor<StatsType, TFCEType> processor (permutation_stack, stats_calculator, tfce_integrator, perm_distribution_pos, perm_distribution_neg, tfce_output_pos, tfce_output_neg, tvalue_output);
          Thread::run (Thread::multi (processor), "TFCE threads");
        }
=======
            {
              PermutationStack permutations (num_permutations + 1,
                                             stats_calculator.num_subjects(),
                                             "running " + str(num_permutations) + " permutations...");

              Processor<StatsType, EnhancementType> processor (permutations, stats_calculator, enhancer,
                                                               empirical_enhanced_statistic,
                                                               perm_dist_pos, perm_dist_neg, enhanced_output_pos,
                                                               enhanced_output_neg, tvalue_output);
              Thread::Array< Processor<StatsType, EnhancementType> > thread_list (processor);
              Thread::Exec threads (thread_list, "permutation threads");
            }
          }
          //! @}
>>>>>>> 5f521df0

    }
  }
}

#endif<|MERGE_RESOLUTION|>--- conflicted
+++ resolved
@@ -76,7 +76,7 @@
             }
 
           size_t next () {
-            Thread::Mutex::Lock lock (permutation_mutex);
+            std::lock_guard<std::mutex> lock (permutation_mutex);
             size_t index = current_permutation++;
             if (index < permutations.size())
               ++progress;
@@ -92,7 +92,7 @@
           size_t current_permutation;
           ProgressBar progress;
           std::vector <std::vector<size_t> > permutations;
-          Thread::Mutex permutation_mutex;
+          std::mutex permutation_mutex;
       };
 
 
@@ -157,11 +157,7 @@
                 for (connected_fixel = connectivity_map[fixel].begin(); connected_fixel != connectivity_map[fixel].end(); ++connected_fixel)
                   if (stats[connected_fixel->first] > h)
                     extent += connected_fixel->second.value;
-<<<<<<< HEAD
-                tfce_stats[fixel] += std::pow (extent, E) * std::pow (h, H);
-=======
-                enhanced_stats[fixel] += Math::pow (extent, E) * Math::pow (h, H);
->>>>>>> 5f521df0
+                enhanced_stats[fixel] += std::pow (extent, E) * std::pow (h, H);
               }
               if (enhanced_stats[fixel] > max_enhanced_stat)
                 max_enhanced_stat = enhanced_stats[fixel];
@@ -200,19 +196,6 @@
                 global_enhanced_sum[i] += enhanced_sum[i];
                 global_enhanced_count[i] += enhanced_count[i];
               }
-<<<<<<< HEAD
-
-            size_t next () {
-              std::lock_guard<std::mutex> lock (permutation_mutex);
-              size_t index = current_permutation++;
-              if (index < permutations.size()) 
-                ++progress;
-              return index;
-            }
-            const std::vector<size_t>& permutation (size_t index) const { 
-              return permutations[index]; 
-=======
->>>>>>> 5f521df0
             }
 
             void execute ()
@@ -223,12 +206,6 @@
             }
 
           protected:
-<<<<<<< HEAD
-            size_t current_permutation;
-            ProgressBar progress;
-            std::vector <std::vector<size_t> > permutations;
-            std::mutex permutation_mutex;
-=======
 
             void process_permutation (size_t index)
             {
@@ -252,7 +229,6 @@
             std::vector<size_t> enhanced_count;
             std::vector<value_type> stats;
             std::vector<value_type> enhanced_stats;
->>>>>>> 5f521df0
         };
 
 
@@ -334,11 +310,6 @@
               }
 
 
-<<<<<<< HEAD
-              value_type max_tfce_stat = tfce_integrator (max_stat, stats, index ? nullptr : &tfce_output_pos);
-              if (index)
-                perm_distribution_pos[index-1] = max_tfce_stat;
-=======
               PermutationStack& perm_stack;
               StatsType stats_calculator;
               EnhancementType enhancer;
@@ -351,16 +322,8 @@
               RefPtr<std::vector<value_type> > enchanced_output_neg;
               std::vector<value_type>& tvalue_output;
         };
->>>>>>> 5f521df0
-
-
-<<<<<<< HEAD
-              max_tfce_stat = tfce_integrator (-min_stat, stats, index ? nullptr : &tfce_output_neg);
-              if (index)
-                perm_distribution_neg[index-1] = max_tfce_stat;
-            }
-=======
->>>>>>> 5f521df0
+
+
 
         template <class StatsType, class EnhancementType>
           inline void precompute_empirical_stat (const StatsType& stats_calculator, const EnhancementType& enhancer,
@@ -375,8 +338,7 @@
               {
                 PreProcessor<StatsType, EnhancementType> preprocessor (preprocessor_permutations, stats_calculator, enhancer,
                                                                        empirical_statistic, global_enhanced_count);
-                Thread::Array< PreProcessor<StatsType, EnhancementType> > preprocessor_thread_list (preprocessor);
-                Thread::Exec preprocessor_threads (preprocessor_thread_list, "preprocessor threads");
+                auto preprocessor_threads = Thread::run (Thread::multi (preprocessor), "preprocessor threads");
               }
 
               for (size_t i = 0; i < empirical_statistic.size(); ++i) {
@@ -394,17 +356,6 @@
                            std::vector<value_type>& enhanced_output_pos, RefPtr<std::vector<value_type> > enhanced_output_neg, std::vector<value_type>& tvalue_output)
           {
 
-<<<<<<< HEAD
-      template <class StatsType, class TFCEType> 
-        inline void run (const StatsType& stats_calculator, const TFCEType& tfce_integrator, size_t num_permutations, 
-            Math::Vector<value_type>& perm_distribution_pos, Math::Vector<value_type>& perm_distribution_neg,
-            std::vector<value_type>& tfce_output_pos, std::vector<value_type>& tfce_output_neg, std::vector<value_type>& tvalue_output) 
-        {
-          PermutationStack permutation_stack (num_permutations, stats_calculator.num_samples());
-          Processor<StatsType, TFCEType> processor (permutation_stack, stats_calculator, tfce_integrator, perm_distribution_pos, perm_distribution_neg, tfce_output_pos, tfce_output_neg, tvalue_output);
-          Thread::run (Thread::multi (processor), "TFCE threads");
-        }
-=======
             {
               PermutationStack permutations (num_permutations + 1,
                                              stats_calculator.num_subjects(),
@@ -414,12 +365,10 @@
                                                                empirical_enhanced_statistic,
                                                                perm_dist_pos, perm_dist_neg, enhanced_output_pos,
                                                                enhanced_output_neg, tvalue_output);
-              Thread::Array< Processor<StatsType, EnhancementType> > thread_list (processor);
-              Thread::Exec threads (thread_list, "permutation threads");
+              auto threads = Thread::run (Thread::multi (processor), "permutation threads");
             }
           }
           //! @}
->>>>>>> 5f521df0
 
     }
   }
