/*
    Copyright 2011 Brain Research Institute, Melbourne, Australia

    Written by David Raffelt and Donald Tournier 23/07/11.

    This file is part of MRtrix.

    MRtrix is free software: you can redistribute it and/or modify
    it under the terms of the GNU General Public License as published by
    the Free Software Foundation, either version 3 of the License, or
    (at your option) any later version.

    MRtrix is distributed in the hope that it will be useful,
    but WITHOUT ANY WARRANTY; without even the implied warranty of
    MERCHANTABILITY or FITNESS FOR A PARTICULAR PURPOSE.  See the
    GNU General Public License for more details.

    You should have received a copy of the GNU General Public License
    along with MRtrix.  If not, see <http://www.gnu.org/licenses/>.
 */
#ifndef __stats_tfce_h__
#define __stats_tfce_h__

#include <gsl/gsl_linalg.h>

#include "math/vector.h"
#include "math/matrix.h"
#include "math/stats/permutation.h"
#include "image/filter/connected_components.h"
#include "thread_queue.h"

namespace MR
{
  namespace Stats
  {
    namespace TFCE
    {

      typedef float value_type;


<<<<<<< HEAD
      /** \addtogroup Statistics
      @{ */
      class ClusterSize {
        public:
          ClusterSize (const Image::Filter::Connector& connector, value_type cluster_forming_threshold) :
                      connector (connector), cluster_forming_threshold (cluster_forming_threshold) { }

          value_type operator() (const value_type unused, const std::vector<value_type>& stats,
                                 std::vector<value_type>* get_cluster_sizes)
          {
            std::vector<Image::Filter::cluster> clusters;
            std::vector<uint32_t> labels (stats.size(), 0);
            connector.run (clusters, labels, stats, cluster_forming_threshold);
            if (get_cluster_sizes) {
              get_cluster_sizes->resize (stats.size());
              for (size_t i = 0; i < stats.size(); ++i)
                (*get_cluster_sizes)[i] = labels[i] ? clusters[labels[i]-1].size : 0.0;
            }
            return clusters.size() ? std::max_element (clusters.begin(), clusters.end())->size : 0.0;
          }

        protected:
          const Image::Filter::Connector& connector;
          value_type cluster_forming_threshold;
      };


      class PermutationStack {
        public:
          PermutationStack (size_t num_permutations, size_t num_samples, std::string msg, bool include_default = true) :
            num_permutations (num_permutations),
            current_permutation (0),
            progress (msg, num_permutations) {
              Math::Stats::generate_permutations (num_permutations, num_samples, permutations, include_default);
            }

          size_t next () {
            std::lock_guard<std::mutex> lock (permutation_mutex);
            size_t index = current_permutation++;
            if (index < permutations.size())
              ++progress;
            return index;
          }
          const std::vector<size_t>& permutation (size_t index) const {
            return permutations[index];
          }

          const size_t num_permutations;

        protected:
          size_t current_permutation;
          ProgressBar progress;
          std::vector <std::vector<size_t> > permutations;
          std::mutex permutation_mutex;
      };
=======
>>>>>>> 4d2724ee

      class Enhancer {
        public:
          Enhancer (const Image::Filter::Connector& connector, const value_type dh, const value_type E, const value_type H) :
                    connector (connector), dh (dh), E (E), H (H) {}

          value_type operator() (const value_type max_stat, const std::vector<value_type>& stats,
                                 std::vector<value_type>& enhanced_stats) const
          {
            enhanced_stats.resize(stats.size());
            std::fill (enhanced_stats.begin(), enhanced_stats.end(), 0.0);

            for (value_type h = this->dh; h < max_stat; h += this->dh) {
              std::vector<Image::Filter::cluster> clusters;
              std::vector<uint32_t> labels (enhanced_stats.size(), 0);
              connector.run (clusters, labels, stats, h);
              for (size_t i = 0; i < enhanced_stats.size(); ++i)
                if (labels[i])
                  enhanced_stats[i] += pow (clusters[labels[i]-1].size, this->E) * pow (h, this->H);
            }

            return *std::max_element (enhanced_stats.begin(), enhanced_stats.end());
          }

        protected:
          const Image::Filter::Connector& connector;
          const value_type dh, E, H;
      };



<<<<<<< HEAD
      class Connectivity {
        public:
          Connectivity (const std::vector<std::map<int32_t, connectivity> >& connectivity_map,
                        value_type dh, value_type E, value_type H) :
                          connectivity_map (connectivity_map), dh (dh), E (E), H (H) { }

          value_type operator() (const value_type max_stat, const std::vector<value_type>& stats,
                                 std::vector<value_type>* get_enhanced_stats)
          {
            enhanced_stats.resize (stats.size());
            std::fill (enhanced_stats.begin(), enhanced_stats.end(), 0.0);
            value_type max_enhanced_stat = 0.0;
            for (size_t fixel = 0; fixel < connectivity_map.size(); ++fixel) {
              std::map<int32_t, connectivity>::const_iterator connected_fixel;
              for (value_type h = this->dh; h < stats[fixel]; h +=  this->dh) {
                value_type extent = 0.0;
                for (connected_fixel = connectivity_map[fixel].begin(); connected_fixel != connectivity_map[fixel].end(); ++connected_fixel)
                  if (stats[connected_fixel->first] > h)
                    extent += connected_fixel->second.value;
                enhanced_stats[fixel] += std::pow (extent, E) * std::pow (h, H);
              }
              if (enhanced_stats[fixel] > max_enhanced_stat)
                max_enhanced_stat = enhanced_stats[fixel];
            }

            if (get_enhanced_stats)
              *get_enhanced_stats = enhanced_stats;

            return max_enhanced_stat;
          }

        protected:
          const std::vector<std::map<int32_t, connectivity> >& connectivity_map;
          std::vector<value_type> enhanced_stats;
          value_type dh, E, H;
      };



      /*! A class to pre-compute the empirical TFCE or CFE statistic image for non-stationarity correction */
      template <class StatsType, class EnchancementType>
        class PreProcessor {
          public:
            PreProcessor (PermutationStack& permutation_stack, const StatsType& stats_calculator,
                          const EnchancementType& enhancer, std::vector<value_type>& global_enhanced_sum,
                          std::vector<size_t>& global_enhanced_count) :
                            perm_stack (permutation_stack), stats_calculator (stats_calculator),
                            enhancer (enhancer), global_enhanced_sum (global_enhanced_sum),
                            global_enhanced_count (global_enhanced_count), enhanced_sum (global_enhanced_sum.size(), 0.0),
                            enhanced_count (global_enhanced_sum.size(), 0.0), stats (global_enhanced_sum.size()),
                            enhanced_stats (global_enhanced_sum.size()) {}

            ~PreProcessor ()
            {
              for (size_t i = 0; i < global_enhanced_sum.size(); ++i) {
                global_enhanced_sum[i] += enhanced_sum[i];
                global_enhanced_count[i] += enhanced_count[i];
              }
            }

            void execute ()
            {
              size_t index;
              while (( index = perm_stack.next() ) < perm_stack.num_permutations)
                process_permutation (index);
            }

          protected:

            void process_permutation (size_t index)
            {
              value_type max_stat = 0.0, min_stat = 0.0;
              stats_calculator (perm_stack.permutation (index), stats, max_stat, min_stat);
              enhancer (max_stat, stats, &enhanced_stats);
              for (size_t i = 0; i < enhanced_stats.size(); ++i) {
                if (enhanced_stats[i] > 0.0) {
                  enhanced_sum[i] += enhanced_stats[i];
                  enhanced_count[i]++;
                }
              }
            }

            PermutationStack& perm_stack;
            StatsType stats_calculator;
            EnchancementType enhancer;
            std::vector<value_type>& global_enhanced_sum;
            std::vector<size_t>& global_enhanced_count;
            std::vector<value_type> enhanced_sum;
            std::vector<size_t> enhanced_count;
            std::vector<value_type> stats;
            std::vector<value_type> enhanced_stats;
        };



        /*! A class to perform the permutation testing */
        template <class StatsType, class EnhancementType>
          class Processor {
            public:
              Processor (PermutationStack& permutation_stack, const StatsType& stats_calculator,
                         const EnhancementType& enhancer, RefPtr<std::vector<value_type> > empirical_enhanced_statistic,
                         Math::Vector<value_type>& perm_dist_pos, RefPtr<Math::Vector<value_type> > perm_dist_neg,
                         std::vector<value_type>& enhanced_output_pos, RefPtr<std::vector<value_type> > enhanced_output_neg,
                         std::vector<value_type>& tvalue_output) :
                           perm_stack (permutation_stack), stats_calculator (stats_calculator),
                           enhancer (enhancer), empirical_enhanced_statistic (empirical_enhanced_statistic), enhanced_statistic (0),
                           perm_dist_pos (perm_dist_pos), perm_dist_neg (perm_dist_neg),
                           enhanced_output_pos (enhanced_output_pos), enchanced_output_neg (enhanced_output_neg), tvalue_output (tvalue_output) {}


              void execute ()
              {
                size_t index;
                while (( index = perm_stack.next() ) < perm_stack.num_permutations)
                  process_permutation (index);
              }


            protected:
              value_type nonstationarity_enhancement (const value_type max_stat,
                                                      const std::vector<value_type>& stats,
                                                      std::vector<value_type>* get_enhanced_stats)
              {
                enhancer (max_stat, stats, &enhanced_statistic);
                value_type max_enhanced_statistic = 0.0;
                for (size_t i = 0; i < stats.size(); ++i) {
                  enhanced_statistic[i] /= (*empirical_enhanced_statistic)[i];
                  if (enhanced_statistic[i] > max_enhanced_statistic)
                    max_enhanced_statistic = enhanced_statistic[i];
                }
                if (get_enhanced_stats)
                  *get_enhanced_stats = enhanced_statistic;
                return max_enhanced_statistic;
              }


              void process_permutation (size_t index)
              {
                value_type max_stat = 0.0, min_stat = 0.0;
                std::vector<value_type> stats;
                stats_calculator (perm_stack.permutation (index), stats, max_stat, min_stat);
                if (index == 0)
                  tvalue_output = stats;
                value_type max_enhanced_statistic = 0.0;
                if (empirical_enhanced_statistic)
                  max_enhanced_statistic = nonstationarity_enhancement (max_stat, stats, index ? NULL : &enhanced_output_pos);
                else
                  max_enhanced_statistic = enhancer (max_stat, stats, index ? NULL : &enhanced_output_pos);
                if (index)
                  perm_dist_pos[index-1] = max_enhanced_statistic;

                // Compute the opposite contrast
                if (perm_dist_neg) {
                  for (size_t i = 0; i < stats.size(); ++i)
                    stats[i] = -stats[i];
                  if (empirical_enhanced_statistic) {
                    if (index)
                      max_enhanced_statistic = nonstationarity_enhancement (-max_stat, stats, NULL);
                    else
                      max_enhanced_statistic = nonstationarity_enhancement (-max_stat, stats, enchanced_output_neg);
                  } else {
                    if (index)
                      max_enhanced_statistic = enhancer (-min_stat, stats, NULL);
                    else
                      max_enhanced_statistic = enhancer (-min_stat, stats, enchanced_output_neg);
                  }
                  if (index)
                    (*perm_dist_neg)[index-1] = max_enhanced_statistic;
                }
              }


              PermutationStack& perm_stack;
              StatsType stats_calculator;
              EnhancementType enhancer;
              RefPtr<std::vector<value_type> > empirical_enhanced_statistic;
              std::vector<value_type> enhanced_statistic;
              std::vector<value_type> adjusted_enhanced_statistic;
              Math::Vector<value_type>& perm_dist_pos;
              RefPtr<Math::Vector<value_type> > perm_dist_neg;
              std::vector<value_type>& enhanced_output_pos;
              RefPtr<std::vector<value_type> > enchanced_output_neg;
              std::vector<value_type>& tvalue_output;
        };



        template <class StatsType, class EnhancementType>
          inline void precompute_empirical_stat (const StatsType& stats_calculator, const EnhancementType& enhancer,
                                                 size_t num_permutations, std::vector<value_type>& empirical_statistic)
          {

              std::vector<size_t> global_enhanced_count (empirical_statistic.size(), 0);

              PermutationStack preprocessor_permutations (num_permutations,
                                                          stats_calculator.num_subjects(),
                                                          "precomputing empirical statistic for non-stationarity adjustment...", false);
              {
                PreProcessor<StatsType, EnhancementType> preprocessor (preprocessor_permutations, stats_calculator, enhancer,
                                                                       empirical_statistic, global_enhanced_count);
                auto preprocessor_threads = Thread::run (Thread::multi (preprocessor), "preprocessor threads");
              }

              for (size_t i = 0; i < empirical_statistic.size(); ++i) {
                if (global_enhanced_count[i] > 0)
                  empirical_statistic[i] /= static_cast<value_type> (global_enhanced_count[i]);
              }
          }




        template <class StatsType, class EnhancementType>
          inline void run (const StatsType& stats_calculator, const EnhancementType& enhancer, size_t num_permutations, RefPtr<std::vector<value_type> > empirical_enhanced_statistic,
                           Math::Vector<value_type>& perm_dist_pos, RefPtr<Math::Vector<value_type> > perm_dist_neg,
                           std::vector<value_type>& enhanced_output_pos, RefPtr<std::vector<value_type> > enhanced_output_neg, std::vector<value_type>& tvalue_output)
          {

            {
              PermutationStack permutations (num_permutations + 1,
                                             stats_calculator.num_subjects(),
                                             "running " + str(num_permutations) + " permutations...");

              Processor<StatsType, EnhancementType> processor (permutations, stats_calculator, enhancer,
                                                               empirical_enhanced_statistic,
                                                               perm_dist_pos, perm_dist_neg, enhanced_output_pos,
                                                               enhanced_output_neg, tvalue_output);
              auto threads = Thread::run (Thread::multi (processor), "permutation threads");
            }
          }
          //! @}
=======
      //! @}
>>>>>>> 4d2724ee

    }
  }
}

#endif<|MERGE_RESOLUTION|>--- conflicted
+++ resolved
@@ -38,65 +38,8 @@
 
       typedef float value_type;
 
-
-<<<<<<< HEAD
       /** \addtogroup Statistics
       @{ */
-      class ClusterSize {
-        public:
-          ClusterSize (const Image::Filter::Connector& connector, value_type cluster_forming_threshold) :
-                      connector (connector), cluster_forming_threshold (cluster_forming_threshold) { }
-
-          value_type operator() (const value_type unused, const std::vector<value_type>& stats,
-                                 std::vector<value_type>* get_cluster_sizes)
-          {
-            std::vector<Image::Filter::cluster> clusters;
-            std::vector<uint32_t> labels (stats.size(), 0);
-            connector.run (clusters, labels, stats, cluster_forming_threshold);
-            if (get_cluster_sizes) {
-              get_cluster_sizes->resize (stats.size());
-              for (size_t i = 0; i < stats.size(); ++i)
-                (*get_cluster_sizes)[i] = labels[i] ? clusters[labels[i]-1].size : 0.0;
-            }
-            return clusters.size() ? std::max_element (clusters.begin(), clusters.end())->size : 0.0;
-          }
-
-        protected:
-          const Image::Filter::Connector& connector;
-          value_type cluster_forming_threshold;
-      };
-
-
-      class PermutationStack {
-        public:
-          PermutationStack (size_t num_permutations, size_t num_samples, std::string msg, bool include_default = true) :
-            num_permutations (num_permutations),
-            current_permutation (0),
-            progress (msg, num_permutations) {
-              Math::Stats::generate_permutations (num_permutations, num_samples, permutations, include_default);
-            }
-
-          size_t next () {
-            std::lock_guard<std::mutex> lock (permutation_mutex);
-            size_t index = current_permutation++;
-            if (index < permutations.size())
-              ++progress;
-            return index;
-          }
-          const std::vector<size_t>& permutation (size_t index) const {
-            return permutations[index];
-          }
-
-          const size_t num_permutations;
-
-        protected:
-          size_t current_permutation;
-          ProgressBar progress;
-          std::vector <std::vector<size_t> > permutations;
-          std::mutex permutation_mutex;
-      };
-=======
->>>>>>> 4d2724ee
 
       class Enhancer {
         public:
@@ -126,244 +69,7 @@
           const value_type dh, E, H;
       };
 
-
-
-<<<<<<< HEAD
-      class Connectivity {
-        public:
-          Connectivity (const std::vector<std::map<int32_t, connectivity> >& connectivity_map,
-                        value_type dh, value_type E, value_type H) :
-                          connectivity_map (connectivity_map), dh (dh), E (E), H (H) { }
-
-          value_type operator() (const value_type max_stat, const std::vector<value_type>& stats,
-                                 std::vector<value_type>* get_enhanced_stats)
-          {
-            enhanced_stats.resize (stats.size());
-            std::fill (enhanced_stats.begin(), enhanced_stats.end(), 0.0);
-            value_type max_enhanced_stat = 0.0;
-            for (size_t fixel = 0; fixel < connectivity_map.size(); ++fixel) {
-              std::map<int32_t, connectivity>::const_iterator connected_fixel;
-              for (value_type h = this->dh; h < stats[fixel]; h +=  this->dh) {
-                value_type extent = 0.0;
-                for (connected_fixel = connectivity_map[fixel].begin(); connected_fixel != connectivity_map[fixel].end(); ++connected_fixel)
-                  if (stats[connected_fixel->first] > h)
-                    extent += connected_fixel->second.value;
-                enhanced_stats[fixel] += std::pow (extent, E) * std::pow (h, H);
-              }
-              if (enhanced_stats[fixel] > max_enhanced_stat)
-                max_enhanced_stat = enhanced_stats[fixel];
-            }
-
-            if (get_enhanced_stats)
-              *get_enhanced_stats = enhanced_stats;
-
-            return max_enhanced_stat;
-          }
-
-        protected:
-          const std::vector<std::map<int32_t, connectivity> >& connectivity_map;
-          std::vector<value_type> enhanced_stats;
-          value_type dh, E, H;
-      };
-
-
-
-      /*! A class to pre-compute the empirical TFCE or CFE statistic image for non-stationarity correction */
-      template <class StatsType, class EnchancementType>
-        class PreProcessor {
-          public:
-            PreProcessor (PermutationStack& permutation_stack, const StatsType& stats_calculator,
-                          const EnchancementType& enhancer, std::vector<value_type>& global_enhanced_sum,
-                          std::vector<size_t>& global_enhanced_count) :
-                            perm_stack (permutation_stack), stats_calculator (stats_calculator),
-                            enhancer (enhancer), global_enhanced_sum (global_enhanced_sum),
-                            global_enhanced_count (global_enhanced_count), enhanced_sum (global_enhanced_sum.size(), 0.0),
-                            enhanced_count (global_enhanced_sum.size(), 0.0), stats (global_enhanced_sum.size()),
-                            enhanced_stats (global_enhanced_sum.size()) {}
-
-            ~PreProcessor ()
-            {
-              for (size_t i = 0; i < global_enhanced_sum.size(); ++i) {
-                global_enhanced_sum[i] += enhanced_sum[i];
-                global_enhanced_count[i] += enhanced_count[i];
-              }
-            }
-
-            void execute ()
-            {
-              size_t index;
-              while (( index = perm_stack.next() ) < perm_stack.num_permutations)
-                process_permutation (index);
-            }
-
-          protected:
-
-            void process_permutation (size_t index)
-            {
-              value_type max_stat = 0.0, min_stat = 0.0;
-              stats_calculator (perm_stack.permutation (index), stats, max_stat, min_stat);
-              enhancer (max_stat, stats, &enhanced_stats);
-              for (size_t i = 0; i < enhanced_stats.size(); ++i) {
-                if (enhanced_stats[i] > 0.0) {
-                  enhanced_sum[i] += enhanced_stats[i];
-                  enhanced_count[i]++;
-                }
-              }
-            }
-
-            PermutationStack& perm_stack;
-            StatsType stats_calculator;
-            EnchancementType enhancer;
-            std::vector<value_type>& global_enhanced_sum;
-            std::vector<size_t>& global_enhanced_count;
-            std::vector<value_type> enhanced_sum;
-            std::vector<size_t> enhanced_count;
-            std::vector<value_type> stats;
-            std::vector<value_type> enhanced_stats;
-        };
-
-
-
-        /*! A class to perform the permutation testing */
-        template <class StatsType, class EnhancementType>
-          class Processor {
-            public:
-              Processor (PermutationStack& permutation_stack, const StatsType& stats_calculator,
-                         const EnhancementType& enhancer, RefPtr<std::vector<value_type> > empirical_enhanced_statistic,
-                         Math::Vector<value_type>& perm_dist_pos, RefPtr<Math::Vector<value_type> > perm_dist_neg,
-                         std::vector<value_type>& enhanced_output_pos, RefPtr<std::vector<value_type> > enhanced_output_neg,
-                         std::vector<value_type>& tvalue_output) :
-                           perm_stack (permutation_stack), stats_calculator (stats_calculator),
-                           enhancer (enhancer), empirical_enhanced_statistic (empirical_enhanced_statistic), enhanced_statistic (0),
-                           perm_dist_pos (perm_dist_pos), perm_dist_neg (perm_dist_neg),
-                           enhanced_output_pos (enhanced_output_pos), enchanced_output_neg (enhanced_output_neg), tvalue_output (tvalue_output) {}
-
-
-              void execute ()
-              {
-                size_t index;
-                while (( index = perm_stack.next() ) < perm_stack.num_permutations)
-                  process_permutation (index);
-              }
-
-
-            protected:
-              value_type nonstationarity_enhancement (const value_type max_stat,
-                                                      const std::vector<value_type>& stats,
-                                                      std::vector<value_type>* get_enhanced_stats)
-              {
-                enhancer (max_stat, stats, &enhanced_statistic);
-                value_type max_enhanced_statistic = 0.0;
-                for (size_t i = 0; i < stats.size(); ++i) {
-                  enhanced_statistic[i] /= (*empirical_enhanced_statistic)[i];
-                  if (enhanced_statistic[i] > max_enhanced_statistic)
-                    max_enhanced_statistic = enhanced_statistic[i];
-                }
-                if (get_enhanced_stats)
-                  *get_enhanced_stats = enhanced_statistic;
-                return max_enhanced_statistic;
-              }
-
-
-              void process_permutation (size_t index)
-              {
-                value_type max_stat = 0.0, min_stat = 0.0;
-                std::vector<value_type> stats;
-                stats_calculator (perm_stack.permutation (index), stats, max_stat, min_stat);
-                if (index == 0)
-                  tvalue_output = stats;
-                value_type max_enhanced_statistic = 0.0;
-                if (empirical_enhanced_statistic)
-                  max_enhanced_statistic = nonstationarity_enhancement (max_stat, stats, index ? NULL : &enhanced_output_pos);
-                else
-                  max_enhanced_statistic = enhancer (max_stat, stats, index ? NULL : &enhanced_output_pos);
-                if (index)
-                  perm_dist_pos[index-1] = max_enhanced_statistic;
-
-                // Compute the opposite contrast
-                if (perm_dist_neg) {
-                  for (size_t i = 0; i < stats.size(); ++i)
-                    stats[i] = -stats[i];
-                  if (empirical_enhanced_statistic) {
-                    if (index)
-                      max_enhanced_statistic = nonstationarity_enhancement (-max_stat, stats, NULL);
-                    else
-                      max_enhanced_statistic = nonstationarity_enhancement (-max_stat, stats, enchanced_output_neg);
-                  } else {
-                    if (index)
-                      max_enhanced_statistic = enhancer (-min_stat, stats, NULL);
-                    else
-                      max_enhanced_statistic = enhancer (-min_stat, stats, enchanced_output_neg);
-                  }
-                  if (index)
-                    (*perm_dist_neg)[index-1] = max_enhanced_statistic;
-                }
-              }
-
-
-              PermutationStack& perm_stack;
-              StatsType stats_calculator;
-              EnhancementType enhancer;
-              RefPtr<std::vector<value_type> > empirical_enhanced_statistic;
-              std::vector<value_type> enhanced_statistic;
-              std::vector<value_type> adjusted_enhanced_statistic;
-              Math::Vector<value_type>& perm_dist_pos;
-              RefPtr<Math::Vector<value_type> > perm_dist_neg;
-              std::vector<value_type>& enhanced_output_pos;
-              RefPtr<std::vector<value_type> > enchanced_output_neg;
-              std::vector<value_type>& tvalue_output;
-        };
-
-
-
-        template <class StatsType, class EnhancementType>
-          inline void precompute_empirical_stat (const StatsType& stats_calculator, const EnhancementType& enhancer,
-                                                 size_t num_permutations, std::vector<value_type>& empirical_statistic)
-          {
-
-              std::vector<size_t> global_enhanced_count (empirical_statistic.size(), 0);
-
-              PermutationStack preprocessor_permutations (num_permutations,
-                                                          stats_calculator.num_subjects(),
-                                                          "precomputing empirical statistic for non-stationarity adjustment...", false);
-              {
-                PreProcessor<StatsType, EnhancementType> preprocessor (preprocessor_permutations, stats_calculator, enhancer,
-                                                                       empirical_statistic, global_enhanced_count);
-                auto preprocessor_threads = Thread::run (Thread::multi (preprocessor), "preprocessor threads");
-              }
-
-              for (size_t i = 0; i < empirical_statistic.size(); ++i) {
-                if (global_enhanced_count[i] > 0)
-                  empirical_statistic[i] /= static_cast<value_type> (global_enhanced_count[i]);
-              }
-          }
-
-
-
-
-        template <class StatsType, class EnhancementType>
-          inline void run (const StatsType& stats_calculator, const EnhancementType& enhancer, size_t num_permutations, RefPtr<std::vector<value_type> > empirical_enhanced_statistic,
-                           Math::Vector<value_type>& perm_dist_pos, RefPtr<Math::Vector<value_type> > perm_dist_neg,
-                           std::vector<value_type>& enhanced_output_pos, RefPtr<std::vector<value_type> > enhanced_output_neg, std::vector<value_type>& tvalue_output)
-          {
-
-            {
-              PermutationStack permutations (num_permutations + 1,
-                                             stats_calculator.num_subjects(),
-                                             "running " + str(num_permutations) + " permutations...");
-
-              Processor<StatsType, EnhancementType> processor (permutations, stats_calculator, enhancer,
-                                                               empirical_enhanced_statistic,
-                                                               perm_dist_pos, perm_dist_neg, enhanced_output_pos,
-                                                               enhanced_output_neg, tvalue_output);
-              auto threads = Thread::run (Thread::multi (processor), "permutation threads");
-            }
-          }
-          //! @}
-=======
       //! @}
->>>>>>> 4d2724ee
-
     }
   }
 }
