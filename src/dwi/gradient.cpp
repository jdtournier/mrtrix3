#include "dwi/gradient.h"

namespace MR
{
  namespace DWI
  {

    using namespace App;

    const OptionGroup GradOption = OptionGroup ("DW gradient encoding options")
      + Option ("grad",
          "specify the diffusion-weighted gradient scheme used in the acquisition. "
          "The program will normally attempt to use the encoding stored in the image "
          "header. This should be supplied as a 4xN text file with each line is in "
          "the format [ X Y Z b ], where [ X Y Z ] describe the direction of the "
          "applied gradient, and b gives the b-value in units of s/mm^2.")
        + Argument ("encoding").type_file()

<<<<<<< HEAD
      + Option ("scale_bvalue_by_grad",
          "assume the amplitude of the gradient directions represents a scale "
          "factor actually applied to the gradients at acquisition time. This is "
          "used to provide multi-shell or DSI sampling schemes when the scanner "
          "is not otherwise capable of accomodating the required DW sampling "
          "scheme (this is used particularly with Siemens' DiffusionVectors.txt "
          "file). Essentially, this option will scale each b-value by the "
          "square of the corresponding gradient norm.");
=======
      + Option ("fslgrad",
          "specify the diffusion-weighted gradient scheme used in the acquisition in FSL bvecs/bvals format.")
        + Argument ("bvecs").type_file()
        + Argument ("bvals").type_file();

>>>>>>> f1817099









    void save_bvecs_bvals (const Image::Header& header, const std::string& path)
    {

      std::string bvecs_path, bvals_path;
      if (path.size() >= 5 && path.substr (path.size() - 5, path.size()) == "bvecs") {
        bvecs_path = path;
        bvals_path = path.substr (0, path.size() - 5) + "bvals";
      } else if (path.size() >= 5 && path.substr (path.size() - 5, path.size()) == "bvals") {
        bvecs_path = path.substr (0, path.size() - 5) + "bvecs";
        bvals_path = path;
      } else {
        bvecs_path = path + "bvecs";
        bvals_path = path + "bvals";
      }

      const Math::Matrix<float>& grad (header.DW_scheme());
      Math::Matrix<float> G (grad.rows(), 3);

      // rotate vectors from scanner space to image space
      Math::Matrix<float> D (header.transform());
      Math::Permutation p (4);
      int signum;
      Math::LU::decomp (D, p, signum);
      Math::Matrix<float> image2scanner (4,4);
      Math::LU::inv (image2scanner, D, p);
      Math::Matrix<float> rotation = image2scanner.sub (0,3,0,3);
      Math::Matrix<float> grad_G = grad.sub (0, grad.rows(), 0, 3);
      Math::mult (G, float(0.0), float(1.0), CblasNoTrans, grad_G, CblasTrans, rotation);

      // deal with FSL requiring gradient directions to coincide with data strides
      // also transpose matrices in preparation for file output
      std::vector<size_t> order = Image::Stride::order (header, 0, 3);
      Math::Matrix<float> bvecs (3, grad.rows());
      Math::Matrix<float> bvals (1, grad.rows());
      for (size_t n = 0; n < G.rows(); ++n) {
        bvecs(0,n) = header.stride(order[0]) > 0 ? G(n,order[0]) : -G(n,order[0]);
        bvecs(1,n) = header.stride(order[1]) > 0 ? G(n,order[1]) : -G(n,order[1]);
        bvecs(2,n) = header.stride(order[2]) > 0 ? G(n,order[2]) : -G(n,order[2]);
        bvals(0,n) = grad(n,3);
      }

      bvecs.save (bvecs_path);
      bvals.save (bvals_path);

    }





  }
}

<|MERGE_RESOLUTION|>--- conflicted
+++ resolved
@@ -16,7 +16,11 @@
           "applied gradient, and b gives the b-value in units of s/mm^2.")
         + Argument ("encoding").type_file()
 
-<<<<<<< HEAD
+      + Option ("fslgrad",
+          "specify the diffusion-weighted gradient scheme used in the acquisition in FSL bvecs/bvals format.")
+        + Argument ("bvecs").type_file()
+        + Argument ("bvals").type_file()
+
       + Option ("scale_bvalue_by_grad",
           "assume the amplitude of the gradient directions represents a scale "
           "factor actually applied to the gradients at acquisition time. This is "
@@ -25,13 +29,7 @@
           "scheme (this is used particularly with Siemens' DiffusionVectors.txt "
           "file). Essentially, this option will scale each b-value by the "
           "square of the corresponding gradient norm.");
-=======
-      + Option ("fslgrad",
-          "specify the diffusion-weighted gradient scheme used in the acquisition in FSL bvecs/bvals format.")
-        + Argument ("bvecs").type_file()
-        + Argument ("bvals").type_file();
 
->>>>>>> f1817099
 
 
 
