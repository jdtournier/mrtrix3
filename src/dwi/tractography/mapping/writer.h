--- conflicted
+++ resolved
@@ -256,11 +256,7 @@
 
           // Partially specialized template function to shut up modern compilers
           //   regarding using multiplication in a boolean context
-<<<<<<< HEAD
-          FORCE_INLINE void add (const default_type, const default_type);
-=======
           inline void add (const default_type, const default_type);
->>>>>>> 2742e2fc
 
           // These acquire the TWI factor at any point along the streamline;
           //   For the standard SetVoxel classes, this is a single value 'factor' for the set as
