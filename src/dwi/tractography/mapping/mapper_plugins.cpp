/* Copyright (c) 2008-2017 the MRtrix3 contributors.
 *
 * This Source Code Form is subject to the terms of the Mozilla Public
 * License, v. 2.0. If a copy of the MPL was not distributed with this
 * file, you can obtain one at http://mozilla.org/MPL/2.0/.
 *
 * MRtrix is distributed in the hope that it will be useful,
 * but WITHOUT ANY WARRANTY; without even the implied warranty
 * of MERCHANTABILITY or FITNESS FOR A PARTICULAR PURPOSE.
 *
 * For more details, see http://www.mrtrix.org/.
 */


#include "dwi/tractography/mapping/mapper_plugins.h"

#include "image/nav.h"

namespace MR {
  namespace DWI {
    namespace Tractography {
      namespace Mapping {




void TWIImagePluginBase::set_backtrack()
{
  backtrack = true;
  if (statistic != ENDS_CORR)
    return;
  Image::Header H (*data);
  H.set_ndim (3);
  H.datatype() = DataType::Bit;
  backtrack_mask.reset (new Image::BufferScratch<bool> (H));
  input_voxel_type v_data (voxel);
  Image::BufferScratch<bool>::voxel_type v_mask (*backtrack_mask);
  auto f = [] (Image::BufferPreload<float>::voxel_type& in, Image::BufferScratch<bool>::voxel_type& mask) {
    for (in[3] = 0; in[3] != in.dim(3); ++in[3]) {
      if (std::isfinite (in.value()) && in.value()) {
        mask.value() = true;
        return true;
      }
    }
    mask.value() = false;
    return true;
  };

  Image::ThreadedLoop ("pre-calculating mask of valid time-series voxels...", v_mask)
      .run (f, v_data, v_mask);
}



<<<<<<< HEAD
        const Streamline<>::point_type TWIImagePluginBase::get_last_point_in_fov (const Streamline<>& tck, const bool end) const
        {
          int index = end ? tck.size() - 1 : 0;
          const int step = end ? -1 : 1;
          while (!interp.scanner (tck[index])) {
            index += step;
            if (index == -1 || index == int(tck.size()))
              return { NaN, NaN, NaN };
          }
          return tck[index];
        }
=======

const ssize_t TWIImagePluginBase::get_end_index (const std::vector< Point<float> >& tck, const bool end) const
{
  ssize_t index = end ? tck.size() - 1 : 0;
  if (backtrack) {

    const ssize_t step = end ? -1 : 1;

    if (statistic == ENDS_CORR) {

      Image::BufferScratch<bool>::voxel_type v_mask (*backtrack_mask);
      for (; index >= 0 && index < ssize_t(tck.size()); index += step) {
        const Point<float> p = interp.scanner2voxel (tck[index]);
        const Point<int> v (std::round (p[0]), std::round (p[1]), std::round (p[2]));
        if (Image::Nav::within_bounds (v_mask, v) && Image::Nav::get_value_at_pos (v_mask, v)) {
          interp.scanner (tck[index]); // For the calling function to get the position
          return index;
        }
      }
      return -1;

    } else {

      while (interp.scanner (tck[index])) {
        index += step;
        if (index == -1 || index == ssize_t(tck.size()))
          return -1;
      }

    }

  } else {
    if (interp.scanner (tck[index]))
      return -1;
  }
  return index;
}
const Point<float> TWIImagePluginBase::get_end_point (const std::vector< Point<float> >& tck, const bool end) const
{
  const ssize_t index = get_end_index (tck, end);
  if (index == -1)
    return Point<float>();
  return tck[index];
}
>>>>>>> 7923b100







        void TWIScalarImagePlugin::load_factors (const Streamline<>& tck, vector<default_type>& factors)
        {
          if (statistic == ENDS_MIN || statistic == ENDS_MEAN || statistic == ENDS_MAX || statistic == ENDS_PROD) {

<<<<<<< HEAD
            // Only the track endpoints contribute
            for (size_t tck_end_index = 0; tck_end_index != 2; ++tck_end_index) {
              const auto endpoint = get_last_point_in_fov (tck, tck_end_index);
              if (endpoint.allFinite())
                factors.push_back (interp.value());
              else
                factors.push_back (NaN);
            }

          } else {

            // The entire length of the track contributes
            for (const auto i : tck) {
              if (interp.scanner (i))
                factors.push_back (interp.value());
              else
                factors.push_back (NaN);
            }
=======
    // Only the track endpoints contribute
    for (size_t tck_end_index = 0; tck_end_index != 2; ++tck_end_index) {
      const Point<float> endpoint = get_end_point (tck, tck_end_index);
      if (endpoint.valid())
        factors.push_back (interp.value());
      else
        factors.push_back (0.0);
    }

  } else if (statistic == ENDS_CORR) {

    // Use trilinear interpolation
    // Store values into local vectors, since it's a two-pass operation
    factors.assign (1, 0.0f);
    std::vector<float> values[2];
    for (size_t tck_end_index = 0; tck_end_index != 2; ++tck_end_index) {
      const Point<float> endpoint = get_end_point (tck, tck_end_index);
      if (!endpoint.valid())
        return;
      values[tck_end_index].reserve (interp.dim(3));
      for (interp[3] = 0; interp[3] != interp.dim(3); ++interp[3])
        values[tck_end_index].push_back (interp.value());
    }

    // Calculate the Pearson correlation coefficient
    double sums[2] = { 0.0, 0.0 };
    for (ssize_t i = 0; i != interp.dim(3); ++i) {
      sums[0] += values[0][i];
      sums[1] += values[1][i];
    }
    const double means[2] = { sums[0] / double(interp.dim(3)), sums[1] / double(interp.dim(3)) };

    double product = 0.0;
    double variances[2] = { 0.0, 0.0 };
    for (ssize_t i = 0; i != interp.dim(3); ++i) {
      product += ((values[0][i] - means[0]) * (values[1][i] - means[i]));
      variances[0] += Math::pow2 (values[0][i] - means[0]);
      variances[1] += Math::pow2 (values[1][i] - means[1]);
    }
    const double product_expectation = product / double (interp.dim(3));
    const double stdevs[2] = { std::sqrt (variances[0] / double(interp.dim(3)-1)),
                              std::sqrt (variances[1] / double(interp.dim(3)-1)) };

    if (stdevs[0] && stdevs[1])
      factors[0] = product_expectation / (stdevs[0] * stdevs[1]);

  } else {

    // The entire length of the track contributes
    for (std::vector< Point<float> >::const_iterator i = tck.begin(); i != tck.end(); ++i) {
      if (!interp.scanner (*i))
        factors.push_back (interp.value());
      else
        factors.push_back (0.0);
    }
>>>>>>> 7923b100

          }
        }





<<<<<<< HEAD
        void TWIFODImagePlugin::load_factors (const Streamline<>& tck, vector<default_type>& factors)
        {
          for (size_t i = 0; i != tck.size(); ++i) {
            if (interp.scanner (tck[i])) {
              // Get the FOD at this (interploated) point
              for (auto l = Loop (3) (interp); l; ++l) 
                sh_coeffs[interp.index(3)] = interp.value();
              // Get the FOD amplitude along the streamline tangent
              const Eigen::Vector3 dir = (tck[(i == tck.size()-1) ? i : (i+1)] - tck[i ? (i-1) : 0]).cast<default_type>().normalized();
              factors.push_back (precomputer->value (sh_coeffs, dir));
            } else {
              factors.push_back (NaN);
            }
          }
        }
=======
void TWIFODImagePlugin::load_factors (const std::vector< Point<float> >& tck, std::vector<float>& factors) const
{
  if (statistic == ENDS_MAX || statistic == ENDS_MEAN || statistic == ENDS_MIN || statistic == ENDS_PROD) {

    for (size_t tck_end_index = 0; tck_end_index != 2; ++tck_end_index) {
      const ssize_t index = get_end_index (tck, tck_end_index);
      if (index == -1) {
        factors.push_back (0.0);
      } else {
        for (interp[3] = 0; interp[3] != interp.dim(3); ++interp[3])
          sh_coeffs[interp[3]] = interp.value();
        const Point<float> dir = (tck[(index == ssize_t(tck.size()-1)) ? index : (index+1)] - tck[index ? (index-1) : 0]).normalise();
        factors.push_back (precomputer->value (sh_coeffs, dir));
      }
    }

  } else {

    for (size_t i = 0; i != tck.size(); ++i) {
      const Point<float>& p = tck[i];
      if (!interp.scanner (p)) {
        // Get the FOD at this (interploated) point
        for (interp[3] = 0; interp[3] != interp.dim(3); ++interp[3])
          sh_coeffs[interp[3]] = interp.value();
        // Get the FOD amplitude along the streamline tangent
        const Point<float> dir = (tck[(i == tck.size()-1) ? i : (i+1)] - tck[i ? (i-1) : 0]).normalise();
        factors.push_back (precomputer->value (sh_coeffs, dir));
      } else {
        factors.push_back (0.0);
      }
    }

  }

}
>>>>>>> 7923b100






      }
    }
  }
}



<|MERGE_RESOLUTION|>--- conflicted
+++ resolved
@@ -14,7 +14,8 @@
 
 #include "dwi/tractography/mapping/mapper_plugins.h"
 
-#include "image/nav.h"
+#include "image_helpers.h"
+#include "algo/threaded_loop.h"
 
 namespace MR {
   namespace DWI {
@@ -24,241 +25,256 @@
 
 
 
-void TWIImagePluginBase::set_backtrack()
-{
-  backtrack = true;
-  if (statistic != ENDS_CORR)
-    return;
-  Image::Header H (*data);
-  H.set_ndim (3);
-  H.datatype() = DataType::Bit;
-  backtrack_mask.reset (new Image::BufferScratch<bool> (H));
-  input_voxel_type v_data (voxel);
-  Image::BufferScratch<bool>::voxel_type v_mask (*backtrack_mask);
-  auto f = [] (Image::BufferPreload<float>::voxel_type& in, Image::BufferScratch<bool>::voxel_type& mask) {
-    for (in[3] = 0; in[3] != in.dim(3); ++in[3]) {
-      if (std::isfinite (in.value()) && in.value()) {
-        mask.value() = true;
-        return true;
-      }
-    }
-    mask.value() = false;
-    return true;
-  };
-
-  Image::ThreadedLoop ("pre-calculating mask of valid time-series voxels...", v_mask)
-      .run (f, v_data, v_mask);
-}
-
-
-
-<<<<<<< HEAD
-        const Streamline<>::point_type TWIImagePluginBase::get_last_point_in_fov (const Streamline<>& tck, const bool end) const
-        {
-          int index = end ? tck.size() - 1 : 0;
-          const int step = end ? -1 : 1;
-          while (!interp.scanner (tck[index])) {
-            index += step;
-            if (index == -1 || index == int(tck.size()))
-              return { NaN, NaN, NaN };
-          }
+        void TWIImagePluginBase::set_backtrack()
+        {
+          backtrack = true;
+          if (statistic != ENDS_CORR)
+            return;
+          Header H (interp);
+          H.ndim() = 3;
+          H.datatype() = DataType::Bit;
+          backtrack_mask = Image<bool>::scratch (H, "TWI back-tracking mask");
+          Image<float> data (interp);
+          auto f = [] (Image<float>& in, Image<bool>& mask) {
+            for (in.index(3) = 0; in.index(3) != in.size(3); ++in.index(3)) {
+              if (std::isfinite (in.value()) && in.value()) {
+                mask.value() = true;
+                return true;
+              }
+            }
+            mask.value() = false;
+            return true;
+          };
+
+          ThreadedLoop ("pre-calculating mask of valid time-series voxels", backtrack_mask)
+              .run (f, data, backtrack_mask);
+        }
+
+
+
+
+        const ssize_t TWIImagePluginBase::get_end_index (const Streamline<>& tck, const bool end) const
+        {
+          ssize_t index = end ? tck.size() - 1 : 0;
+          if (backtrack) {
+
+            const ssize_t step = end ? -1 : 1;
+
+            if (statistic == ENDS_CORR) {
+
+              for (; index >= 0 && index < ssize_t(tck.size()); index += step) {
+                const Eigen::Vector3 p = interp.scanner2voxel * tck[index].cast<default_type>();
+                const Eigen::Array3i v ( { std::round (p[0]), std::round (p[1]), std::round (p[2]) } );
+                if (!is_out_of_bounds (backtrack_mask, v)) {
+                  assign_pos_of (v, 0, 3).to (backtrack_mask);
+                  if (backtrack_mask.value())
+                    return index;
+                }
+              }
+              return -1;
+
+            } else {
+
+              while (!interp.scanner (tck[index])) {
+                index += step;
+                if (index == -1 || index == ssize_t(tck.size()))
+                  return -1;
+              }
+
+            }
+
+          } else {
+            if (interp.scanner (tck[index]))
+              return -1;
+          }
+          return index;
+        }
+
+        const Streamline<>::point_type TWIImagePluginBase::get_end_point (const Streamline<>& tck, const bool end) const
+        {
+          const ssize_t index = get_end_index (tck, end);
+          if (index == -1)
+            return { NaN, NaN, NaN };
           return tck[index];
         }
-=======
-
-const ssize_t TWIImagePluginBase::get_end_index (const std::vector< Point<float> >& tck, const bool end) const
-{
-  ssize_t index = end ? tck.size() - 1 : 0;
-  if (backtrack) {
-
-    const ssize_t step = end ? -1 : 1;
-
-    if (statistic == ENDS_CORR) {
-
-      Image::BufferScratch<bool>::voxel_type v_mask (*backtrack_mask);
-      for (; index >= 0 && index < ssize_t(tck.size()); index += step) {
-        const Point<float> p = interp.scanner2voxel (tck[index]);
-        const Point<int> v (std::round (p[0]), std::round (p[1]), std::round (p[2]));
-        if (Image::Nav::within_bounds (v_mask, v) && Image::Nav::get_value_at_pos (v_mask, v)) {
-          interp.scanner (tck[index]); // For the calling function to get the position
-          return index;
-        }
-      }
-      return -1;
-
-    } else {
-
-      while (interp.scanner (tck[index])) {
-        index += step;
-        if (index == -1 || index == ssize_t(tck.size()))
-          return -1;
-      }
-
-    }
-
-  } else {
-    if (interp.scanner (tck[index]))
-      return -1;
-  }
-  return index;
-}
-const Point<float> TWIImagePluginBase::get_end_point (const std::vector< Point<float> >& tck, const bool end) const
-{
-  const ssize_t index = get_end_index (tck, end);
-  if (index == -1)
-    return Point<float>();
-  return tck[index];
-}
->>>>>>> 7923b100
-
-
-
-
-
-
-
-        void TWIScalarImagePlugin::load_factors (const Streamline<>& tck, vector<default_type>& factors)
+
+
+
+
+
+
+
+
+        void TWIScalarImagePlugin::load_factors (const Streamline<>& tck, vector<default_type>& factors) const
         {
           if (statistic == ENDS_MIN || statistic == ENDS_MEAN || statistic == ENDS_MAX || statistic == ENDS_PROD) {
 
-<<<<<<< HEAD
             // Only the track endpoints contribute
             for (size_t tck_end_index = 0; tck_end_index != 2; ++tck_end_index) {
-              const auto endpoint = get_last_point_in_fov (tck, tck_end_index);
-              if (endpoint.allFinite())
-                factors.push_back (interp.value());
-              else
-                factors.push_back (NaN);
-            }
+              const ssize_t index = get_end_index (tck, tck_end_index);
+              if (index >= 0) {
+                if (interp.scanner (tck[index]))
+                  factors.push_back (interp.value());
+                else
+                  factors.push_back (NaN);
+              } else {
+                factors.push_back (NaN);
+              }
+            }
+
+          } else if (statistic == ENDS_CORR) {
+
+            // Use trilinear interpolation
+            // Store values into local vectors, since it's a two-pass operation
+            factors.assign (1, NaN);
+            vector<float> values[2];
+            for (size_t tck_end_index = 0; tck_end_index != 2; ++tck_end_index) {
+              const ssize_t index = get_end_index (tck, tck_end_index);
+              if (index < 0)
+                return;
+              if (!interp.scanner (tck[index]))
+                return;
+              values[tck_end_index].reserve (interp.size(3));
+              for (interp.index(3) = 0; interp.index(3) != interp.size(3); ++interp.index(3))
+                values[tck_end_index].push_back (interp.value());
+            }
+
+            // Calculate the Pearson correlation coefficient
+            default_type sums[2] = { 0.0, 0.0 };
+            for (ssize_t i = 0; i != interp.size(3); ++i) {
+              sums[0] += values[0][i];
+              sums[1] += values[1][i];
+            }
+            const default_type means[2] = { sums[0] / default_type(interp.size(3)), sums[1] / default_type(interp.size(3)) };
+
+            default_type product = 0.0;
+            default_type variances[2] = { 0.0, 0.0 };
+            for (ssize_t i = 0; i != interp.size(3); ++i) {
+              product += ((values[0][i] - means[0]) * (values[1][i] - means[i]));
+              variances[0] += Math::pow2 (values[0][i] - means[0]);
+              variances[1] += Math::pow2 (values[1][i] - means[1]);
+            }
+            const default_type product_expectation = product / default_type(interp.size(3));
+            const default_type stdevs[2] = { std::sqrt (variances[0] / default_type(interp.size(3)-1)),
+                                             std::sqrt (variances[1] / default_type(interp.size(3)-1)) };
+
+            if (stdevs[0] && stdevs[1])
+              factors[0] = product_expectation / (stdevs[0] * stdevs[1]);
 
           } else {
 
             // The entire length of the track contributes
-            for (const auto i : tck) {
+            for (const auto& i : tck) {
               if (interp.scanner (i))
                 factors.push_back (interp.value());
               else
                 factors.push_back (NaN);
             }
-=======
-    // Only the track endpoints contribute
-    for (size_t tck_end_index = 0; tck_end_index != 2; ++tck_end_index) {
-      const Point<float> endpoint = get_end_point (tck, tck_end_index);
-      if (endpoint.valid())
-        factors.push_back (interp.value());
-      else
-        factors.push_back (0.0);
-    }
-
-  } else if (statistic == ENDS_CORR) {
-
-    // Use trilinear interpolation
-    // Store values into local vectors, since it's a two-pass operation
-    factors.assign (1, 0.0f);
-    std::vector<float> values[2];
-    for (size_t tck_end_index = 0; tck_end_index != 2; ++tck_end_index) {
-      const Point<float> endpoint = get_end_point (tck, tck_end_index);
-      if (!endpoint.valid())
-        return;
-      values[tck_end_index].reserve (interp.dim(3));
-      for (interp[3] = 0; interp[3] != interp.dim(3); ++interp[3])
-        values[tck_end_index].push_back (interp.value());
-    }
-
-    // Calculate the Pearson correlation coefficient
-    double sums[2] = { 0.0, 0.0 };
-    for (ssize_t i = 0; i != interp.dim(3); ++i) {
-      sums[0] += values[0][i];
-      sums[1] += values[1][i];
-    }
-    const double means[2] = { sums[0] / double(interp.dim(3)), sums[1] / double(interp.dim(3)) };
-
-    double product = 0.0;
-    double variances[2] = { 0.0, 0.0 };
-    for (ssize_t i = 0; i != interp.dim(3); ++i) {
-      product += ((values[0][i] - means[0]) * (values[1][i] - means[i]));
-      variances[0] += Math::pow2 (values[0][i] - means[0]);
-      variances[1] += Math::pow2 (values[1][i] - means[1]);
-    }
-    const double product_expectation = product / double (interp.dim(3));
-    const double stdevs[2] = { std::sqrt (variances[0] / double(interp.dim(3)-1)),
-                              std::sqrt (variances[1] / double(interp.dim(3)-1)) };
-
-    if (stdevs[0] && stdevs[1])
-      factors[0] = product_expectation / (stdevs[0] * stdevs[1]);
-
-  } else {
-
-    // The entire length of the track contributes
-    for (std::vector< Point<float> >::const_iterator i = tck.begin(); i != tck.end(); ++i) {
-      if (!interp.scanner (*i))
-        factors.push_back (interp.value());
-      else
-        factors.push_back (0.0);
-    }
->>>>>>> 7923b100
-
-          }
-        }
-
-
-
-
-
-<<<<<<< HEAD
-        void TWIFODImagePlugin::load_factors (const Streamline<>& tck, vector<default_type>& factors)
-        {
-          for (size_t i = 0; i != tck.size(); ++i) {
-            if (interp.scanner (tck[i])) {
-              // Get the FOD at this (interploated) point
-              for (auto l = Loop (3) (interp); l; ++l) 
-                sh_coeffs[interp.index(3)] = interp.value();
-              // Get the FOD amplitude along the streamline tangent
-              const Eigen::Vector3 dir = (tck[(i == tck.size()-1) ? i : (i+1)] - tck[i ? (i-1) : 0]).cast<default_type>().normalized();
-              factors.push_back (precomputer->value (sh_coeffs, dir));
-            } else {
-              factors.push_back (NaN);
-            }
-          }
-        }
-=======
-void TWIFODImagePlugin::load_factors (const std::vector< Point<float> >& tck, std::vector<float>& factors) const
-{
-  if (statistic == ENDS_MAX || statistic == ENDS_MEAN || statistic == ENDS_MIN || statistic == ENDS_PROD) {
-
-    for (size_t tck_end_index = 0; tck_end_index != 2; ++tck_end_index) {
-      const ssize_t index = get_end_index (tck, tck_end_index);
-      if (index == -1) {
-        factors.push_back (0.0);
-      } else {
-        for (interp[3] = 0; interp[3] != interp.dim(3); ++interp[3])
-          sh_coeffs[interp[3]] = interp.value();
-        const Point<float> dir = (tck[(index == ssize_t(tck.size()-1)) ? index : (index+1)] - tck[index ? (index-1) : 0]).normalise();
-        factors.push_back (precomputer->value (sh_coeffs, dir));
-      }
-    }
-
-  } else {
-
-    for (size_t i = 0; i != tck.size(); ++i) {
-      const Point<float>& p = tck[i];
-      if (!interp.scanner (p)) {
-        // Get the FOD at this (interploated) point
-        for (interp[3] = 0; interp[3] != interp.dim(3); ++interp[3])
-          sh_coeffs[interp[3]] = interp.value();
-        // Get the FOD amplitude along the streamline tangent
-        const Point<float> dir = (tck[(i == tck.size()-1) ? i : (i+1)] - tck[i ? (i-1) : 0]).normalise();
-        factors.push_back (precomputer->value (sh_coeffs, dir));
-      } else {
-        factors.push_back (0.0);
-      }
-    }
-
-  }
-
-}
->>>>>>> 7923b100
-
+
+
+          }
+        }
+
+
+
+
+
+        void TWIFODImagePlugin::load_factors (const Streamline<>& tck, vector<default_type>& factors) const
+        {
+          assert (statistic != ENDS_CORR);
+          if (statistic == ENDS_MAX || statistic == ENDS_MEAN || statistic == ENDS_MIN || statistic == ENDS_PROD) {
+
+            for (size_t tck_end_index = 0; tck_end_index != 2; ++tck_end_index) {
+              const ssize_t index = get_end_index (tck, tck_end_index);
+              if (index > 0) {
+                if (interp.scanner (tck[index])) {
+                  for (interp.index(3) = 0; interp.index(3) != interp.size(3); ++interp.index(3))
+                    sh_coeffs[interp.index(3)] = interp.value();
+                  const Eigen::Vector3 dir = (tck[(index == ssize_t(tck.size()-1)) ? index : (index+1)] - tck[index ? (index-1) : 0]).cast<default_type>().normalized();
+                  factors.push_back (precomputer->value (sh_coeffs, dir));
+                } else {
+                  factors.push_back (NaN);
+                }
+              } else {
+                factors.push_back (NaN);
+              }
+            }
+
+          } else {
+
+            for (size_t i = 0; i != tck.size(); ++i) {
+              if (interp.scanner (tck[i])) {
+                // Get the FOD at this (interploated) point
+                for (interp.index(3) = 0; interp.index(3) != interp.size(3); ++interp.index(3))
+                  sh_coeffs[interp.index(3)] = interp.value();
+                // Get the FOD amplitude along the streamline tangent
+                const Eigen::Vector3 dir = (tck[(i == tck.size()-1) ? i : (i+1)] - tck[i ? (i-1) : 0]).cast<default_type>().normalized();
+                factors.push_back (precomputer->value (sh_coeffs, dir));
+              } else {
+                factors.push_back (NaN);
+              }
+            }
+
+          }
+
+        }
+
+
+
+
+        void TWDFCImagePlugin::load_factors (const Streamline<>& tck, vector<default_type>& factors) const
+        {
+          assert (statistic == ENDS_CORR);
+          factors.assign (1, NaN);
+
+          // Use trilinear interpolation
+          // Store values into local vectors, since it's a two-pass operation
+          vector<default_type> values[2];
+          for (size_t tck_end_index = 0; tck_end_index != 2; ++tck_end_index) {
+            const ssize_t index = get_end_index (tck, tck_end_index);
+            if (index < 0)
+              return;
+            if (!interp.scanner (tck[index]))
+              return;
+            values[tck_end_index].reserve (kernel.size());
+            for (ssize_t i = 0; i != kernel.size(); ++i) {
+              interp.index(3) = sample_centre - kernel_centre + i;
+              if (interp.index(3) >= 0 && interp.index(3) < interp.size(3))
+                values[tck_end_index].push_back (interp.value());
+              else
+                values[tck_end_index].push_back (NaN);
+            }
+          }
+
+          // Calculate the Pearson correlation coefficient within the kernel window
+          default_type sums[2] = { 0.0, 0.0 };
+          default_type kernel_sum = 0.0, kernel_sq_sum = 0.0;
+          for (size_t i = 0; i != kernel.size(); ++i) {
+            if (std::isfinite (values[0][i])) {
+              sums[0] += kernel[i] * values[0][i];
+              sums[1] += kernel[i] * values[1][i];
+              kernel_sum += kernel[i];
+              kernel_sq_sum += Math::pow2 (kernel[i]);
+            }
+          }
+          const default_type means[2] = { sums[0] / kernel_sum, sums[1] / kernel_sum };
+          const default_type denom = kernel_sum - (kernel_sq_sum / kernel_sum);
+
+          default_type corr = 0.0, start_variance = 0.0, end_variance = 0.0;
+          for (size_t i = 0; i != kernel.size(); ++i) {
+            if (std::isfinite (values[0][i])) {
+              corr           += kernel[i] * (values[0][i] - means[0]) * (values[1][i] - means[1]);
+              start_variance += kernel[i] * Math::pow2 (values[0][i] - means[0]);
+              end_variance   += kernel[i] * Math::pow2 (values[1][i] - means[1]);
+            }
+          }
+          corr           /= denom;
+          start_variance /= denom;
+          end_variance   /= denom;
+
+          if (start_variance && end_variance)
+            factors[0] = corr / std::sqrt (start_variance * end_variance);
+        }
 
 
 
