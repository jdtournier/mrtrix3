/*
 * Copyright (c) 2008-2016 the MRtrix3 contributors
 * 
 * This Source Code Form is subject to the terms of the Mozilla Public
 * License, v. 2.0. If a copy of the MPL was not distributed with this
 * file, You can obtain one at http://mozilla.org/MPL/2.0/
 * 
 * MRtrix is distributed in the hope that it will be useful,
 * but WITHOUT ANY WARRANTY; without even the implied warranty of
 * MERCHANTABILITY or FITNESS FOR A PARTICULAR PURPOSE.
 * 
 * For more details, see www.mrtrix.org
 * 
 */


#include "dwi/tractography/mapping/gaussian/mapper.h"


namespace MR {
  namespace DWI {
    namespace Tractography {
      namespace Mapping {
        namespace Gaussian {




          void TrackMapper::set_factor (const Streamline<>& tck, SetVoxelExtras& out) const
          {
            factors.clear();
            factors.reserve (tck.size());
            load_factors (tck);
            gaussian_smooth_factors (tck);
            out.factor = 1.0;
          }




          void TrackMapper::gaussian_smooth_factors (const Streamline<>& tck) const
          {

<<<<<<< HEAD
            vector<float> unsmoothed (factors);
=======
            std::vector<default_type> unsmoothed (factors);
>>>>>>> de773ec5

            for (size_t i = 0; i != unsmoothed.size(); ++i) {

              default_type sum = 0.0, norm = 0.0;

              if (std::isfinite (unsmoothed[i])) {
                sum  = unsmoothed[i];
                norm = 1.0; // Gaussian is unnormalised -> e^0 = 1
              }

              default_type distance = 0.0;
              for (size_t j = i; j--; ) { // Decrement AFTER null test, so loop runs with j = 0
                distance += (tck[j] - tck[j+1]).norm();
                if (std::isfinite (unsmoothed[j])) {
                  const default_type this_weight = exp (-distance * distance / gaussian_denominator);
                  norm += this_weight;
                  sum  += this_weight * unsmoothed[j];
                }
              }
              distance = 0.0;
              for (size_t j = i + 1; j < unsmoothed.size(); ++j) {
                distance += (tck[j] - tck[j-1]).norm();
                if (std::isfinite (unsmoothed[j])) {
                  const default_type this_weight = exp (-distance * distance / gaussian_denominator);
                  norm += this_weight;
                  sum  += this_weight * unsmoothed[j];
                }
              }

              if (norm)
                factors[i] = (sum / norm);
              else
                factors[i] = 0.0;

            }

          }







        }
      }
    }
  }
}


<|MERGE_RESOLUTION|>--- conflicted
+++ resolved
@@ -41,11 +41,7 @@
           void TrackMapper::gaussian_smooth_factors (const Streamline<>& tck) const
           {
 
-<<<<<<< HEAD
-            vector<float> unsmoothed (factors);
-=======
-            std::vector<default_type> unsmoothed (factors);
->>>>>>> de773ec5
+            vector<default_type> unsmoothed (factors);
 
             for (size_t i = 0; i != unsmoothed.size(); ++i) {
 
