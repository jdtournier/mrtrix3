/*
   Copyright 2011 Brain Research Institute, Melbourne, Australia

   Written by Robert E. Smith, 2014.

   This file is part of MRtrix.

   MRtrix is free software: you can redistribute it and/or modify
   it under the terms of the GNU General Public License as published by
   the Free Software Foundation, either version 3 of the License, or
   (at your option) any later version.

   MRtrix is distributed in the hope that it will be useful,
   but WITHOUT ANY WARRANTY; without even the implied warranty of
   MERCHANTABILITY or FITNESS FOR A PARTICULAR PURPOSE.  See the
   GNU General Public License for more details.

   You should have received a copy of the GNU General Public License
   along with MRtrix.  If not, see <http://www.gnu.org/licenses/>.

 */


#include "dwi/tractography/editing/worker.h"


namespace MR {
  namespace DWI {
    namespace Tractography {
      namespace Editing {




        bool Worker::operator() (const Streamline<>& in, Streamline<>& out) const
        {

          out.clear();
          out.index = in.index;
          out.weight = in.weight;

          if (!thresholds (in)) {
            // Want to test thresholds before wasting time on upsampling; but if -inverse is set,
            //   still need to apply both the upsampler and downsampler before writing to output
            if (inverse) {
              std::vector<Eigen::Vector3f> tck (in);
              upsampler (tck);
              downsampler (tck);
              tck.swap (out);
            }
            return true;
          }

          // Upsample track before mapping to ROIs
          std::vector<Eigen::Vector3f> tck (in);
          upsampler (tck);

          // Assign to ROIs
          if (properties.include.size() || properties.exclude.size()) {

            include_visited.assign (properties.include.size(), false);

            if (ends_only) {
              for (size_t i = 0; i != 2; ++i) {
                const Eigen::Vector3f& p (i ? tck.back() : tck.front());
                properties.include.contains (p, include_visited);
                if (properties.exclude.contains (p)) {
                  if (inverse) {
                    downsampler (tck);
                    tck.swap (out);
                  }
                  return true;
                }
              }
            } else {
              for (const auto& p : tck) {
                properties.include.contains (p, include_visited);
                if (properties.exclude.contains (p)) {
                  if (inverse) {
                    downsampler (tck);
                    tck.swap (out);
                  }
                  return true;
                }
              }
            }

            // Make sure all of the include regions were visited
            for (const auto& i : include_visited) {
              if (!i) {
                if (inverse) {
                  downsampler (tck);
                  tck.swap (out);
                }
                return true;
              }
            }

          }

          if (properties.mask.size()) {

            // Split tck into separate tracks based on the mask
            std::vector<std::vector<Eigen::Vector3f>> cropped_tracks;
            std::vector<Eigen::Vector3f> temp;

            for (const auto& p : tck) {
              const bool contains = properties.mask.contains (p);
              if (contains == inverse) {
                if (temp.size() >= 2)
                  cropped_tracks.push_back (temp);
                temp.clear();
              } else {
                temp.push_back (p);
              }
            }
            if (temp.size() >= 2)
              cropped_tracks.push_back (temp);

            if (cropped_tracks.empty())
              return true;

            // Apply downsampler independently to each
            for (auto& i : cropped_tracks)
              downsampler (i);

            if (cropped_tracks.size() == 1) {
              cropped_tracks[0].swap (out);
              return true;
            }

            // Stitch back together in preparation for sending down queue as a single track
            out.push_back (Eigen::Vector3f());
            for (const auto& i : cropped_tracks) {
              for (const auto& p : i)
                out.push_back (p);
              out.push_back ({ NaN, NaN, NaN });
            }
            out.push_back ({ NaN, NaN, NaN });
            return true;

          } else {

            if (!inverse) {
              downsampler (tck);
              tck.swap (out);
            }
            return true;

          }

        }









        Worker::Thresholds::Thresholds (Tractography::Properties& properties) :
          max_length (std::numeric_limits<float>::infinity()),
          min_length (0.0f),
          max_weight (std::numeric_limits<float>::infinity()),
          min_weight (0.0f),
          step_size (NAN)
        {

          std::string step_size_string;
          if (properties.find ("output_step_size") == properties.end())
            step_size_string = ((properties.find ("step_size") == properties.end()) ? "0.0" : properties["step_size"]);
          else
            step_size_string = properties["output_step_size"];

          if (properties.find ("max_dist") != properties.end()) {
            try {
              max_length = to<float>(properties["max_dist"]);
            } catch (...) { }
          }
          if (properties.find ("min_dist") != properties.end()) {
            try {
              min_length = to<float>(properties["min_dist"]);
            } catch (...) { }
          }

<<<<<<< HEAD
          if (step_size_string == "variable" && (maxlength || minlength))
            throw Exception ("Cannot apply length threshold; step size is inconsistent between input track files");

          const float step_size = to<float>(step_size_string);

          if ((!step_size || !std::isfinite (step_size)) && (maxlength || minlength))
            throw Exception ("Cannot apply length threshold; step size information is incomplete");

          if (maxlength)
            max_num_points = std::round (maxlength / step_size) + 1;
          if (minlength)
            min_num_points = std::max (2L, std::lround (minlength/step_size) + 1);
=======
          try {
            step_size = to<float>(step_size_string);
            // User may set these values to a precise value, which may then fail due to floating-point
            //   calculation of streamline length
            // Therefore throw a bit of error margin in here
            float error_margin = 0.1;
            if (properties.find ("downsample_factor") != properties.end())
              error_margin = 0.5 / to<float>(properties["downsample_factor"]);
            max_length += error_margin * step_size;
            min_length -= error_margin * step_size;
          } catch (...) { }
>>>>>>> d16b6c4b

          if (properties.find ("max_weight") != properties.end())
            max_weight = to<float>(properties["max_weight"]);

          if (properties.find ("min_weight") != properties.end())
            min_weight = to<float>(properties["min_weight"]);

        }




        Worker::Thresholds::Thresholds (const Worker::Thresholds& that) :
          max_length (that.max_length),
          min_length (that.min_length),
          max_weight (that.max_weight),
          min_weight (that.min_weight),
          step_size  (that.step_size) { }




        bool Worker::Thresholds::operator() (const Streamline<>& in) const
        {
          const float length = (std::isfinite (step_size) ? in.calc_length (step_size) : in.calc_length());
          return ((length <= max_length) &&
              (length >= min_length) &&
              (in.weight <= max_weight) &&
              (in.weight >= min_weight));
        }





      }
    }
  }
}
<|MERGE_RESOLUTION|>--- conflicted
+++ resolved
@@ -164,7 +164,7 @@
           min_length (0.0f),
           max_weight (std::numeric_limits<float>::infinity()),
           min_weight (0.0f),
-          step_size (NAN)
+          step_size (NaN)
         {
 
           std::string step_size_string;
@@ -184,20 +184,6 @@
             } catch (...) { }
           }
 
-<<<<<<< HEAD
-          if (step_size_string == "variable" && (maxlength || minlength))
-            throw Exception ("Cannot apply length threshold; step size is inconsistent between input track files");
-
-          const float step_size = to<float>(step_size_string);
-
-          if ((!step_size || !std::isfinite (step_size)) && (maxlength || minlength))
-            throw Exception ("Cannot apply length threshold; step size information is incomplete");
-
-          if (maxlength)
-            max_num_points = std::round (maxlength / step_size) + 1;
-          if (minlength)
-            min_num_points = std::max (2L, std::lround (minlength/step_size) + 1);
-=======
           try {
             step_size = to<float>(step_size_string);
             // User may set these values to a precise value, which may then fail due to floating-point
@@ -209,7 +195,6 @@
             max_length += error_margin * step_size;
             min_length -= error_margin * step_size;
           } catch (...) { }
->>>>>>> d16b6c4b
 
           if (properties.find ("max_weight") != properties.end())
             max_weight = to<float>(properties["max_weight"]);
