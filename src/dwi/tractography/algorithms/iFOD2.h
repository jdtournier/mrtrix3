/* Copyright (c) 2008-2019 the MRtrix3 contributors.
 *
 * This Source Code Form is subject to the terms of the Mozilla Public
 * License, v. 2.0. If a copy of the MPL was not distributed with this
 * file, You can obtain one at http://mozilla.org/MPL/2.0/.
 *
 * Covered Software is provided under this License on an "as is"
 * basis, without warranty of any kind, either expressed, implied, or
 * statutory, including, without limitation, warranties that the
 * Covered Software is free of defects, merchantable, fit for a
 * particular purpose or non-infringing.
 * See the Mozilla Public License v. 2.0 for more details.
 *
 * For more details, see http://www.mrtrix.org/.
 */

#ifndef __dwi_tractography_algorithms_iFOD2_h__
#define __dwi_tractography_algorithms_iFOD2_h__

#include <algorithm>

#include "types.h"
#include "math/SH.h"
#include "dwi/tractography/properties.h"
#include "dwi/tractography/tracking/method.h"
#include "dwi/tractography/tracking/shared.h"
#include "dwi/tractography/tracking/tractography.h"
#include "dwi/tractography/tracking/types.h"
#include "dwi/tractography/algorithms/calibrator.h"


#define TCKGEN_DEFAULT_IFOD2_NSAMPLES 4



namespace MR
{
  namespace DWI
  {
    namespace Tractography
    {
      namespace Algorithms
      {

        extern const App::OptionGroup iFOD2Option;
        void load_iFOD2_options (Tractography::Properties&);

        using namespace MR::DWI::Tractography::Tracking;

        class iFOD2 : public MethodBase { MEMALIGN(iFOD2)
          public:

            class Shared : public SharedBase { MEMALIGN(Shared)
              public:
                Shared (const std::string& diff_path, DWI::Tractography::Properties& property_set) :
<<<<<<< HEAD
                  SharedBase (diff_path, property_set),
                  lmax (Math::SH::LforN (source.size(3))),
                  num_samples (TCKGEN_DEFAULT_IFOD2_NSAMPLES),
                  max_trials (TCKGEN_DEFAULT_MAX_TRIALS_PER_STEP),
                  sin_max_angle (std::sin (max_angle)),
                  mean_samples (0.0),
                  mean_truncations (0.0),
                  max_max_truncation (0.0),
                  num_proc (0)
              {
                try {
                  Math::SH::check (source);
                } catch (Exception& e) {
                  e.display();
                  throw Exception ("Algorithm iFOD2 expects as input a spherical harmonic (SH) image");
                }

                if (rk4)
                  throw Exception ("4th-order Runge-Kutta integration not valid for iFOD2 algorithm");

                set_step_size (0.5f, false);
                INFO ("minimum radius of curvature = " + str(step_size / (max_angle / Math::pi_2)) + " mm");

                set_cutoff (TCKGEN_DEFAULT_CUTOFF_FOD);

                properties["method"] = "iFOD2";
                properties.set (lmax, "lmax");
                properties.set (num_samples, "samples_per_step");
                properties.set (max_trials, "max_trials");
                fod_power = 1.0/num_samples;
                properties.set (fod_power, "fod_power");
                bool precomputed = true;
                properties.set (precomputed, "sh_precomputed");
                if (precomputed)
                  precomputer.init (lmax);

                // num_samples is number of samples excluding first point
                --num_samples;

                INFO ("iFOD2 internal step size = " + str (internal_step_size()) + " mm");

                // Have to modify length criteria, as they are enforced in points, not mm
                const float min_dist = to<float> (properties["min_dist"]);
                min_num_points = std::max (2, Math::round<int> (min_dist/internal_step_size()) + 1);
                const float max_dist = to<float> (properties["max_dist"]);
                max_num_points = round (max_dist/internal_step_size()) + 1;

                // iFOD2 by default downsamples after track propagation back to the desired 'step size'
                //   i.e. the sub-step detail is removed from the output
                size_t downsample_ratio = num_samples;
                properties.set (downsample_ratio, "downsample_factor");
                downsampler.set_ratio (downsample_ratio);

                properties["output_step_size"] = str (step_size * downsample_ratio / float(num_samples));
=======
                    SharedBase (diff_path, property_set),
                    lmax (Math::SH::LforN (source.size(3))),
                    num_samples (TCKGEN_DEFAULT_IFOD2_NSAMPLES),
                    max_trials (TCKGEN_DEFAULT_MAX_TRIALS_PER_STEP),
                    sin_max_angle_ho (NaN),
                    mean_samples (0.0),
                    mean_truncations (0.0),
                    max_max_truncation (0.0),
                    num_proc (0)
                {
                  try {
                    Math::SH::check (source);
                  } catch (Exception& e) {
                    e.display();
                    throw Exception ("Algorithm iFOD2 expects as input a spherical harmonic (SH) image");
                  }
>>>>>>> fbddf35f

                  if (rk4)
                    throw Exception ("4th-order Runge-Kutta integration not valid for iFOD2 algorithm");

                  set_cutoff (TCKGEN_DEFAULT_CUTOFF_FOD);

                  properties["method"] = "iFOD2";
                  properties.set (lmax, "lmax");
                  properties.set (num_samples, "samples_per_step");
                  properties.set (max_trials, "max_trials");
                  fod_power = 1.0f/num_samples;
                  properties.set (fod_power, "fod_power");
                  bool precomputed = true;
                  properties.set (precomputed, "sh_precomputed");
                  if (precomputed)
                    precomputer.init (lmax);

                  // num_samples is number of samples excluding first point
                  --num_samples;
                  set_step_size (0.5f, true);
                  sin_max_angle_ho = std::sin (max_angle_ho);
                  INFO ("iFOD2 using " + str(num_samples) + " vertices per " + str(step_size) + "mm step");

                  // iFOD2 by default downsamples after track propagation back to the desired 'step size'
                  //   i.e. the sub-step detail is removed from the output
                  size_t downsample_ratio = num_samples;
                  properties.set (downsample_ratio, "downsample_factor");
                  downsampler.set_ratio (downsample_ratio);
                  properties["output_step_size"] = str (step_size * downsample_ratio / float(num_samples));

                  // For iFOD2, "step_size" represents the length of the chord represented
                  //   using "num_samples" vertices rather than just one; the following two
                  //   variables need to be calculated accordingly:
                  //   - The arc angle subtended by two sequential vertices on a circle of minimal radius
                  //     (prior to downsampling)
                  const float angle_minradius_preds = 2.0 * std::asin (step_size / (2.0 * min_radius)) / float(num_samples);
                  //   - The maximal possible distance between vertices after downsampling
                  const float max_step_postds = downsampler.get_ratio() * step_size / float(num_samples);
                  set_num_points (angle_minradius_preds, max_step_postds);
                }

                ~Shared ()
                {
                  mean_samples /= double(num_proc);
                  mean_truncations /= double(num_proc);
                  INFO ("mean number of samples per step = " + str (mean_samples));
                  if (mean_truncations) {
                    INFO ("mean number of steps between rejection sampling truncations = " + str (1.0/mean_truncations));
                    INFO ("maximum truncation error = " + str (max_max_truncation));
                  } else {
                    INFO ("no rejection sampling truncations occurred");
                  }
                }

                void update_stats (double mean_samples_per_run, double mean_truncations_per_run, double max_truncation) const
                {
                  mean_samples += mean_samples_per_run;
                  mean_truncations += mean_truncations_per_run;
                  if (max_truncation > max_max_truncation)
                    max_max_truncation = max_truncation;
                  ++num_proc;
                }

                float internal_step_size() const override { return step_size / float(num_samples); }

                size_t lmax, num_samples, max_trials;
                float sin_max_angle_ho, fod_power;
                Math::SH::PrecomputedAL<float> precomputer;

              private:
                mutable double mean_samples, mean_truncations, max_max_truncation;
                mutable int num_proc;
            };









            iFOD2 (const Shared& shared) :
              MethodBase (shared),
              S (shared),
              source (S.source),
              mean_sample_num (0),
              num_sample_runs (0),
              num_truncations (0),
              max_truncation (0.0),
              positions (S.num_samples),
              calib_positions (S.num_samples),
              tangents (S.num_samples),
              calib_tangents (S.num_samples),
              sample_idx (S.num_samples)
          {
            calibrate (*this);
          }

            iFOD2 (const iFOD2& that) :
              MethodBase (that.S),
              S (that.S),
              source (S.source),
              calibrate_ratio (that.calibrate_ratio),
              mean_sample_num (0),
              num_sample_runs (0),
              num_truncations (0),
              max_truncation (0.0),
              calibrate_list (that.calibrate_list),
              positions (S.num_samples),
              calib_positions (S.num_samples),
              tangents (S.num_samples),
              calib_tangents (S.num_samples),
              sample_idx (S.num_samples)
          {
          }



            ~iFOD2 ()
            {
              S.update_stats (calibrate_list.size() + float(mean_sample_num)/float(num_sample_runs),
                  float(num_truncations) / float(num_sample_runs),
                  max_truncation);
            }




            bool init() override
            {
              if (!get_data (source))
                return false;

              if (!S.init_dir.allFinite()) {

                const Eigen::Vector3f init_dir (dir);

                for (size_t n = 0; n < S.max_seed_attempts; n++) {
                  dir = init_dir.allFinite() ? rand_dir (init_dir) : random_direction();
                  half_log_prob0 = FOD (dir);
                  if (std::isfinite (half_log_prob0) && (half_log_prob0 > S.init_threshold))
                    goto end_init;
                }

              } else {

                dir = S.init_dir;
                half_log_prob0 = FOD (dir);
                if (std::isfinite (half_log_prob0) && (half_log_prob0 > S.init_threshold))
                  goto end_init;

              }

              return false;

end_init:
              half_log_prob0_seed = half_log_prob0 = 0.5 * std::log (half_log_prob0);
              sample_idx = S.num_samples; // Force arc calculation on first iteration
              return true;
            }



            term_t next () override
            {

              if (++sample_idx < S.num_samples) {
                pos = positions[sample_idx];
                dir = tangents [sample_idx];
                return CONTINUE;
              }

              Eigen::Vector3f next_pos, next_dir;

              float max_val = 0.0;
              for (size_t i = 0; i < calibrate_list.size(); ++i) {
                get_path (calib_positions, calib_tangents, rotate_direction (dir, calibrate_list[i]));
                float val = path_prob (calib_positions, calib_tangents);
                if (std::isnan (val))
                  return EXIT_IMAGE;
                else if (val > max_val)
                  max_val = val;
              }

              if (max_val <= 0.0)
                return CALIBRATOR;

              max_val *= calibrate_ratio;

              num_sample_runs++;

              for (size_t n = 0; n < S.max_trials; n++) {
                float val = rand_path_prob ();

                if (val > max_val) {
                  DEBUG ("max_val exceeded!!! (val = " + str(val) + ", max_val = " + str (max_val) + ")");
                  ++num_truncations;
                  if (val/max_val > max_truncation)
                    max_truncation = val/max_val;
                }

                if (uniform(*rng) < val/max_val) {
                  mean_sample_num += n;
                  half_log_prob0 = last_half_log_probN;
                  pos = positions[0];
                  dir = tangents [0];
                  sample_idx = 0;
                  return CONTINUE;
                }
              }

              return MODEL;
            }


            float get_metric() override
            {
              return FOD (dir);
            }


            // Restore proper probability from the FOD at the track seed point
            void reverse_track() override
            {
              half_log_prob0 = half_log_prob0_seed;
              sample_idx = S.num_samples;
              MethodBase::reverse_track();
            }


            void truncate_track (GeneratedTrack& tck, const size_t length_to_revert_from, const size_t revert_step) override
            {
              // OK, if we know length_to_revert_from, we can reconstruct what sample_idx was at that point
              size_t sample_idx_at_full_length = (length_to_revert_from - tck.get_seed_index()) % S.num_samples;
              // Unfortunately can't distinguish between sample_idx = 0 and sample_idx = S.num_samples
              // However the former would result in zero truncation with revert_step = 1...
              if (!sample_idx_at_full_length)
                sample_idx_at_full_length = S.num_samples;
              const size_t points_to_remove = sample_idx_at_full_length + ((revert_step - 1) * S.num_samples);
              if (tck.get_seed_index() + points_to_remove >= tck.size()) {
                tck.clear();
                pos = { NaN, NaN, NaN };
                dir = { NaN, NaN, NaN };
                return;
              }
              const size_t new_size = length_to_revert_from - points_to_remove;
              if (tck.size() == 2 || new_size == 1)
                dir = (tck[1] - tck[0]).normalized();
              else if (new_size != tck.size())
                dir = (tck[new_size] - tck[new_size - 2]).normalized();
              tck.resize (new_size);

              // Need to get the path probability contribution from the FOD at this point
              pos = tck.back();
              get_data (source);
              half_log_prob0 = 0.5 * std::log (FOD (dir));

              // Make sure that arc is re-calculated when next() is called
              sample_idx = S.num_samples;

              // Need to update sgm_depth appropriately, remembering that it is tracked by exec
              if (S.is_act())
                act().sgm_depth = (act().sgm_depth > points_to_remove) ? act().sgm_depth - points_to_remove : 0;
            }



          private:
            const Shared& S;
            Interpolator<Image<float>>::type source;
            float calibrate_ratio, half_log_prob0, last_half_log_probN, half_log_prob0_seed;
            size_t mean_sample_num, num_sample_runs, num_truncations;
            float max_truncation;
            vector<Eigen::Vector3f> calibrate_list;

            // Store list of points in the currently-calculated arc
            vector<Eigen::Vector3f> positions, calib_positions;
            vector<Eigen::Vector3f> tangents, calib_tangents;

            // Generate an arc only when required, and on the majority of next() calls, simply return the next point
            //   in the arc - more dense structural image sampling
            size_t sample_idx;



            FORCE_INLINE float FOD (const Eigen::Vector3f& direction) const
            {
              return (S.precomputer ?
                  S.precomputer.value (values, direction) :
                  Math::SH::value (values, direction, S.lmax)
                  );
            }

            FORCE_INLINE float FOD (const Eigen::Vector3f& position, const Eigen::Vector3f& direction)
            {
              if (!get_data (source, position))
                return NaN;
              return FOD (direction);
            }




            FORCE_INLINE float rand_path_prob ()
            {
              get_path (positions, tangents, rand_dir (dir));
              return path_prob (positions, tangents);
            }



            float path_prob (vector<Eigen::Vector3f>& positions, vector<Eigen::Vector3f>& tangents)
            {

              // Early exit for ACT when path is not sensible
              if (S.is_act()) {
                if (!act().fetch_tissue_data (positions[S.num_samples - 1]))
                  return (NaN);
                if (act().tissues().get_csf() >= 0.5)
                  return 0.0;
              }

              float log_prob = half_log_prob0;
              for (size_t i = 0; i < S.num_samples; ++i) {

                float fod_amp = FOD (positions[i], tangents[i]);
                if (std::isnan (fod_amp))
                  return NaN;
                if (fod_amp < S.threshold)
                  return 0.0;
                fod_amp = std::log (fod_amp);
                if (i < S.num_samples-1) {
                  log_prob += fod_amp;
                } else {
                  last_half_log_probN = 0.5*fod_amp;
                  log_prob += last_half_log_probN;
                }
              }

              return std::exp (S.fod_power * log_prob);
            }


          protected:
            void get_path (vector<Eigen::Vector3f>& positions, vector<Eigen::Vector3f>& tangents, const Eigen::Vector3f& end_dir) const
            {
              float cos_theta = end_dir.dot (dir);
              cos_theta = std::min (cos_theta, float(1.0));
              float theta = std::acos (cos_theta);

              if (theta) {

                Eigen::Vector3f curv = end_dir - cos_theta * dir;
                curv.normalize();
                float R = S.step_size / theta;

                for (size_t i = 0; i < S.num_samples-1; ++i) {
                  float a = (theta * (i+1)) / S.num_samples;
                  float cos_a = std::cos (a);
                  float sin_a = std::sin (a);
                  positions[i] = pos + R * (sin_a * dir + (float(1.0) - cos_a) * curv);
                  tangents[i] = cos_a * dir + sin_a * curv;
                }
                positions[S.num_samples-1] = pos + R * (std::sin (theta) * dir + (float(1.0)-cos_theta) * curv);
                tangents[S.num_samples-1]  = end_dir;

              } else { // straight on:

                for (size_t i = 0; i < S.num_samples; ++i) {
                  float f = (i+1) * (S.step_size / S.num_samples);
                  positions[i] = pos + f * dir;
                  tangents[i]  = dir;
                }

              }
            }



            FORCE_INLINE Eigen::Vector3f rand_dir (const Eigen::Vector3f& d) { return (random_direction (d, S.max_angle_ho, S.sin_max_angle_ho)); }



          private:
            class Calibrate
            { MEMALIGN(Calibrate)
              public:
                Calibrate (iFOD2& method) :
                  P (method),
                  fod (P.values),
                  vox (P.S.vox()),
                  positions (P.S.num_samples),
                  tangents (P.S.num_samples) {
                    Math::SH::delta (fod, Eigen::Vector3f (0.0, 0.0, 1.0), P.S.lmax);
                    init_log_prob = 0.5 * std::log (Math::SH::value (P.values, Eigen::Vector3f (0.0, 0.0, 1.0), P.S.lmax));
                  }

                float operator() (float el)
                {
                  P.pos = { 0.0f, 0.0f, 0.0f };
                  P.get_path (positions, tangents, Eigen::Vector3f (std::sin (el), 0.0, std::cos(el)));

                  float log_prob = init_log_prob;
                  for (size_t i = 0; i < P.S.num_samples; ++i) {
                    float prob = Math::SH::value (P.values, tangents[i], P.S.lmax) * (1.0 - (positions[i][0] / vox));
                    if (prob <= 0.0)
                      return 0.0;
                    prob = std::log (prob);
                    if (i < P.S.num_samples-1)
                      log_prob += prob;
                    else
                      log_prob += 0.5*prob;
                  }

                  return std::exp (P.S.fod_power * log_prob);
                }

              private:
                iFOD2& P;
                Eigen::VectorXf& fod;
                const float vox;
                float init_log_prob;
                vector<Eigen::Vector3f> positions, tangents;
            };

            friend void calibrate<iFOD2> (iFOD2& method);

        };



      }
    }
  }
}

#endif
<|MERGE_RESOLUTION|>--- conflicted
+++ resolved
@@ -53,62 +53,6 @@
             class Shared : public SharedBase { MEMALIGN(Shared)
               public:
                 Shared (const std::string& diff_path, DWI::Tractography::Properties& property_set) :
-<<<<<<< HEAD
-                  SharedBase (diff_path, property_set),
-                  lmax (Math::SH::LforN (source.size(3))),
-                  num_samples (TCKGEN_DEFAULT_IFOD2_NSAMPLES),
-                  max_trials (TCKGEN_DEFAULT_MAX_TRIALS_PER_STEP),
-                  sin_max_angle (std::sin (max_angle)),
-                  mean_samples (0.0),
-                  mean_truncations (0.0),
-                  max_max_truncation (0.0),
-                  num_proc (0)
-              {
-                try {
-                  Math::SH::check (source);
-                } catch (Exception& e) {
-                  e.display();
-                  throw Exception ("Algorithm iFOD2 expects as input a spherical harmonic (SH) image");
-                }
-
-                if (rk4)
-                  throw Exception ("4th-order Runge-Kutta integration not valid for iFOD2 algorithm");
-
-                set_step_size (0.5f, false);
-                INFO ("minimum radius of curvature = " + str(step_size / (max_angle / Math::pi_2)) + " mm");
-
-                set_cutoff (TCKGEN_DEFAULT_CUTOFF_FOD);
-
-                properties["method"] = "iFOD2";
-                properties.set (lmax, "lmax");
-                properties.set (num_samples, "samples_per_step");
-                properties.set (max_trials, "max_trials");
-                fod_power = 1.0/num_samples;
-                properties.set (fod_power, "fod_power");
-                bool precomputed = true;
-                properties.set (precomputed, "sh_precomputed");
-                if (precomputed)
-                  precomputer.init (lmax);
-
-                // num_samples is number of samples excluding first point
-                --num_samples;
-
-                INFO ("iFOD2 internal step size = " + str (internal_step_size()) + " mm");
-
-                // Have to modify length criteria, as they are enforced in points, not mm
-                const float min_dist = to<float> (properties["min_dist"]);
-                min_num_points = std::max (2, Math::round<int> (min_dist/internal_step_size()) + 1);
-                const float max_dist = to<float> (properties["max_dist"]);
-                max_num_points = round (max_dist/internal_step_size()) + 1;
-
-                // iFOD2 by default downsamples after track propagation back to the desired 'step size'
-                //   i.e. the sub-step detail is removed from the output
-                size_t downsample_ratio = num_samples;
-                properties.set (downsample_ratio, "downsample_factor");
-                downsampler.set_ratio (downsample_ratio);
-
-                properties["output_step_size"] = str (step_size * downsample_ratio / float(num_samples));
-=======
                     SharedBase (diff_path, property_set),
                     lmax (Math::SH::LforN (source.size(3))),
                     num_samples (TCKGEN_DEFAULT_IFOD2_NSAMPLES),
@@ -125,18 +69,19 @@
                     e.display();
                     throw Exception ("Algorithm iFOD2 expects as input a spherical harmonic (SH) image");
                   }
->>>>>>> fbddf35f
 
                   if (rk4)
                     throw Exception ("4th-order Runge-Kutta integration not valid for iFOD2 algorithm");
 
+                  set_step_and_angle (TCKGEN_DEFAULT_STEP_IFOD2, TCKGEN_DEFAULT_ANGLE_IFOD2, true);
+                  sin_max_angle_ho = std::sin (max_angle_ho);
                   set_cutoff (TCKGEN_DEFAULT_CUTOFF_FOD);
 
                   properties["method"] = "iFOD2";
                   properties.set (lmax, "lmax");
                   properties.set (num_samples, "samples_per_step");
                   properties.set (max_trials, "max_trials");
-                  fod_power = 1.0f/num_samples;
+                  fod_power = 1.0/num_samples;
                   properties.set (fod_power, "fod_power");
                   bool precomputed = true;
                   properties.set (precomputed, "sh_precomputed");
@@ -145,9 +90,7 @@
 
                   // num_samples is number of samples excluding first point
                   --num_samples;
-                  set_step_size (0.5f, true);
-                  sin_max_angle_ho = std::sin (max_angle_ho);
-                  INFO ("iFOD2 using " + str(num_samples) + " vertices per " + str(step_size) + "mm step");
+                  INFO ("iFOD2 generating " + str(num_samples) + " vertices per " + str (step_size) + " mm step");
 
                   // iFOD2 by default downsamples after track propagation back to the desired 'step size'
                   //   i.e. the sub-step detail is removed from the output
