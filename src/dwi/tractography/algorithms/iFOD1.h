/* Copyright (c) 2008-2019 the MRtrix3 contributors.
 *
 * This Source Code Form is subject to the terms of the Mozilla Public
 * License, v. 2.0. If a copy of the MPL was not distributed with this
 * file, You can obtain one at http://mozilla.org/MPL/2.0/.
 *
 * Covered Software is provided under this License on an "as is"
 * basis, without warranty of any kind, either expressed, implied, or
 * statutory, including, without limitation, warranties that the
 * Covered Software is free of defects, merchantable, fit for a
 * particular purpose or non-infringing.
 * See the Mozilla Public License v. 2.0 for more details.
 *
 * For more details, see http://www.mrtrix.org/.
 */

#ifndef __dwi_tractography_algorithms_iFOD1_h__
#define __dwi_tractography_algorithms_iFOD1_h__

#include "math/SH.h"
#include "dwi/tractography/tracking/method.h"
#include "dwi/tractography/tracking/shared.h"
#include "dwi/tractography/tracking/types.h"
#include "dwi/tractography/algorithms/calibrator.h"



namespace MR
{
  namespace DWI
  {
    namespace Tractography
    {
      namespace Algorithms
      {

    using namespace MR::DWI::Tractography::Tracking;

    class iFOD1 : public MethodBase { MEMALIGN(iFOD1)
      public:
      class Shared : public SharedBase { MEMALIGN(Shared)
        public:
        Shared (const std::string& diff_path, DWI::Tractography::Properties& property_set) :
          SharedBase (diff_path, property_set),
          lmax (Math::SH::LforN (source.size(3))),
          max_trials (TCKGEN_DEFAULT_MAX_TRIALS_PER_STEP),
          sin_max_angle_1o (std::sin (max_angle_1o)),
          mean_samples (0.0),
          mean_truncations (0.0),
          max_max_truncation (0.0),
          num_proc (0) {

          try {
            Math::SH::check (source);
          } catch (Exception& e) {
            e.display();
            throw Exception ("Algorithm iFOD1 expects as input a spherical harmonic (SH) image");
          }

<<<<<<< HEAD
          set_step_size (0.1f, false);
=======
          set_step_size (0.1f, rk4);
          // max_angle needs to be set because it influences the cone in which FOD amplitudes are sampled
>>>>>>> fbddf35f
          if (rk4) {
            max_angle_1o = 0.5f * max_angle_ho;
            cos_max_angle_1o = std::cos (max_angle_1o);
          }
          sin_max_angle_1o = std::sin (max_angle_1o);
          set_num_points();
          set_cutoff (TCKGEN_DEFAULT_CUTOFF_FOD);

          properties["method"] = "iFOD1";
          properties.set (lmax, "lmax");
          properties.set (max_trials, "max_trials");
          bool precomputed = true;
          properties.set (precomputed, "sh_precomputed");
          if (precomputed)
            precomputer.init (lmax);

        }

        ~Shared ()
        {
          mean_samples /= double(num_proc);
          mean_truncations /= double(num_proc);
          INFO ("mean number of samples per step = " + str (mean_samples));
          if (mean_truncations) {
            INFO ("mean number of steps between rejection sampling truncations = " + str (1.0/mean_truncations));
            INFO ("maximum truncation error = " + str (max_max_truncation));
          } else {
            INFO ("no rejection sampling truncations occurred");
          }
        }

        void update_stats (double mean_samples_per_run, double mean_truncations_per_run, double max_truncation) const
        {
          mean_samples += mean_samples_per_run;
          mean_truncations += mean_truncations_per_run;
          if (max_truncation > max_max_truncation)
            max_max_truncation = max_truncation;
          ++num_proc;
        }

        size_t lmax, max_trials;
        float sin_max_angle_1o;
        Math::SH::PrecomputedAL<float> precomputer;

        private:
        mutable double mean_samples, mean_truncations, max_max_truncation;
        mutable int num_proc;
      };






      iFOD1 (const Shared& shared) :
        MethodBase (shared),
        S (shared),
        source (S.source),
        mean_sample_num (0),
        num_sample_runs (0),
        num_truncations (0),
        max_truncation (0.0) {
        calibrate (*this);
      }


      ~iFOD1 ()
      {
        S.update_stats (calibrate_list.size() + float(mean_sample_num)/float(num_sample_runs),
                        float(num_truncations) / float(num_sample_runs),
                        max_truncation);
      }



      bool init() override
      {
        if (!get_data (source))
          return (false);

        if (!S.init_dir.allFinite()) {

          const Eigen::Vector3f init_dir (dir);

          for (size_t n = 0; n < S.max_seed_attempts; n++) {
            dir = init_dir.allFinite() ? rand_dir (init_dir) : random_direction();
            float val = FOD (dir);
            if (std::isfinite (val))
              if (val > S.init_threshold)
                return true;
          }

        }
        else {
          dir = S.init_dir;
          float val = FOD (dir);
          if (std::isfinite (val))
            if (val > S.init_threshold)
              return true;

        }

        return false;
      }



      term_t next () override
      {
        if (!get_data (source))
          return EXIT_IMAGE;

        float max_val = 0.0;
        for (size_t i = 0; i < calibrate_list.size(); ++i) {
          float val = FOD (rotate_direction (dir, calibrate_list[i]));
          if (std::isnan (val))
            return EXIT_IMAGE;
          else if (val > max_val)
            max_val = val;
        }

        if (max_val <= 0.0)
          return CALIBRATOR;

        max_val *= calibrate_ratio;

        num_sample_runs++;

        for (size_t n = 0; n < S.max_trials; n++) {
          Eigen::Vector3f new_dir = rand_dir (dir);
          float val = FOD (new_dir);

          if (val > S.threshold) {

            if (val > max_val) {
              DEBUG ("max_val exceeded!!! (val = " + str(val) + ", max_val = " + str (max_val) + ")");
              ++num_truncations;
              if (val/max_val > max_truncation)
                max_truncation = val/max_val;
            }

            if (uniform(*rng) < val/max_val) {
              dir = new_dir;
              dir.normalize();
              pos += S.step_size * dir;
              mean_sample_num += n;
              return CONTINUE;
            }

          }
        }

        return MODEL;
      }


      float get_metric() override
      {
        return FOD (dir);
      }


      protected:
      const Shared& S;
      Interpolator<Image<float>>::type source;
      float calibrate_ratio;
      size_t mean_sample_num, num_sample_runs, num_truncations;
      float max_truncation;
      vector< Eigen::Vector3f > calibrate_list;

      float FOD (const Eigen::Vector3f& d) const
      {
        return (S.precomputer ?
            S.precomputer.value (values, d) :
            Math::SH::value (values, d, S.lmax)
        );
      }

      Eigen::Vector3f rand_dir (const Eigen::Vector3f& d) { return (random_direction (d, S.max_angle_1o, S.sin_max_angle_1o)); }





      class Calibrate
      { MEMALIGN (Calibrate)
        public:
          Calibrate (iFOD1& method) :
            P (method),
            fod (P.values)
          {
            Math::SH::delta (fod, Eigen::Vector3f (0.0, 0.0, 1.0), P.S.lmax);
          }

          float operator() (float el)
          {
            return Math::SH::value (P.values, Eigen::Vector3f (std::sin (el), 0.0, std::cos(el)), P.S.lmax);
          }

        private:
          iFOD1& P;
          Eigen::VectorXf& fod;
      };

      friend void calibrate<iFOD1> (iFOD1& method);

    };

      }
    }
  }
}

#endif
<|MERGE_RESOLUTION|>--- conflicted
+++ resolved
@@ -57,12 +57,9 @@
             throw Exception ("Algorithm iFOD1 expects as input a spherical harmonic (SH) image");
           }
 
-<<<<<<< HEAD
-          set_step_size (0.1f, false);
-=======
-          set_step_size (0.1f, rk4);
-          // max_angle needs to be set because it influences the cone in which FOD amplitudes are sampled
->>>>>>> fbddf35f
+          set_step_and_angle (TCKGEN_DEFAULT_STEP_FIRSTORDER, TCKGEN_DEFAULT_ANGLE_IFOD1, rk4);
+
+          // max_angle_1o needs to be set because it influences the cone in which FOD amplitudes are sampled
           if (rk4) {
             max_angle_1o = 0.5f * max_angle_ho;
             cos_max_angle_1o = std::cos (max_angle_1o);
