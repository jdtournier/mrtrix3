/*
   Copyright 2011 Brain Research Institute, Melbourne, Australia

   Written by J-Donald Tournier and Robert E. Smith, 2011.

   This file is part of MRtrix.

   MRtrix is free software: you can redistribute it and/or modify
   it under the terms of the GNU General Public License as published by
   the Free Software Foundation, either version 3 of the License, or
   (at your option) any later version.

   MRtrix is distributed in the hope that it will be useful,
   but WITHOUT ANY WARRANTY; without even the implied warranty of
   MERCHANTABILITY or FITNESS FOR A PARTICULAR PURPOSE.  See the
   GNU General Public License for more details.

   You should have received a copy of the GNU General Public License
   along with MRtrix.  If not, see <http://www.gnu.org/licenses/>.

*/

#ifndef __dwi_tractography_algorithms_iFOD1_h__
#define __dwi_tractography_algorithms_iFOD1_h__

#include "math/SH.h"
#include "dwi/tractography/tracking/method.h"
#include "dwi/tractography/tracking/shared.h"
#include "dwi/tractography/tracking/types.h"
#include "dwi/tractography/algorithms/calibrator.h"



namespace MR
{
  namespace DWI
  {
    namespace Tractography
    {
      namespace Algorithms
      {

    using namespace MR::DWI::Tractography::Tracking;

    class iFOD1 : public MethodBase {
      public:
      class Shared : public SharedBase {
        public:
        Shared (const std::string& diff_path, DWI::Tractography::Properties& property_set) :
          SharedBase (diff_path, property_set),
          lmax (Math::SH::LforN (source.size(3))),
          max_trials (MAX_TRIALS),
          sin_max_angle (std::sin (max_angle)),
          mean_samples (0.0),
          mean_truncations (0.0),
          max_max_truncation (0.0),
          num_proc (0) {

          if (source.size(3) != int (Math::SH::NforL (Math::SH::LforN (source.size(3))))) 
            throw Exception ("number of volumes in input data does not match that expected for a SH dataset");


          set_step_size (0.1);
          if (rk4) {
            max_angle = 0.5 * max_angle_rk4;
            INFO ("minimum radius of curvature = " + str(step_size / (max_angle_rk4 / (0.5 * Math::pi))) + " mm");
          } else {
            INFO ("minimum radius of curvature = " + str(step_size / ( 2.0 * sin (max_angle / 2.0))) + " mm");
          }
          sin_max_angle = std::sin (max_angle);

          properties["method"] = "iFOD1";
          properties.set (lmax, "lmax");
          properties.set (max_trials, "max_trials");
          bool precomputed = true;
          properties.set (precomputed, "sh_precomputed");
          if (precomputed)
            precomputer.init (lmax);

        }

        ~Shared ()
        {
          mean_samples /= double(num_proc);
          mean_truncations /= double(num_proc);
          INFO ("mean number of samples per step = " + str (mean_samples));
          if (mean_truncations) {
            INFO ("mean number of steps between rejection sampling truncations = " + str (1.0/mean_truncations));
            INFO ("maximum truncation error = " + str (max_max_truncation));
          } else {
            INFO ("no rejection sampling truncations occurred");
          }
        }

        void update_stats (double mean_samples_per_run, double mean_truncations_per_run, double max_truncation) const
        {
          mean_samples += mean_samples_per_run;
          mean_truncations += mean_truncations_per_run;
          if (max_truncation > max_max_truncation)
            max_max_truncation = max_truncation;
          ++num_proc;
        }

        size_t lmax, max_trials;
        float sin_max_angle;
        Math::SH::PrecomputedAL<float> precomputer;

        private:
        mutable double mean_samples, mean_truncations, max_max_truncation;
        mutable int num_proc;
      };






      iFOD1 (const Shared& shared) :
        MethodBase (shared),
        S (shared),
        source (S.source),
        mean_sample_num (0),
        num_sample_runs (0),
        num_truncations (0),
        max_truncation (0.0) {
        calibrate (*this);
      }


      ~iFOD1 ()
      {
        S.update_stats (calibrate_list.size() + float(mean_sample_num)/float(num_sample_runs),
                        float(num_truncations) / float(num_sample_runs),
                        max_truncation);
      }



      bool init()
      {
        if (!get_data (source))
          return (false);

        if (!S.init_dir.allFinite()) {

          const Eigen::Vector3f init_dir (dir);

          for (size_t n = 0; n < S.max_seed_attempts; n++) {
            dir = init_dir.allFinite() ? rand_dir (init_dir) : random_direction();
            float val = FOD (dir);
            if (std::isfinite (val))
              if (val > S.init_threshold)
                return true;
          }

        } 
        else {
          dir = S.init_dir;
          float val = FOD (dir);
          if (std::isfinite (val))
            if (val > S.init_threshold)
              return true;

        }

        return false;
      }



      term_t next ()
      {
        if (!get_data (source))
          return EXIT_IMAGE;

<<<<<<< HEAD
        float max_val = 0.0;
        size_t nan_count = 0;
=======
        value_type max_val = 0.0;
>>>>>>> 426bd8fd
        for (size_t i = 0; i < calibrate_list.size(); ++i) {
          float val = FOD (rotate_direction (dir, calibrate_list[i]));
          if (std::isnan (val))
            return EXIT_IMAGE;
          else if (val > max_val)
            max_val = val;
        }

        if (max_val <= 0.0)
          return CALIBRATE_FAIL;

        max_val *= calibrate_ratio;

        num_sample_runs++;

        for (size_t n = 0; n < S.max_trials; n++) {
          Eigen::Vector3f new_dir = rand_dir (dir);
          float val = FOD (new_dir);

          if (val > S.threshold) {

            if (val > max_val) {
              DEBUG ("max_val exceeded!!! (val = " + str(val) + ", max_val = " + str (max_val) + ")");
              ++num_truncations;
              if (val/max_val > max_truncation)
                max_truncation = val/max_val;
            }

            if (uniform(*rng) < val/max_val) {
              dir = new_dir;
              dir.normalize();
              pos += S.step_size * dir;
              mean_sample_num += n;
              return CONTINUE;
            }

          }
        }

        return BAD_SIGNAL;
      }


      float get_metric()
      {
        return FOD (dir);
      }


      protected:
      const Shared& S;
      Interpolator<Image<float>>::type source;
      float calibrate_ratio;
      size_t mean_sample_num, num_sample_runs, num_truncations;
      float max_truncation;
      std::vector< Eigen::Vector3f > calibrate_list;

      float FOD (const Eigen::Vector3f& d) const
      {
        return (S.precomputer ?
            S.precomputer.value (values, d) :
            Math::SH::value (values, d, S.lmax)
        );
      }

      Eigen::Vector3f rand_dir (const Eigen::Vector3f& d) { return (random_direction (d, S.max_angle, S.sin_max_angle)); }





      class Calibrate
      {
        public:
          Calibrate (iFOD1& method) :
            P (method),
            fod (P.values)
          {
            Math::SH::delta (fod, Eigen::Vector3f (0.0, 0.0, 1.0), P.S.lmax);
          }

          float operator() (float el)
          {
            return Math::SH::value (P.values, Eigen::Vector3f (std::sin (el), 0.0, std::cos(el)), P.S.lmax);
          }

        private:
          iFOD1& P;
          Eigen::VectorXf& fod;
      };

      friend void calibrate<iFOD1> (iFOD1& method);

    };

      }
    }
  }
}

#endif
<|MERGE_RESOLUTION|>--- conflicted
+++ resolved
@@ -173,12 +173,7 @@
         if (!get_data (source))
           return EXIT_IMAGE;
 
-<<<<<<< HEAD
         float max_val = 0.0;
-        size_t nan_count = 0;
-=======
-        value_type max_val = 0.0;
->>>>>>> 426bd8fd
         for (size_t i = 0; i < calibrate_list.size(); ++i) {
           float val = FOD (rotate_direction (dir, calibrate_list[i]));
           if (std::isnan (val))
