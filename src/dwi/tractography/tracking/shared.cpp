/* Copyright (c) 2008-2019 the MRtrix3 contributors.
 *
 * This Source Code Form is subject to the terms of the Mozilla Public
 * License, v. 2.0. If a copy of the MPL was not distributed with this
 * file, You can obtain one at http://mozilla.org/MPL/2.0/.
 *
 * Covered Software is provided under this License on an "as is"
 * basis, without warranty of any kind, either expressed, implied, or
 * statutory, including, without limitation, warranties that the
 * Covered Software is free of defects, merchantable, fit for a
 * particular purpose or non-infringing.
 * See the Mozilla Public License v. 2.0 for more details.
 *
 * For more details, see http://www.mrtrix.org/.
 */

#include "dwi/tractography/tracking/shared.h"


namespace MR
{
  namespace DWI
  {
    namespace Tractography
    {
      namespace Tracking
      {



        SharedBase::SharedBase (const std::string& diff_path, Properties& property_set) :
            source (Image<float>::open (diff_path).with_direct_io (3)),
            properties (property_set),
            init_dir ({ NaN, NaN, NaN }),
            min_num_points_preds (0),
            max_num_points_preds (0),
            min_num_points_postds (0),
            max_num_points_postds (0),
            min_dist (NaN),
            max_dist (NaN),
            max_angle_1o (NaN),
            max_angle_ho (NaN),
            cos_max_angle_1o (NaN),
            cos_max_angle_ho (NaN),
            step_size (NaN),
            min_radius (NaN),
            threshold (NaN),
            unidirectional (false),
            rk4 (false),
            stop_on_all_include (false),
            implicit_max_num_seeds (properties.find ("max_num_seeds") == properties.end()),
            downsampler ()
#ifdef DEBUG_TERMINATIONS
          , debug_header (Header::open (properties.find ("act") == properties.end() ? diff_path : properties["act"])),
            transform (debug_header)
#endif
        {
          if (properties.find ("max_num_tracks") == properties.end())
            max_num_tracks = (properties.find ("max_num_seeds") == properties.end()) ? TCKGEN_DEFAULT_NUM_SELECTED_TRACKS : 0;
          properties.set (max_num_tracks, "max_num_tracks");

          properties.set (unidirectional, "unidirectional");
          properties.set (rk4, "rk4");
          properties.set (stop_on_all_include, "stop_on_all_include");

          properties["source"] = source.name();

          max_num_seeds = TCKGEN_DEFAULT_SEED_TO_SELECT_RATIO * max_num_tracks;
          properties.set (max_num_seeds, "max_num_seeds");

          assert (properties.seeds.num_seeds());
          max_seed_attempts = properties.seeds[0]->get_max_attempts();
          properties.set (max_seed_attempts, "max_seed_attempts");

          if (properties.find ("init_direction") != properties.end()) {
            auto V = parse_floats (properties["init_direction"]);
            if (V.size() != 3) throw Exception (std::string ("invalid initial direction \"") + properties["init_direction"] + "\"");
            init_dir[0] = V[0];
            init_dir[1] = V[1];
            init_dir[2] = V[2];
            init_dir.normalize();
          }

          if (properties.find ("act") != properties.end()) {
            act_shared_additions.reset (new ACT::ACT_Shared_additions (properties["act"], property_set));
            if (act().backtrack() && stop_on_all_include)
              throw Exception ("Cannot use -stop option if ACT backtracking is enabled");
          }

          if (properties.find ("downsample_factor") != properties.end())
            downsampler.set_ratio (to<int> (properties["downsample_factor"]));

          for (size_t i = 0; i != TERMINATION_REASON_COUNT; ++i)
            terminations[i] = 0;
          for (size_t i = 0; i != REJECTION_REASON_COUNT; ++i)
            rejections[i] = 0;

#ifdef DEBUG_TERMINATIONS
          debug_header.ndim() = 3;
          debug_header.datatype() = DataType::UInt32;
          for (size_t i = 0; i != TERMINATION_REASON_COUNT; ++i) {
            std::string name;
            switch (i) {
              case CONTINUE:              name = "undefined";      break;
              case ENTER_CGM:             name = "enter_cgm";      break;
              case CALIBRATOR:            name = "calibrator";     break;
              case EXIT_IMAGE:            name = "exit_image";     break;
              case ENTER_CSF:             name = "enter_csf";      break;
              case BAD_SIGNAL:            name = "bad_signal";     break;
              case HIGH_CURVATURE:        name = "curvature";      break;
              case LENGTH_EXCEED:         name = "max_length";     break;
              case TERM_IN_SGM:           name = "term_in_sgm";    break;
              case EXIT_SGM:              name = "exit_sgm";       break;
              case EXIT_MASK:             name = "exit_mask";      break;
              case ENTER_EXCLUDE:         name = "enter_exclude";  break;
              case TRAVERSE_ALL_INCLUDE:  name = "all_include";    break;
            }
            debug_images[i] = new Image<uint32_t> (Image<uint32_t>::create ("terms_" + name + ".mif", debug_header));
          }
#endif

        }


        SharedBase::~SharedBase()
        {
          size_t sum_terminations = 0;
          for (size_t i = 0; i != TERMINATION_REASON_COUNT; ++i)
            sum_terminations += terminations[i];
          INFO ("Total number of track terminations: " + str (sum_terminations));
          INFO ("Termination reason probabilities:");
          for (size_t i = 0; i != TERMINATION_REASON_COUNT; ++i) {
            std::string term_type;
            bool to_print = false;
            switch (i) {
              case CONTINUE:             term_type = "Unknown";                       to_print = false;    break;
              case ENTER_CGM:            term_type = "Entered cortical grey matter";  to_print = is_act(); break;
              case CALIBRATOR:           term_type = "Calibrator sub-threshold";      to_print = true;     break;
              case EXIT_IMAGE:           term_type = "Exited image";                  to_print = true;     break;
              case ENTER_CSF:            term_type = "Entered CSF";                   to_print = is_act(); break;
              case MODEL:                term_type = "Diffusion model sub-threshold"; to_print = true;     break;
              case HIGH_CURVATURE:       term_type = "Excessive curvature";           to_print = true;     break;
              case LENGTH_EXCEED:        term_type = "Max length exceeded";           to_print = true;     break;
              case TERM_IN_SGM:          term_type = "Terminated in subcortex";       to_print = is_act(); break;
              case EXIT_SGM:             term_type = "Exiting sub-cortical GM";       to_print = is_act(); break;
              case EXIT_MASK:            term_type = "Exited mask";                   to_print = properties.mask.size(); break;
              case ENTER_EXCLUDE:        term_type = "Entered exclusion region";      to_print = properties.exclude.size(); break;
              case TRAVERSE_ALL_INCLUDE: term_type = "Traversed all include regions"; to_print = stop_on_all_include; break;
            }
            if (to_print)
              INFO ("  " + term_type + ": " + str (100.0 * terminations[i] / (double)sum_terminations, 3) + "\%");
          }

          INFO ("Track rejection counts:");
          for (size_t i = 0; i != REJECTION_REASON_COUNT; ++i) {
            std::string reject_type;
            bool to_print = false;
            switch (i) {
              case INVALID_SEED:              reject_type = "Invalid seed point";              to_print = true;     break;
              case NO_PROPAGATION_FROM_SEED:  reject_type = "No propagation from seed";        to_print = true;     break;
              case TRACK_TOO_SHORT:           reject_type = "Shorter than minimum length";     to_print = true;     break;
              case TRACK_TOO_LONG:            reject_type = "Longer than maximum length";      to_print = is_act(); break;
              case ENTER_EXCLUDE_REGION:      reject_type = "Entered exclusion region";        to_print = properties.exclude.size(); break;
              case MISSED_INCLUDE_REGION:     reject_type = "Missed inclusion region";         to_print = properties.include.size(); break;
              case ACT_POOR_TERMINATION:      reject_type = "Poor structural termination";     to_print = is_act(); break;
              case ACT_FAILED_WM_REQUIREMENT: reject_type = "Failed to traverse white matter"; to_print = is_act(); break;
            }
            if (to_print)
              INFO ("  " + reject_type + ": " + str (rejections[i]));
          }

#ifdef DEBUG_TERMINATIONS
          for (size_t i = 0; i != TERMINATION_REASON_COUNT; ++i) {
            delete debug_images[i];
            debug_images[i] = NULL;
          }
#endif
        }



<<<<<<< HEAD
        void SharedBase::set_step_size (float stepsize, bool is_deterministic)
=======
        void SharedBase::set_step_size (float voxel_frac, bool is_higher_order)
>>>>>>> fbddf35f
        {
          step_size = voxel_frac * vox();
          properties.set (step_size, "step_size");
          INFO ("step size = " + str (step_size) + " mm");

          if (downsampler.get_ratio() > 1)
            properties["output_step_size"] = str (step_size * downsampler.get_ratio());

          max_dist = 100.0f * vox();
          properties.set (max_dist, "max_dist");

          min_dist = is_act() ? (2.0f * vox()) : (5.0f * vox());
          properties.set (min_dist, "min_dist");
<<<<<<< HEAD
          min_num_points = std::max (2, int(std::round (min_dist/step_size) + 1));

          max_angle = is_deterministic ? 60.0 : ( 90.0 * step_size / vox() );
          properties.set (max_angle, "max_angle");
          INFO ("maximum deviation angle = " + str (max_angle) + " deg");
          max_angle *= Math::pi / 180.0;
          cos_max_angle = std::cos (max_angle);

          if (rk4) {
            max_angle_rk4 = max_angle;
            cos_max_angle_rk4 = cos_max_angle;
            max_angle = Math::pi;
            cos_max_angle = 0.0;
=======

          const std::string angle_msg = is_higher_order ?
                                        "maximum angular change in fibre orientation per step" :
                                        "maximum deviation angle per step";

          max_angle_1o = 90.0f * step_size / vox();
          properties.set (max_angle_1o, "max_angle");
          INFO (angle_msg + " = " + str (max_angle_1o) + " deg");
          // Both automated calculation of angle, and user-specified angles,
          //   are in degrees
          max_angle_1o *= Math::pi / 180.0;
          cos_max_angle_1o = std::cos (max_angle_1o);

          min_radius = step_size / (2.0f * std::sin (0.5f * max_angle_1o));
          INFO ("Minimum radius of curvature = " + str(min_radius) + "mm");

          if (is_higher_order) {
            max_angle_ho = max_angle_1o;
            cos_max_angle_ho = cos_max_angle_1o;
            // Clear these variables so that the next() function of the underlying method
            //   does not enforce curvature constraints; rely on e.g. RK4 to do it
            max_angle_1o = float(Math::pi);
            cos_max_angle_1o = 0.0f;
>>>>>>> fbddf35f
          }
        }



        void SharedBase::set_num_points()
        {
          // Angle around the circle of minimum radius for the given step size
          const float angle_minradius_preds = 2.0f * std::asin (step_size / (2.0f * min_radius));
          // Maximum inter-vertex distance after streamline has been downsampled
          const float max_step_postds = downsampler.get_ratio() * step_size;

          set_num_points (angle_minradius_preds, max_step_postds);
        }



        void SharedBase::set_num_points (const float angle_minradius_preds,
                                         const float max_step_postds)
        {
          // Maximal angle around this minimum radius traversed after downsampling
          const float angle_minradius_postds = downsampler.get_ratio() * angle_minradius_preds;
          // Minimum chord length after streamline has been downsampled
          const float min_step_postds = (angle_minradius_postds > float(2.0 * Math::pi)) ?
                                        0.0f :
                                        (2.0f * min_radius * std::sin (0.5f * angle_minradius_postds));

          // What we need:
          //   - Before downsampling:
          //     - How many points must be generated in order for it to be feasible that the
          //         streamline may exceed the minimum length after downsampling?
          //       (If a streamline doesn't reach this number of vertices, there's no point in
          //         even attempting any further processing of it; it will always be rejected)
          min_num_points_preds = 1 + std::ceil (min_dist / step_size);
          //     - How many points before it is no longer feasible to become shorter than the
          //         maximum length, even after down-sampling?
          //       (There is no point in continuing streamlines propagation after this point;
          //         it will invariably be either truncated or rejected, no matter what
          //         happens during downsampling)
          max_num_points_preds = min_step_postds ?
                                 (3 + std::ceil (downsampler.get_ratio() * max_dist / min_step_postds)) :
                                 std::numeric_limits<size_t>::max();
          //   - After downsampling:
          //     - How many vertices must a streamline have (after downsampling) for it to be
          //         guaranteed to exceed the minimum length?
          //       (If a streamline has less than this number of vertices after downsampling, we
          //         need to quantify its length precisely and compare against the minimum)
          min_num_points_postds = 3 + std::ceil (min_dist / min_step_postds);
          //     - How many vertices can a streamline have (after downsampling) for it to be
          //         guaranteed to be shorter than the maximum length?
          //       (If a streamline has more than this number of vertices after downsampling, we
          //         need to quantify its length precisely and compare against the maximum)
          max_num_points_postds = 1 + std::floor (max_dist / max_step_postds);

          DEBUG ("For tracking step size " + str(step_size) + "mm, " +
                 (std::isfinite (max_angle_ho) ?
                     ("max change in fibre orientation angle per step " + str(max_angle_ho * 180.0 / Math::pi, 6) + " deg (using RK4)") :
                     ("max angle deviation per step " + str(max_angle_1o * 180.0 / Math::pi, 6) + "deg")) +
                 ", minimum radius of curvature " + str(min_radius, 6) + "mm, downsampling ratio " + str(downsampler.get_ratio()) + ": " +
                 "minimum length of " + str(min_dist) + "mm requires at least " + str(min_num_points_preds) + " vertices pre-DS, is tested explicitly for " + str(min_num_points_postds) + " vertices or less post-DS; " +
                 "maximum length of " + str(max_dist) + "mm will stop tracking after " + str(max_num_points_preds) + " vertices pre-DS, is tested explicitly for " + str(max_num_points_postds) + " or more vertices post-DS");
        }



        void SharedBase::set_cutoff (float cutoff)
        {
          threshold = cutoff;
          properties.set (threshold, "threshold");
          init_threshold = threshold;
          properties.set (init_threshold, "init_threshold");
        }



#ifdef DEBUG_TERMINATIONS
        void SharedBase::add_termination (const term_t i, const Eigen::Vector3f& p) const
        {
          terminations[i].fetch_add (1, std::memory_order_relaxed);
          Image<uint32_t> image (*debug_images[i]);
          const auto pv = transform.scanner2voxel * p.cast<default_type>();
          image.index(0) = ssize_t (std::round (pv[0]));
          image.index(1) = ssize_t (std::round (pv[1]));
          image.index(2) = ssize_t (std::round (pv[2]));
          if (!is_out_of_bounds (image))
            image.value() += 1;
        }
#endif



      }
    }
  }
}
<|MERGE_RESOLUTION|>--- conflicted
+++ resolved
@@ -179,11 +179,7 @@
 
 
 
-<<<<<<< HEAD
-        void SharedBase::set_step_size (float stepsize, bool is_deterministic)
-=======
-        void SharedBase::set_step_size (float voxel_frac, bool is_higher_order)
->>>>>>> fbddf35f
+        void SharedBase::set_step_and_angle (const float voxel_frac, const float angle, const bool is_higher_order)
         {
           step_size = voxel_frac * vox();
           properties.set (step_size, "step_size");
@@ -197,34 +193,15 @@
 
           min_dist = is_act() ? (2.0f * vox()) : (5.0f * vox());
           properties.set (min_dist, "min_dist");
-<<<<<<< HEAD
-          min_num_points = std::max (2, int(std::round (min_dist/step_size) + 1));
-
-          max_angle = is_deterministic ? 60.0 : ( 90.0 * step_size / vox() );
-          properties.set (max_angle, "max_angle");
-          INFO ("maximum deviation angle = " + str (max_angle) + " deg");
-          max_angle *= Math::pi / 180.0;
-          cos_max_angle = std::cos (max_angle);
-
-          if (rk4) {
-            max_angle_rk4 = max_angle;
-            cos_max_angle_rk4 = cos_max_angle;
-            max_angle = Math::pi;
-            cos_max_angle = 0.0;
-=======
-
+
+          max_angle_1o = angle;
+          properties.set (max_angle_1o, "max_angle");
           const std::string angle_msg = is_higher_order ?
                                         "maximum angular change in fibre orientation per step" :
                                         "maximum deviation angle per step";
-
-          max_angle_1o = 90.0f * step_size / vox();
-          properties.set (max_angle_1o, "max_angle");
           INFO (angle_msg + " = " + str (max_angle_1o) + " deg");
-          // Both automated calculation of angle, and user-specified angles,
-          //   are in degrees
           max_angle_1o *= Math::pi / 180.0;
           cos_max_angle_1o = std::cos (max_angle_1o);
-
           min_radius = step_size / (2.0f * std::sin (0.5f * max_angle_1o));
           INFO ("Minimum radius of curvature = " + str(min_radius) + "mm");
 
@@ -235,9 +212,10 @@
             //   does not enforce curvature constraints; rely on e.g. RK4 to do it
             max_angle_1o = float(Math::pi);
             cos_max_angle_1o = 0.0f;
->>>>>>> fbddf35f
-          }
-        }
+          }
+
+        }
+
 
 
 
