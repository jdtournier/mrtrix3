--- conflicted
+++ resolved
@@ -35,13 +35,11 @@
         class GeneratedTrack : public vector<Eigen::Vector3f>
         { MEMALIGN(GeneratedTrack)
 
-<<<<<<< HEAD
+
           public:
-=======
-        using BaseType = std::vector<Eigen::Vector3f>;
->>>>>>> eb5c4962
 
-            typedef vector<Eigen::Vector3f> BaseType;
+            using BaseType = std::vector<Eigen::Vector3f>;
+
             enum class status_t { INVALID, SEED_REJECTED, TRACK_REJECTED, ACCEPTED };
 
             GeneratedTrack() : seed_index (0), status (status_t::INVALID) { }
