--- conflicted
+++ resolved
@@ -48,11 +48,11 @@
           + Argument ("size").type_float (0.0)
 
       + Option ("angle",
-<<<<<<< HEAD
-            "set the maximum angle between successive steps (default is 90deg x stepsize / voxelsize, or 60° for deterministic algorithms).")
-=======
-            "set the maximum angle between successive steps (default is 90deg x stepsize / voxelsize)")
->>>>>>> fbddf35f
+            "set the maximum angle between successive steps "
+            "(default depends on algorithm: "
+            + str(TCKGEN_DEFAULT_ANGLE_DETERMINISTIC) + " for deterministic algorithms / nulldist1; "
+            + str(TCKGEN_DEFAULT_ANGLE_IFOD1) + " for iFOD1; "
+            + str(TCKGEN_DEFAULT_ANGLE_IFOD2) + " for iFOD2 / nulldist2)")
           + Argument ("theta").type_float (0.0)
 
       + Option ("minlength",
