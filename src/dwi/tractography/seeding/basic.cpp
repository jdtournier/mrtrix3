/*
   Copyright 2011 Brain Research Institute, Melbourne, Australia

   Written by Robert E. Smith, 2012.

   This file is part of MRtrix.

   MRtrix is free software: you can redistribute it and/or modify
   it under the terms of the GNU General Public License as published by
   the Free Software Foundation, either version 3 of the License, or
   (at your option) any later version.

   MRtrix is distributed in the hope that it will be useful,
   but WITHOUT ANY WARRANTY; without even the implied warranty of
   MERCHANTABILITY or FITNESS FOR A PARTICULAR PURPOSE.  See the
   GNU General Public License for more details.

   You should have received a copy of the GNU General Public License
   along with MRtrix.  If not, see <http://www.gnu.org/licenses/>.

 */


#include "dwi/tractography/seeding/basic.h"
#include "adapter/subset.h"


namespace MR
{
  namespace DWI
  {
    namespace Tractography
    {
      namespace Seeding
      {


        bool Sphere::get_seed (Math::RNG::Uniform<float>& rng, Eigen::Vector3f& p) 
        {
          do {
            p = { 2.0f*rng()-1.0f, 2.0f*rng()-1.0f, 2.0f*rng()-1.0f };
          } while (p.squaredNorm() > 1.0f);
          p = pos + rad*p;
          return true;
        }





        bool SeedMask::get_seed (Math::RNG::Uniform<float>& rng, Eigen::Vector3f& p) 
        {
          auto seed = *mask;
          do {
            seed.index(0) = std::uniform_int_distribution<int>(0, mask->size(0)-1)(rng.rng);
            seed.index(1) = std::uniform_int_distribution<int>(0, mask->size(1)-1)(rng.rng);
            seed.index(2) = std::uniform_int_distribution<int>(0, mask->size(2)-1)(rng.rng);
          } while (!seed.value());
          p = { seed.index(0)+rng()-0.5f, seed.index(1)+rng()-0.5f, seed.index(2)+rng()-0.5f };
          p = mask->voxel2scanner.cast<float>() * p;
          return true;
        }





<<<<<<< HEAD

        bool Random_per_voxel::get_seed (Math::RNG::Uniform<float>& rng, Eigen::Vector3f& p) 
=======
        bool Random_per_voxel::get_seed (Point<float>& p)
>>>>>>> 7bc54200
        {

          if (expired)
            return false;

          std::lock_guard<std::mutex> lock (mutex);

          if (vox[2] < 0 || ++inc == num) {
            inc = 0;
<<<<<<< HEAD
            auto v = *mask;
            assign_pos_of (vox).to (v);

            do {
              if (++v.index(2) == v.size(2)) {
                v.index(2) = 0;
                if (++v.index(1) == v.size(1)) {
                  v.index(1) = 0;
                  ++v.index(0);
                }
              }
            } while (v.index(0) != v.size(0) && !v.value());

            if (v.index(0) == v.size(0)) {
              expired = true;
              return false;
            }
            vox[0] = v.index(0); vox[1] = v.index(1), vox[2] = v.index(2);
            assign_pos_of (v).to (vox);
=======

            do {
              if (++vox[2] == vox.dim(2)) {
                vox[2] = 0;
                if (++vox[1] == vox.dim(1)) {
                  vox[1] = 0;
                  ++vox[0];
                }
              }
            } while (vox[0] != vox.dim(0) && !vox.value());

            if (vox[0] == vox.dim(0)) {
              expired = true;
              return false;
            }
>>>>>>> 7bc54200
          }

          p = { vox[0]+rng()-0.5f, vox[1]+rng()-0.5f, vox[2]+rng()-0.5f };
          p = mask->voxel2scanner.cast<float>() * p;
          return true;

        }







<<<<<<< HEAD
        bool Grid_per_voxel::get_seed (Math::RNG::Uniform<float>&, Eigen::Vector3f& p) 
=======
        bool Grid_per_voxel::get_seed (Point<float>& p)
>>>>>>> 7bc54200
        {

          if (expired)
            return false;

          std::lock_guard<std::mutex> lock (mutex);

          if (++pos[2] >= os) {
            pos[2] = 0;
            if (++pos[1] >= os) {
              pos[1] = 0;
              if (++pos[0] >= os) {
                pos[0] = 0;

<<<<<<< HEAD
                auto v = *mask;
                assign_pos_of (vox).to (v);

                do {
                  if (++v.index(2) == v.size(2)) {
                    v.index(2) = 0;
                    if (++v.index(1) == v.size(1)) {
                      v.index(1) = 0;
                      ++v.index(0);
                    }
                  }
                } while (v.index(0) != v.size(0) && !v.value());
                if (v.index(0) == v.size(0)) {
                  expired = true;
                  return false;
                }
                assign_pos_of (v).to (vox);
=======
                do {
                  if (++vox[2] == vox.dim(2)) {
                    vox[2] = 0;
                    if (++vox[1] == vox.dim(1)) {
                      vox[1] = 0;
                      ++vox[0];
                    }
                  }
                } while (vox[0] != vox.dim(0) && !vox.value());
                if (vox[0] == vox.dim(0)) {
                  expired = true;
                  return false;
                }
>>>>>>> 7bc54200
              }
            }
          }

          p = { vox[0]+offset+(pos[0]*step), vox[1]+offset+(pos[1]*step), vox[2]+offset+(pos[2]*step) };
          p = mask->voxel2scanner.cast<float>() * p;
          return true;

        }


        Rejection::Rejection (const std::string& in) :
          Base (in, "rejection sampling", MAX_TRACKING_SEED_ATTEMPTS_RANDOM),
#ifdef REJECTION_SAMPLING_USE_INTERPOLATION
          interp (in),
#endif
          max (0.0)
        {
          auto vox = Image<float>::open (in);
          std::vector<size_t> bottom (vox.ndim(), 0), top (vox.ndim(), 0);
          std::fill_n (bottom.begin(), 3, std::numeric_limits<size_t>::max());

          for (auto i = Loop (0,3) (vox); i; ++i) {
            const float value = vox.value();
            if (value) {
              if (value < 0.0)
                throw Exception ("Cannot have negative values in an image used for rejection sampling!");
              max = std::max (max, value);
              volume += value;
              if (size_t(vox.index(0)) < bottom[0]) bottom[0] = vox.index(0);
              if (size_t(vox.index(0)) > top[0])    top[0]    = vox.index(0);
              if (size_t(vox.index(1)) < bottom[1]) bottom[1] = vox.index(1);
              if (size_t(vox.index(1)) > top[1])    top[1]    = vox.index(1);
              if (size_t(vox.index(2)) < bottom[2]) bottom[2] = vox.index(2);
              if (size_t(vox.index(2)) > top[2])    top[2]    = vox.index(2);
            }
          }

          if (!max)
            throw Exception ("Cannot use image " + in + " for rejection sampling - image is empty");

          if (bottom[0]) --bottom[0];
          if (bottom[1]) --bottom[1];
          if (bottom[2]) --bottom[2];

<<<<<<< HEAD
          top[0] = std::min (size_t (vox.size(0)-bottom[0]), top[0]+2-bottom[0]);
          top[1] = std::min (size_t (vox.size(1)-bottom[1]), top[1]+2-bottom[1]);
          top[2] = std::min (size_t (vox.size(2)-bottom[2]), top[2]+2-bottom[2]);

          auto sub = Adapter::make<Adapter::Subset> (vox, bottom, top);

          image = Image<float>::scratch (sub);
          copy (sub, image);
#ifdef REJECTION_SAMPLING_USE_INTERPOLATION
          interp = Interp::Linear<Image<float>> (image);
#else
          voxel2scanner = Transform (image).voxel2scanner;
#endif
=======
          top[0] = std::min (size_t (data.dim(0)-bottom[0]), top[0]+2-bottom[0]);
          top[1] = std::min (size_t (data.dim(1)-bottom[1]), top[1]+2-bottom[1]);
          top[2] = std::min (size_t (data.dim(2)-bottom[2]), top[2]+2-bottom[2]);

          Image::Adapter::Subset<decltype(vox)> sub (vox, bottom, top);
          Image::Info info (sub.info());
          if (info.ndim() > 3)
            info.set_ndim (3);

          image.reset (new FloatImage (sub, info, in));
>>>>>>> 7bc54200

          volume *= image.size(0) * image.size(1) * image.size(2);

        }



        bool Rejection::get_seed (Math::RNG::Uniform<float>& rng, Eigen::Vector3f& p) 
        {
#ifdef REJECTION_SAMPLING_USE_INTERPOLATION
          Eigen::Vector3f pos;
          float selector;
          do {
            pos = {
              rng() * (image.size(0)-1), 
              rng() * (image.size(1)-1), 
              rng() * (image.size(2)-1) 
            };
            interp.voxel (pos);
            selector = rng.Uniform() * max;
          } while (interp.value() < selector);
          p = interp.voxel2scanner * pos;
#else
          auto seed = image;
          float selector;
          do {
            seed.index(0) = std::uniform_int_distribution<int> (0, image.size(0)-1) (rng.rng);
            seed.index(1) = std::uniform_int_distribution<int> (0, image.size(1)-1) (rng.rng);
            seed.index(2) = std::uniform_int_distribution<int> (0, image.size(2)-1) (rng.rng);
            selector = rng() * max;
          } while (seed.value() < selector);
          p = { seed.index(0)+rng()-0.5f, seed.index(1)+rng()-0.5f, seed.index(2)+rng()-0.5f };
          p = voxel2scanner.cast<float>() * p;
#endif
          return true;
        }




      }
    }
  }
}

<|MERGE_RESOLUTION|>--- conflicted
+++ resolved
@@ -35,7 +35,7 @@
       {
 
 
-        bool Sphere::get_seed (Math::RNG::Uniform<float>& rng, Eigen::Vector3f& p) 
+        bool Sphere::get_seed (Math::RNG::Uniform<float>& rng, Eigen::Vector3f& p) const
         {
           do {
             p = { 2.0f*rng()-1.0f, 2.0f*rng()-1.0f, 2.0f*rng()-1.0f };
@@ -48,29 +48,25 @@
 
 
 
-        bool SeedMask::get_seed (Math::RNG::Uniform<float>& rng, Eigen::Vector3f& p) 
-        {
-          auto seed = *mask;
-          do {
-            seed.index(0) = std::uniform_int_distribution<int>(0, mask->size(0)-1)(rng.rng);
-            seed.index(1) = std::uniform_int_distribution<int>(0, mask->size(1)-1)(rng.rng);
-            seed.index(2) = std::uniform_int_distribution<int>(0, mask->size(2)-1)(rng.rng);
+        bool SeedMask::get_seed (Math::RNG::Uniform<float>& rng, Eigen::Vector3f& p) const
+        {
+          auto seed = mask;
+          do {
+            seed.index(0) = std::uniform_int_distribution<int>(0, mask.size(0)-1)(rng.rng);
+            seed.index(1) = std::uniform_int_distribution<int>(0, mask.size(1)-1)(rng.rng);
+            seed.index(2) = std::uniform_int_distribution<int>(0, mask.size(2)-1)(rng.rng);
           } while (!seed.value());
           p = { seed.index(0)+rng()-0.5f, seed.index(1)+rng()-0.5f, seed.index(2)+rng()-0.5f };
-          p = mask->voxel2scanner.cast<float>() * p;
-          return true;
-        }
-
-
-
-
-
-<<<<<<< HEAD
-
-        bool Random_per_voxel::get_seed (Math::RNG::Uniform<float>& rng, Eigen::Vector3f& p) 
-=======
-        bool Random_per_voxel::get_seed (Point<float>& p)
->>>>>>> 7bc54200
+          p = mask.voxel2scanner.cast<float>() * p;
+          return true;
+        }
+
+
+
+
+
+
+        bool Random_per_voxel::get_seed (Math::RNG::Uniform<float>& rng, Eigen::Vector3f& p) const
         {
 
           if (expired)
@@ -78,64 +74,38 @@
 
           std::lock_guard<std::mutex> lock (mutex);
 
-          if (vox[2] < 0 || ++inc == num) {
+          if (mask.index(2) < 0 || ++inc == num) {
             inc = 0;
-<<<<<<< HEAD
-            auto v = *mask;
-            assign_pos_of (vox).to (v);
 
             do {
-              if (++v.index(2) == v.size(2)) {
-                v.index(2) = 0;
-                if (++v.index(1) == v.size(1)) {
-                  v.index(1) = 0;
-                  ++v.index(0);
+              if (++mask.index(2) == mask.size(2)) {
+                mask.index(2) = 0;
+                if (++mask.index(1) == mask.size(1)) {
+                  mask.index(1) = 0;
+                  ++mask.index(0);
                 }
               }
-            } while (v.index(0) != v.size(0) && !v.value());
-
-            if (v.index(0) == v.size(0)) {
+            } while (mask.index(0) != mask.size(0) && !mask.value());
+
+            if (mask.index(0) == mask.size(0)) {
               expired = true;
               return false;
             }
-            vox[0] = v.index(0); vox[1] = v.index(1), vox[2] = v.index(2);
-            assign_pos_of (v).to (vox);
-=======
-
-            do {
-              if (++vox[2] == vox.dim(2)) {
-                vox[2] = 0;
-                if (++vox[1] == vox.dim(1)) {
-                  vox[1] = 0;
-                  ++vox[0];
-                }
-              }
-            } while (vox[0] != vox.dim(0) && !vox.value());
-
-            if (vox[0] == vox.dim(0)) {
-              expired = true;
-              return false;
-            }
->>>>>>> 7bc54200
           }
 
-          p = { vox[0]+rng()-0.5f, vox[1]+rng()-0.5f, vox[2]+rng()-0.5f };
-          p = mask->voxel2scanner.cast<float>() * p;
-          return true;
-
-        }
-
-
-
-
-
-
-
-<<<<<<< HEAD
-        bool Grid_per_voxel::get_seed (Math::RNG::Uniform<float>&, Eigen::Vector3f& p) 
-=======
-        bool Grid_per_voxel::get_seed (Point<float>& p)
->>>>>>> 7bc54200
+          p = { mask.index(0)+rng()-0.5f, mask.index(1)+rng()-0.5f, mask.index(2)+rng()-0.5f };
+          p = mask.voxel2scanner.cast<float>() * p;
+          return true;
+        }
+
+
+
+
+
+
+
+
+        bool Grid_per_voxel::get_seed (Math::RNG::Uniform<float>&, Eigen::Vector3f& p) const
         {
 
           if (expired)
@@ -150,45 +120,25 @@
               if (++pos[0] >= os) {
                 pos[0] = 0;
 
-<<<<<<< HEAD
-                auto v = *mask;
-                assign_pos_of (vox).to (v);
-
                 do {
-                  if (++v.index(2) == v.size(2)) {
-                    v.index(2) = 0;
-                    if (++v.index(1) == v.size(1)) {
-                      v.index(1) = 0;
-                      ++v.index(0);
+                  if (++mask.index(2) == mask.size(2)) {
+                    mask.index(2) = 0;
+                    if (++mask.index(1) == mask.size(1)) {
+                      mask.index(1) = 0;
+                      ++mask.index(0);
                     }
                   }
-                } while (v.index(0) != v.size(0) && !v.value());
-                if (v.index(0) == v.size(0)) {
+                } while (mask.index(0) != mask.size(0) && !mask.value());
+                if (mask.index(0) == mask.size(0)) {
                   expired = true;
                   return false;
                 }
-                assign_pos_of (v).to (vox);
-=======
-                do {
-                  if (++vox[2] == vox.dim(2)) {
-                    vox[2] = 0;
-                    if (++vox[1] == vox.dim(1)) {
-                      vox[1] = 0;
-                      ++vox[0];
-                    }
-                  }
-                } while (vox[0] != vox.dim(0) && !vox.value());
-                if (vox[0] == vox.dim(0)) {
-                  expired = true;
-                  return false;
-                }
->>>>>>> 7bc54200
               }
             }
           }
 
-          p = { vox[0]+offset+(pos[0]*step), vox[1]+offset+(pos[1]*step), vox[2]+offset+(pos[2]*step) };
-          p = mask->voxel2scanner.cast<float>() * p;
+          p = { mask.index(0)+offset+(pos[0]*step), mask.index(1)+offset+(pos[1]*step), mask.index(2)+offset+(pos[2]*step) };
+          p = mask.voxel2scanner.cast<float>() * p;
           return true;
 
         }
@@ -228,53 +178,39 @@
           if (bottom[1]) --bottom[1];
           if (bottom[2]) --bottom[2];
 
-<<<<<<< HEAD
-          top[0] = std::min (size_t (vox.size(0)-bottom[0]), top[0]+2-bottom[0]);
-          top[1] = std::min (size_t (vox.size(1)-bottom[1]), top[1]+2-bottom[1]);
-          top[2] = std::min (size_t (vox.size(2)-bottom[2]), top[2]+2-bottom[2]);
-
           auto sub = Adapter::make<Adapter::Subset> (vox, bottom, top);
-
-          image = Image<float>::scratch (sub);
-          copy (sub, image);
+          Header header = sub;
+          header.set_ndim (3);
+
+          auto buf = Image<float>::scratch (header);
+          volume *= buf.size(0) * buf.size(1) * buf.size(2);
+
+          copy (sub, buf);
 #ifdef REJECTION_SAMPLING_USE_INTERPOLATION
-          interp = Interp::Linear<Image<float>> (image);
+          interp = Interp::Linear<Image<float>> (buf);
 #else
+          image = buf;
           voxel2scanner = Transform (image).voxel2scanner;
 #endif
-=======
-          top[0] = std::min (size_t (data.dim(0)-bottom[0]), top[0]+2-bottom[0]);
-          top[1] = std::min (size_t (data.dim(1)-bottom[1]), top[1]+2-bottom[1]);
-          top[2] = std::min (size_t (data.dim(2)-bottom[2]), top[2]+2-bottom[2]);
-
-          Image::Adapter::Subset<decltype(vox)> sub (vox, bottom, top);
-          Image::Info info (sub.info());
-          if (info.ndim() > 3)
-            info.set_ndim (3);
-
-          image.reset (new FloatImage (sub, info, in));
->>>>>>> 7bc54200
-
-          volume *= image.size(0) * image.size(1) * image.size(2);
-
-        }
-
-
-
-        bool Rejection::get_seed (Math::RNG::Uniform<float>& rng, Eigen::Vector3f& p) 
+        }
+
+
+
+        bool Rejection::get_seed (Math::RNG::Uniform<float>& rng, Eigen::Vector3f& p) const
         {
 #ifdef REJECTION_SAMPLING_USE_INTERPOLATION
+          auto seed = interp;
+          float selector;
           Eigen::Vector3f pos;
-          float selector;
           do {
             pos = {
-              rng() * (image.size(0)-1), 
-              rng() * (image.size(1)-1), 
-              rng() * (image.size(2)-1) 
+              rng() * (interp.size(0)-1), 
+              rng() * (interp.size(1)-1), 
+              rng() * (interp.size(2)-1) 
             };
-            interp.voxel (pos);
+            seed.voxel (pos);
             selector = rng.Uniform() * max;
-          } while (interp.value() < selector);
+          } while (seed.value() < selector);
           p = interp.voxel2scanner * pos;
 #else
           auto seed = image;
