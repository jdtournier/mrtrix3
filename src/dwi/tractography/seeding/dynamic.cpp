/*
    Copyright 2011 Brain Research Institute, Melbourne, Australia

    Written by Robert E. Smith, 2012.

    This file is part of MRtrix.

    MRtrix is free software: you can redistribute it and/or modify
    it under the terms of the GNU General Public License as published by
    the Free Software Foundation, either version 3 of the License, or
    (at your option) any later version.

    MRtrix is distributed in the hope that it will be useful,
    but WITHOUT ANY WARRANTY; without even the implied warranty of
    MERCHANTABILITY or FITNESS FOR A PARTICULAR PURPOSE.  See the
    GNU General Public License for more details.

    You should have received a copy of the GNU General Public License
    along with MRtrix.  If not, see <http://www.gnu.org/licenses/>.

 */

#include "dwi/tractography/seeding/dynamic.h"

#include "app.h"
#include "dwi/fmls.h"
#include "math/SH.h"
<<<<<<< HEAD
#include "dwi/tractography/rng.h"
#include "dwi/tractography/seeding/dynamic.h"
=======

#include "image/buffer_sparse.h"
#include "image/sparse/fixel_metric.h"
#include "image/sparse/keys.h"
#include "image/sparse/voxel.h"

>>>>>>> fccb0d68


namespace MR
{
  namespace DWI
  {
    namespace Tractography
    {
      namespace Seeding
      {




      bool Dynamic_ACT_additions::check_seed (Eigen::Vector3f& p)
      {

        // Needs to be thread-safe
        auto interp = interp_template;

        interp.scanner (p.cast<double>());
        const ACT::Tissues tissues (interp);

        if (tissues.get_csf() > tissues.get_wm() + tissues.get_gm())
          return false;

        if (tissues.get_wm() > tissues.get_gm())
          return true;

<<<<<<< HEAD
        auto retval = gmwmi_finder.find_interface (p);
        return retval;
      }




      Dynamic::Dynamic (const std::string& in, Image<float>& fod_data, const DWI::Directions::FastLookupSet& dirs) :
          Base (in, "dynamic", MAX_TRACKING_SEED_ATTEMPTS_DYNAMIC),
          SIFT::ModelBase<Fixel_TD_seed> (fod_data, dirs),
          total_samples (0),
          total_seeds   (0),
          transform (SIFT::ModelBase<Fixel_TD_seed>::header())
=======
        // Detrimental to remove this in all cases tested
        return gmwmi_finder.find_interface (p, interp);

      }




      Dynamic::Dynamic (const std::string& in, Image::Buffer<float>& fod_data, const size_t num, const DWI::Directions::FastLookupSet& dirs) :
          Base (in, "dynamic", MAX_TRACKING_SEED_ATTEMPTS_DYNAMIC),
          SIFT::ModelBase<Fixel_TD_seed> (fod_data, dirs),
          target_trackcount (num),
          track_count (0),
          attempts (0),
          seeds (0),
>>>>>>> fccb0d68
#ifdef DYNAMIC_SEED_DEBUGGING
          seed_output ("seeds.tck", Tractography::Properties()),
          test_fixel (0),
#endif
          transform (SIFT::ModelBase<Fixel_TD_seed>::info())
      {
        auto opt = App::get_options ("act");
        if (opt.size())
          act.reset (new Dynamic_ACT_additions (opt[0][0]));

        perform_FOD_segmentation (fod_data);

        // Have to set a volume so that Seeding::List works correctly
        for (const auto& i : fixels)
          volume += i.get_weight();
        volume *= fod_data.voxsize(0) * fod_data.voxsize(1) * fod_data.voxsize(2);

        // Prevent divide-by-zero at commencement
        SIFT::ModelBase<Fixel_TD_seed>::TD_sum = DYNAMIC_SEED_INITIAL_TD_SUM;

        // For small / unreliable fixels, don't modify the seeding probability during execution
        perform_fixel_masking();

#ifdef DYNAMIC_SEED_DEBUGGING
        // Pick a good fixel to use for testing / debugging
        do {
          test_fixel = 1 + Base::rng.uniform_int (fixels.size()-1);
        } while (fixels[test_fixel].get_weight() < 1.0 || fixels[test_fixel].get_FOD() < 0.5);
#endif
      }


      Dynamic::~Dynamic()
      {

        INFO ("Dynamic seeeding required " + str (attempts) + " samples to draw " + str (seeds) + " seeds");

#ifdef DYNAMIC_SEED_DEBUGGING

        // Update all cumulative probabilities before output
        for (size_t fixel_index = 1; fixel_index != fixels.size(); ++fixel_index) {
          Fixel& fixel = fixels[fixel_index];
          const float ratio = fixel.get_ratio (mu());
          const bool force_seed = !fixel.get_TD();
          const size_t current_trackcount = track_count.load (std::memory_order_relaxed);
          const float cumulative_prob = fixel.get_cumulative_prob (current_trackcount);
          float seed_prob = cumulative_prob;
          if (!force_seed) {
            const uint64_t total_seeds = seeds.load (std::memory_order_relaxed);
            const uint64_t fixel_seeds = fixel.get_seed_count();
            seed_prob = cumulative_prob * (current_trackcount / float(target_trackcount - current_trackcount)) * (
                        ((total_seeds / float(fixel_seeds)) * (target_trackcount / float(current_trackcount)) * ((1.0f / ratio) - ((total_seeds - fixel_seeds) / float(total_seeds))))
                        - 1.0f);
            seed_prob = std::min (1.0f, seed_prob);
            seed_prob = std::max (0.0f, seed_prob);
          }
          fixel.update_prob (seed_prob, false);
        }

        // Output seeding probabilites at end of execution
        // Also output reconstruction ratios at end of execution
        Image::Header H;
        H.info() = info();
        H.datatype() = DataType::UInt64;
        H.datatype().set_byte_order_native();
        H[Image::Sparse::name_key] = str(typeid(Image::Sparse::FixelMetric).name());
        H[Image::Sparse::size_key] = str(sizeof(Image::Sparse::FixelMetric));
        Image::BufferSparse<Image::Sparse::FixelMetric> buffer_probs ("final_seed_probs.msf", H), buffer_logprobs ("final_seed_logprobs.msf", H), buffer_ratios ("final_fixel_ratios.msf", H);
        auto out_probs = buffer_probs.voxel(), out_logprobs = buffer_logprobs.voxel(), out_ratios = buffer_ratios.voxel();
        VoxelAccessor v (accessor);
        Image::Loop loop;
        for (loop.start (v, out_probs, out_logprobs, out_ratios); loop.ok(); loop.next (v, out_probs, out_logprobs, out_ratios)) {
          if (v.value()) {
            out_probs   .value().set_size ((*v.value()).num_fixels());
            out_logprobs.value().set_size ((*v.value()).num_fixels());
            out_ratios  .value().set_size ((*v.value()).num_fixels());
            size_t index = 0;
            for (Fixel_map<Fixel_TD_seed>::ConstIterator i = begin (v); i; ++i, ++index) {
              Image::Sparse::FixelMetric fixel (i().get_dir(), i().get_FOD(), i().get_old_prob());
              out_probs.value()[index] = fixel;
              fixel.value = log10 (fixel.value);
              out_logprobs.value()[index] = fixel;
              fixel.value = mu() * i().get_TD() / i().get_FOD();
              out_ratios.value()[index] = fixel;
            }
          }
        }

#endif

      }




      bool Dynamic::get_seed (Eigen::Vector3f&) const { return false; }

      bool Dynamic::get_seed (Eigen::Vector3f& p, Eigen::Vector3f& d) const 
      {

        uint64_t this_attempts = 0;
        std::uniform_int_distribution<size_t> uniform_int (0, fixels.size()-2);
<<<<<<< HEAD
        std::uniform_real_distribution<float> uniform;

        while (1) {

          ++samples;
          const size_t fixel_index = 1 + uniform_int (rng);
          const Fixel& fixel = fixels[fixel_index];

          if (fixel.get_seed_prob (mu()) > uniform (rng)) {
=======
        std::uniform_real_distribution<float> uniform_float (0.0f, 1.0f);

        while (1) {

          ++this_attempts;
          const size_t fixel_index = 1 + uniform_int (rng.rng);
          Fixel& fixel = fixels[fixel_index];
          float seed_prob;
          if (fixel.can_update()) {

            // Derive the new seed probability
            // TODO Functionalise this?
            const float ratio = fixel.get_ratio (mu());
            const bool force_seed = !fixel.get_TD();
            const size_t current_trackcount = track_count.load (std::memory_order_relaxed);
            const float cumulative_prob = fixel.get_cumulative_prob (current_trackcount);
            seed_prob = cumulative_prob;
            if (!force_seed) {

              // Target track count is double the current track count, until this exceeds the actual target number
              // - try to modify the probabilities faster at earlier stages
              const size_t Szero = std::min (target_trackcount, 2 * current_trackcount);
              seed_prob = (ratio < 1.0) ?
                  (cumulative_prob * (Szero - (current_trackcount * ratio)) / (ratio * (Szero - current_trackcount))) :
                  0.0;

#ifdef DYNAMIC_SEED_DEBUGGING
              //if (fixel_index == test_fixel)
              //  std::cerr << "Ratio " << ratio << ", tracks " << current_trackcount << "/" << target_trackcount << ", seeds " << fixel_seeds << "/" << total_seeds << ", prob " << cumulative_prob << " -> " << seed_prob << "\n";
#endif

              // These can occur fairly regularly, depending on the exact derivation
              seed_prob = std::min (1.0f, seed_prob);
              seed_prob = std::max (0.0f, seed_prob);

            }

          } else {
            seed_prob = fixel.get_old_prob();
          }

          if (seed_prob > uniform_float (rng.rng)) {
>>>>>>> fccb0d68

            const Eigen::Vector3i& v (fixel.get_voxel());
            const Eigen::Vector3f vp (v[0]+uniform(rng)-0.5, v[1]+uniform(rng)-0.5, v[2]+uniform(rng)-0.5);
            p = transform.voxel2scanner.cast<float>() * vp;

            bool good_seed = !act;
            if (!good_seed) {

              if (act->check_seed (p)) {
                // Make sure that the seed point has not left the intended voxel
                const Eigen::Vector3f new_v_float (transform.scanner2voxel.cast<float>() * p);
                const Eigen::Vector3i new_v (std::round (new_v_float[0]), std::round (new_v_float[1]), std::round (new_v_float[2]));
                good_seed = (new_v == v);
              }
            }
            if (good_seed) {
              d = fixel.get_dir();
#ifdef DYNAMIC_SEED_DEBUGGING
              write_seed (p);
#endif
              attempts.fetch_add (this_attempts, std::memory_order_relaxed);
              seeds.fetch_add (1, std::memory_order_relaxed);
              fixel.update_prob (seed_prob, true);
              return true;
            }

          }

          fixel.update_prob (seed_prob, false);

        }
        return false;

      }




      bool Dynamic::operator() (const FMLS::FOD_lobes& in)
      {
        if (!SIFT::ModelBase<Fixel_TD_seed>::operator() (in))
          return false;
        VoxelAccessor v (accessor());
        assign_pos_of (in.vox).to (v);
        if (v.value()) {
          for (DWI::Fixel_map<Fixel>::Iterator i = begin (v); i; ++i)
            i().set_voxel (in.vox);
        }
        return true;
      }




#ifdef DYNAMIC_SEED_DEBUGGING
      void Dynamic::write_seed (const Eigen::Vector3f& p)
      {
        static std::mutex mutex;
        std::lock_guard<std::mutex> lock (mutex);
        std::vector< Eigen::Vector3f > tck;
        tck.push_back (p);
        seed_output (tck);
      }

      void Dynamic::output_fixel_images()
      {

        // Output seeding probabilites at halfway point
        Image::Header H;
        H.info() = info();
        H.datatype() = DataType::UInt64;
        H.datatype().set_byte_order_native();
        H[Image::Sparse::name_key] = str(typeid(Image::Sparse::FixelMetric).name());
        H[Image::Sparse::size_key] = str(sizeof(Image::Sparse::FixelMetric));
        Image::BufferSparse<Image::Sparse::FixelMetric> buffer_probs ("mid_seed_probs.msf", H), buffer_logprobs ("mid_seed_logprobs.msf", H), buffer_ratios ("mid_fixel_ratios.msf", H), buffer_FDs ("mid_FDs.msf", H), buffer_TDs ("mid_TDs.msf", H);
        auto out_probs = buffer_probs.voxel(), out_logprobs = buffer_logprobs.voxel(), out_ratios = buffer_ratios.voxel(), out_FDs = buffer_FDs.voxel(), out_TDs = buffer_TDs.voxel();
        VoxelAccessor v (accessor);
        Image::Loop loop;
        for (auto loopiter = loop (v, out_probs, out_logprobs, out_ratios, out_FDs, out_TDs); loopiter; ++loopiter) {
          if (v.value()) {
            out_probs   .value().set_size ((*v.value()).num_fixels());
            out_logprobs.value().set_size ((*v.value()).num_fixels());
            out_ratios  .value().set_size ((*v.value()).num_fixels());
            out_FDs     .value().set_size ((*v.value()).num_fixels());
            out_TDs     .value().set_size ((*v.value()).num_fixels());
            size_t index = 0;
            for (Fixel_map<Fixel_TD_seed>::ConstIterator i = begin (v); i; ++i, ++index) {
              Image::Sparse::FixelMetric fixel (i().get_dir(), i().get_FOD(), i().get_old_prob());
              out_probs.value()[index] = fixel;
              fixel.value = log10 (fixel.value);
              out_logprobs.value()[index] = fixel;
              fixel.value = mu() * i().get_TD() / i().get_FOD();
              out_ratios.value()[index] = fixel;
              fixel.value = i().get_FOD();
              out_FDs.value()[index] = fixel;
              fixel.value = i().get_TD() * mu();
              out_TDs.value()[index] = fixel;
            }
          }
        }

      }

#endif





      void Dynamic::perform_fixel_masking()
      {
        // IDEA Rather than a hard masking, could this be instead used to 'damp' how much the seeding
        //   probabilities can be perturbed? (This could perhaps be done by scaling R if less than zero)
        // IDEA Should the initial seeding probabilities be modulated according to the number of fixels
        //   in each voxel? (i.e. equal probability per voxel = WM seeding)
        // Although this may make it more homogeneous, it may actually be detrimental due to the
        //   biases in our particular tracking
        for (size_t i = 1; i != fixels.size(); ++i) {
          // Unfortunately this is going to be model-dependent...
          if (fixels[i].get_FOD() * fixels[i].get_weight() < 0.1)
            fixels[i].mask();
        }
#ifdef DYNAMIC_SEED_DEBUGGING
        Image::Header H;
        H.info() = info();
        H.datatype() = DataType::UInt64;
        H.datatype().set_byte_order_native();
        H[Image::Sparse::name_key] = str(typeid(Image::Sparse::FixelMetric).name());
        H[Image::Sparse::size_key] = str(sizeof(Image::Sparse::FixelMetric));
        Image::BufferSparse<Image::Sparse::FixelMetric> buffer ("fixel_mask.msf", H);
        auto out = buffer.voxel();
        VoxelAccessor v (accessor);
        Image::Loop loop;
        for (loop.start (v, out); loop.ok(); loop.next (v, out)) {
          if (v.value()) {
            out.value().set_size ((*v.value()).num_fixels());
            size_t index = 0;
            for (Fixel_map<Fixel_TD_seed>::ConstIterator f = begin(v); f; ++f, ++index) {
              Image::Sparse::FixelMetric fixel (f().get_dir(), f().get_FOD(), (f().can_update() ? 1.0f : 0.0f));
              out.value()[index] = fixel;
            }
          }
        }
#endif
      }





        bool WriteKernelDynamic::operator() (const Tracking::GeneratedTrack& in, Tractography::Streamline<>& out)
        {
          out.index = writer.count;
          out.weight = 1.0;
          if (!WriteKernel::operator() (in)) {
            out.clear();
            // Flag to indicate that tracking has completed, and threads should therefore terminate
            out.weight = 0.0;
            // Actually need to pass this down the queue so that the seeder thread receives it and knows to terminate
            return true;
          }
          out = in;
          return out.size(); // New pipe functor interpretation: Don't bother sending empty tracks
        }






      }
    }
  }
}

<|MERGE_RESOLUTION|>--- conflicted
+++ resolved
@@ -25,17 +25,13 @@
 #include "app.h"
 #include "dwi/fmls.h"
 #include "math/SH.h"
-<<<<<<< HEAD
 #include "dwi/tractography/rng.h"
 #include "dwi/tractography/seeding/dynamic.h"
-=======
-
-#include "image/buffer_sparse.h"
-#include "image/sparse/fixel_metric.h"
-#include "image/sparse/keys.h"
-#include "image/sparse/voxel.h"
-
->>>>>>> fccb0d68
+
+#include "sparse/fixel_metric.h"
+#include "sparse/keys.h"
+#include "sparse/image.h"
+
 
 
 namespace MR
@@ -65,42 +61,28 @@
         if (tissues.get_wm() > tissues.get_gm())
           return true;
 
-<<<<<<< HEAD
-        auto retval = gmwmi_finder.find_interface (p);
-        return retval;
-      }
-
-
-
-
-      Dynamic::Dynamic (const std::string& in, Image<float>& fod_data, const DWI::Directions::FastLookupSet& dirs) :
-          Base (in, "dynamic", MAX_TRACKING_SEED_ATTEMPTS_DYNAMIC),
-          SIFT::ModelBase<Fixel_TD_seed> (fod_data, dirs),
-          total_samples (0),
-          total_seeds   (0),
-          transform (SIFT::ModelBase<Fixel_TD_seed>::header())
-=======
         // Detrimental to remove this in all cases tested
         return gmwmi_finder.find_interface (p, interp);
 
-      }
-
-
-
-
-      Dynamic::Dynamic (const std::string& in, Image::Buffer<float>& fod_data, const size_t num, const DWI::Directions::FastLookupSet& dirs) :
+        //auto retval = gmwmi_finder.find_interface (p);
+        //return retval;
+      }
+
+
+
+
+      Dynamic::Dynamic (const std::string& in, Image<float>& fod_data, const size_t num, const DWI::Directions::FastLookupSet& dirs) :
           Base (in, "dynamic", MAX_TRACKING_SEED_ATTEMPTS_DYNAMIC),
           SIFT::ModelBase<Fixel_TD_seed> (fod_data, dirs),
           target_trackcount (num),
           track_count (0),
           attempts (0),
           seeds (0),
->>>>>>> fccb0d68
 #ifdef DYNAMIC_SEED_DEBUGGING
           seed_output ("seeds.tck", Tractography::Properties()),
           test_fixel (0),
 #endif
-          transform (SIFT::ModelBase<Fixel_TD_seed>::info())
+          transform (SIFT::ModelBase<Fixel_TD_seed>::header())
       {
         auto opt = App::get_options ("act");
         if (opt.size())
@@ -190,31 +172,19 @@
 
 
 
-
       bool Dynamic::get_seed (Eigen::Vector3f&) const { return false; }
 
-      bool Dynamic::get_seed (Eigen::Vector3f& p, Eigen::Vector3f& d) const 
+      bool Dynamic::get_seed (Eigen::Vector3f& p, Eigen::Vector3f& d) 
       {
 
         uint64_t this_attempts = 0;
         std::uniform_int_distribution<size_t> uniform_int (0, fixels.size()-2);
-<<<<<<< HEAD
-        std::uniform_real_distribution<float> uniform;
+        std::uniform_real_distribution<float> uniform_float (0.0f, 1.0f);
 
         while (1) {
 
-          ++samples;
+          ++this_attempts;
           const size_t fixel_index = 1 + uniform_int (rng);
-          const Fixel& fixel = fixels[fixel_index];
-
-          if (fixel.get_seed_prob (mu()) > uniform (rng)) {
-=======
-        std::uniform_real_distribution<float> uniform_float (0.0f, 1.0f);
-
-        while (1) {
-
-          ++this_attempts;
-          const size_t fixel_index = 1 + uniform_int (rng.rng);
           Fixel& fixel = fixels[fixel_index];
           float seed_prob;
           if (fixel.can_update()) {
@@ -250,11 +220,10 @@
             seed_prob = fixel.get_old_prob();
           }
 
-          if (seed_prob > uniform_float (rng.rng)) {
->>>>>>> fccb0d68
+          if (seed_prob > uniform_float (rng)) {
 
             const Eigen::Vector3i& v (fixel.get_voxel());
-            const Eigen::Vector3f vp (v[0]+uniform(rng)-0.5, v[1]+uniform(rng)-0.5, v[2]+uniform(rng)-0.5);
+            const Eigen::Vector3f vp (v[0]+uniform_float(rng)-0.5, v[1]+uniform_float(rng)-0.5, v[2]+uniform_float(rng)-0.5);
             p = transform.voxel2scanner.cast<float>() * vp;
 
             bool good_seed = !act;
