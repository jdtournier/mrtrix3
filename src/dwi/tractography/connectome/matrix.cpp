--- conflicted
+++ resolved
@@ -16,12 +16,8 @@
 
 #include "dwi/tractography/connectome/matrix.h"
 
-<<<<<<< HEAD
-#include "bitset.h"
 #include "file/path.h"
-=======
 #include "misc/bitset.h"
->>>>>>> f5a5d817
 
 
 namespace MR {
