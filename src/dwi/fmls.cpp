/*
   Copyright 2008 Brain Research Institute, Melbourne, Australia

   Written by Robert Smith, 2012.

   This file is part of MRtrix.

   MRtrix is free software: you can redistribute it and/or modify
   it under the terms of the GNU General Public License as published by
   the Free Software Foundation, either version 3 of the License, or
   (at your option) any later version.

   MRtrix is distributed in the hope that it will be useful,
   but WITHOUT ANY WARRANTY; without even the implied warranty of
   MERCHANTABILITY or FITNESS FOR A PARTICULAR PURPOSE.  See the
   GNU General Public License for more details.

   You should have received a copy of the GNU General Public License
   along with MRtrix.  If not, see <http://www.gnu.org/licenses/>.

*/




#include "dwi/fmls.h"



namespace MR {
  namespace DWI {
    namespace FMLS {





      const App::OptionGroup FMLSSegmentOption = App::OptionGroup ("FOD FMLS segmenter options")

        + App::Option ("fmls_ratio_integral_to_neg",
            "threshold the ratio between the integral of a positive FOD lobe, and the integral of the largest negative lobe. "
            "Any lobe that fails to exceed the integral dictated by this ratio will be discarded.")
        + App::Argument ("value").type_float (0.0, FMLS_RATIO_TO_NEGATIVE_LOBE_INTEGRAL_DEFAULT, 1e6)

        + App::Option ("fmls_ratio_peak_to_mean_neg",
            "threshold the ratio between the peak amplitude of a positive FOD lobe, and the mean peak amplitude of all negative lobes. "
            "Any lobe that fails to exceed the peak amplitude dictated by this ratio will be discarded.")
        + App::Argument ("value").type_float (0.0, FMLS_RATIO_TO_NEGATIVE_LOBE_MEAN_PEAK_DEFAULT, 1e6)

        + App::Option ("fmls_peak_value",
            "threshold the raw peak amplitude of positive FOD lobes. "
            "Any lobe for which the peak amplitude is smaller than this threshold will be discarded.")
        + App::Argument ("value").type_float (0.0, FMLS_PEAK_VALUE_THRESHOLD, 1e6)

        + App::Option ("fmls_no_thresholds",
            "disable all FOD lobe thresholding; every lobe with a positive FOD amplitude will be retained.")

        + App::Option ("fmls_peak_ratio_to_merge",
            "specify the amplitude ratio between a sample and the smallest peak amplitude of the adjoining lobes, above which the lobes will be merged. "
            "This is the relative amplitude between the smallest of two adjoining lobes, and the 'bridge' between the two lobes. "
            "A value of 1.0 will never merge two peaks into a single lobe; a value of 0.0 will always merge lobes unless they are bisected by a zero crossing.")
        + App::Argument ("value").type_float (0.0, FMLS_RATIO_TO_PEAK_VALUE_DEFAULT, 1.0);




      void load_fmls_thresholds (Segmenter& segmenter)
      {
        using namespace App;

        auto opt = get_options ("fmls_no_thresholds");
        const bool no_thresholds = opt.size();
        if (no_thresholds) {
          segmenter.set_ratio_to_negative_lobe_integral (0.0f);
          segmenter.set_ratio_to_negative_lobe_mean_peak (0.0f);
          segmenter.set_peak_value_threshold (0.0f);
        }

        opt = get_options ("fmls_ratio_integral_to_neg");
        if (opt.size()) {
          if (no_thresholds) {
            WARN ("Option -fmls_ratio_integral_to_neg ignored: -fmls_no_thresholds overrides this");
          } else {
            segmenter.set_ratio_to_negative_lobe_integral (float(opt[0][0]));
          }
        }

        opt = get_options ("fmls_ratio_peak_to_mean_neg");
        if (opt.size()) {
          if (no_thresholds) {
            WARN ("Option -fmls_ratio_peak_to_mean_neg ignored: -fmls_no_thresholds overrides this");
          } else {
            segmenter.set_ratio_to_negative_lobe_mean_peak (float(opt[0][0]));
          }
        }

        opt = get_options ("fmls_peak_value");
        if (opt.size()) {
          if (no_thresholds) {
            WARN ("Option -fmls_peak_value ignored: -fmls_no_thresholds overrides this");
          } else {
            segmenter.set_peak_value_threshold (float(opt[0][0]));
          }
        }

        opt = get_options ("fmls_peak_ratio_to_merge");
        if (opt.size())
          segmenter.set_ratio_of_peak_value_to_merge (float(opt[0][0]));

      }










      Segmenter::Segmenter (const DWI::Directions::Set& directions, const size_t l) :
        dirs                             (directions),
        lmax                             (l),
        transform                        (NULL),
        precomputer                      (new Math::SH::PrecomputedAL<float> (lmax, 2 * dirs.size())),
        ratio_to_negative_lobe_integral  (FMLS_RATIO_TO_NEGATIVE_LOBE_INTEGRAL_DEFAULT),
        ratio_to_negative_lobe_mean_peak (FMLS_RATIO_TO_NEGATIVE_LOBE_MEAN_PEAK_DEFAULT),
        peak_value_threshold             (FMLS_PEAK_VALUE_THRESHOLD),
        ratio_of_peak_value_to_merge     (FMLS_RATIO_TO_PEAK_VALUE_DEFAULT),
        create_null_lobe                 (false),
        create_lookup_table              (true),
        dilate_lookup_table              (false)
      {
        Eigen::MatrixXf az_el_pairs (dirs.size(), 2);
        for (size_t row = 0; row != dirs.size(); ++row) {
          const auto d = dirs.get_dir (row);
          az_el_pairs (row, 0) = std::atan2 (d[1], d[0]);
          az_el_pairs (row, 1) = std::acos  (d[2]);
        }
        transform.reset (new Math::SH::Transform<float> (az_el_pairs, lmax));
      }




      class Max_abs {
        public:
          bool operator() (const float& a, const float& b) const { return (std::abs (a) > std::abs (b)); }
      };

      bool Segmenter::operator() (const SH_coefs& in, FOD_lobes& out) const {

        assert (in.size() == ssize_t (Math::SH::NforL (lmax)));

        out.clear();
        out.vox = in.vox;

        if (in[0] <= 0.0 || !std::isfinite (in[0]))
          return true;

        Eigen::VectorXf values (dirs.size());
        transform->SH2A (values, in);

        typedef std::multimap<float, dir_t, Max_abs> map_type;
        map_type data_in_order;
        for (ssize_t i = 0; i != values.size(); ++i)
          data_in_order.insert (std::make_pair (values[i], i));

        if (data_in_order.begin()->first <= 0.0)
          return true;

        std::vector< std::pair<dir_t, uint32_t> > retrospective_assignments;

<<<<<<< HEAD
        std::map<uint32_t, uint32_t> lobes_to_merge;

        for (const auto& i : data_in_order) {
=======
  for (map_type::const_iterator i = data_in_order.begin(); i != data_in_order.end(); ++i) {
>>>>>>> 3bc95dab

          std::vector<uint32_t> adj_lobes;
          for (uint32_t l = 0; l != out.size(); ++l) {
            if ((((i.first <= 0.0) &&  out[l].is_negative())
                  || ((i.first >  0.0) && !out[l].is_negative()))
                && (out[l].get_mask().is_adjacent (i.second))) {

              adj_lobes.push_back (l);

            }
          }

          if (adj_lobes.empty()) {

            out.push_back (FOD_lobe (dirs, i.second, i.first));

          } else if (adj_lobes.size() == 1) {

            out[adj_lobes.front()].add (i.second, i.first);

          } else {

<<<<<<< HEAD
            if (std::abs (i.first) / out[adj_lobes.back()].get_peak_value() > ratio_of_peak_value_to_merge) {

              if (lobes_to_merge.find (adj_lobes.back()) == lobes_to_merge.end())
                lobes_to_merge.insert (std::make_pair (adj_lobes.back(), adj_lobes.front()));
              out[adj_lobes.front()].add (i.second, i.first);
=======
      // Changed handling of lobe merges
      // Merge lobes as they appear to be merged, but update the
      //   contents of retrospective_assignments accordingly
      if (std::abs (i->first) / out[adj_lobes.back()].get_peak_value() > ratio_of_peak_value_to_merge) {

        std::sort (adj_lobes.begin(), adj_lobes.end());
        for (size_t j = 1; j != adj_lobes.size(); ++j)
          out[adj_lobes[0]].merge (out[adj_lobes[j]]);
        for (auto j = retrospective_assignments.begin(); j != retrospective_assignments.end(); ++j) {
          bool modified = false;
          for (size_t k = 1; k != adj_lobes.size(); ++k) {
            if (j->second == adj_lobes[k]) {
              j->second = adj_lobes[0];
              modified = true;
            }
          }
          if (!modified) {
            // Compensate for impending deletion of elements from the vector
            dir_t bin = j->first;
            for (size_t k = 1; k != adj_lobes.size(); ++k) {
              if (adj_lobes[k] < bin)
                --bin;
            }
            j->first = bin;
          }
        }
        for (size_t j = adj_lobes.size() - 1; j; --j) {
          std::vector<FOD_lobe>::iterator ptr = out.begin();
          advance (ptr, adj_lobes[j]);
          out.erase (ptr);
        }
>>>>>>> 3bc95dab

            } else {

              retrospective_assignments.push_back (std::make_pair (i.second, adj_lobes.front()));

            }

          }

        }

        for (const auto& i : retrospective_assignments)
          out[i.second].add (i.first, values[i.first]);

<<<<<<< HEAD
        for (auto i = lobes_to_merge.crbegin(); i != lobes_to_merge.crend(); ++i) {
          out[i->second].merge (out[i->first]);
          std::vector<FOD_lobe>::iterator ptr = out.begin();
          advance (ptr, i->first);
          out.erase (ptr);
        }


        float mean_neg_peak = 0.0, max_neg_integral = 0.0;
        uint32_t neg_lobe_count = 0;
        for (const auto& i : out) { 
          if (i.is_negative()) {
            mean_neg_peak += i.get_peak_value();
            ++neg_lobe_count;
            max_neg_integral = std::max (max_neg_integral, i.get_integral());
          }
        }
=======
  float mean_neg_peak = 0.0, max_neg_integral = 0.0;
  uint32_t neg_lobe_count = 0;
  for (std::vector<FOD_lobe>::const_iterator i = out.begin(); i != out.end(); ++i) {
    if (i->is_negative()) {
      mean_neg_peak += i->get_peak_value();
      ++neg_lobe_count;
      max_neg_integral = MAX (max_neg_integral, i->get_integral());
    }
  }
>>>>>>> 3bc95dab

        const float min_peak_amp = ratio_to_negative_lobe_mean_peak * (mean_neg_peak / float(neg_lobe_count));
        const float min_integral = ratio_to_negative_lobe_integral  * max_neg_integral;

        for (auto i = out.begin(); i != out.end();) { // Empty increment

          if (i->is_negative() || i->get_peak_value() < std::max (min_peak_amp, peak_value_threshold) || i->get_integral() < min_integral) {
            i = out.erase (i);
          } else {
            const dir_t peak_bin (i->get_peak_dir_bin());
            auto newton_peak = dirs.get_dir (peak_bin);
            float new_peak_value = Math::SH::get_peak (in, lmax, newton_peak, &(*precomputer));
            if (std::isfinite (new_peak_value) && new_peak_value > i->get_peak_value() && std::isfinite (newton_peak[0]))
              i->revise_peak (newton_peak, new_peak_value);
            i->finalise();
#ifdef FMLS_OPTIMISE_MEAN_DIR
            optimise_mean_dir (*i);
#endif
            ++i;
          }
        }

        if (create_lookup_table) {

          out.lut.assign (dirs.size(), out.size());

          size_t index = 0;
          for (auto i = out.begin(); i != out.end(); ++i, ++index) {
            const Mask& this_mask (i->get_mask());
            for (size_t d = 0; d != dirs.size(); ++d) {
              if (this_mask[d])
                out.lut[d] = index;
            }
          }

          if (dilate_lookup_table && out.size()) {

            Mask processed (dirs);
            for (std::vector<FOD_lobe>::iterator i = out.begin(); i != out.end(); ++i)
              processed |= i->get_mask();

            NON_POD_VLA (new_assignments, std::vector<uint32_t>, dirs.size());
            while (!processed.full()) {

              for (dir_t dir = 0; dir != dirs.size(); ++dir) {
                if (!processed[dir]) {
                  for (std::vector<dir_t>::const_iterator neighbour = dirs.get_adj_dirs (dir).begin(); neighbour != dirs.get_adj_dirs (dir).end(); ++neighbour) {
                    if (processed[*neighbour])
                      new_assignments[dir].push_back (out.lut[*neighbour]);
                  }
                }
              }
              for (dir_t dir = 0; dir != dirs.size(); ++dir) {
                if (new_assignments[dir].size() == 1) {

                  out.lut[dir] = new_assignments[dir].front();
                  processed[dir] = true;
                  new_assignments[dir].clear();

                } else if (new_assignments[dir].size() > 1) {

                  uint32_t best_lobe = 0;
                  float max_integral = 0.0;
                  for (std::vector<uint32_t>::const_iterator lobe_no = new_assignments[dir].begin(); lobe_no != new_assignments[dir].end(); ++lobe_no) {
                    if (out[*lobe_no].get_integral() > max_integral) {
                      best_lobe = *lobe_no;
                      max_integral = out[*lobe_no].get_integral();
                    }
                  }
                  out.lut[dir] = best_lobe;
                  processed[dir] = true;
                  new_assignments[dir].clear();

                }
              }

            }

          }

        }

        if (create_null_lobe) {
          Mask null_mask (dirs);
          for (std::vector<FOD_lobe>::iterator i = out.begin(); i != out.end(); ++i)
            null_mask |= i->get_mask();
          null_mask = ~null_mask;
          out.push_back (FOD_lobe (null_mask));
        }

        return true;

      }



#ifdef FMLS_OPTIMISE_MEAN_DIR
      void Segmenter::optimise_mean_dir (FOD_lobe& lobe) const
      {

        // For algorithm details see:
        // Buss, Samuel R. and Fillmore, Jay P.
        // Spherical averages and applications to spherical splines and interpolation.
        // ACM Trans. Graph. 2001:20;95-126.

        Point<float> mean_dir = lobe.get_mean_dir(); // Initial estimate

        Point<float> u; // Update step

        do {

          // Axes on the tangent hyperplane for this iteration of optimisation
          Point<float> Tx, Ty, Tz;
          Tx = Point<float>(0.0, 0.0, 1.0).cross (mean_dir);
          Tx.normalise();
          if (!Tx) {
            Tx = Point<float>(0.0, 1.0, 0.0).cross (mean_dir);
            Tx.normalise();
          }
          Ty = mean_dir.cross (Tx);
          Ty.normalise();
          Tz = mean_dir;

          float sum_weights = 0.0;
          u.set (float(0.0), float(0.0), float(0.0));

          for (dir_t d = 0; d != dirs.size(); ++d) {
            if (lobe.get_values()[d]) {

              const Point<float>& dir (dirs[d]);

              // Transform unit direction onto tangent plane defined by the current mean direction estimate
              Point<float> p (dir[0]*Tx[0] + dir[1]*Tx[1] + dir[2]*Tx[2],
                  dir[0]*Ty[0] + dir[1]*Ty[1] + dir[2]*Ty[2],
                  dir[0]*Tz[0] + dir[1]*Tz[1] + dir[2]*Tz[2]);

              if (p[2] < 0.0)
                p = -p;
              p[2] = 0.0; // Force projection onto the tangent plane

              const float dp = std::abs (mean_dir.dot (dir));
              const float theta = (dp < 1.0) ? std::acos (dp) : 0.0;
              const float log_transform = theta ? (theta / std::sin (theta)) : 1.0;
              p *= log_transform;

              u += lobe.get_values()[d] * p;
              sum_weights += lobe.get_values()[d];

            }
          }

          u *= (1.0 / sum_weights);

          const float r = u.norm();
          const float exp_transform = r ? (std::sin(r) / r) : 1.0;
          u *= exp_transform;

          // Transform the offset from the tangent plane origin to euclidean space
          u.set (u[0]*Tx[0] + u[1]*Ty[0] + u[2]*Tz[0],
              u[0]*Tx[1] + u[1]*Ty[1] + u[2]*Tz[1],
              u[0]*Tx[2] + u[1]*Ty[2] + u[2]*Tz[2]);

          mean_dir += u;
          mean_dir.normalise();

        } while (u.norm() > 1e-6);

        lobe.revise_mean_dir (mean_dir);

      }
#endif



    }
  }
}
<|MERGE_RESOLUTION|>--- conflicted
+++ resolved
@@ -171,13 +171,7 @@
 
         std::vector< std::pair<dir_t, uint32_t> > retrospective_assignments;
 
-<<<<<<< HEAD
-        std::map<uint32_t, uint32_t> lobes_to_merge;
-
         for (const auto& i : data_in_order) {
-=======
-  for (map_type::const_iterator i = data_in_order.begin(); i != data_in_order.end(); ++i) {
->>>>>>> 3bc95dab
 
           std::vector<uint32_t> adj_lobes;
           for (uint32_t l = 0; l != out.size(); ++l) {
@@ -200,45 +194,37 @@
 
           } else {
 
-<<<<<<< HEAD
+            // Changed handling of lobe merges
+            // Merge lobes as they appear to be merged, but update the
+            //   contents of retrospective_assignments accordingly
             if (std::abs (i.first) / out[adj_lobes.back()].get_peak_value() > ratio_of_peak_value_to_merge) {
 
-              if (lobes_to_merge.find (adj_lobes.back()) == lobes_to_merge.end())
-                lobes_to_merge.insert (std::make_pair (adj_lobes.back(), adj_lobes.front()));
-              out[adj_lobes.front()].add (i.second, i.first);
-=======
-      // Changed handling of lobe merges
-      // Merge lobes as they appear to be merged, but update the
-      //   contents of retrospective_assignments accordingly
-      if (std::abs (i->first) / out[adj_lobes.back()].get_peak_value() > ratio_of_peak_value_to_merge) {
-
-        std::sort (adj_lobes.begin(), adj_lobes.end());
-        for (size_t j = 1; j != adj_lobes.size(); ++j)
-          out[adj_lobes[0]].merge (out[adj_lobes[j]]);
-        for (auto j = retrospective_assignments.begin(); j != retrospective_assignments.end(); ++j) {
-          bool modified = false;
-          for (size_t k = 1; k != adj_lobes.size(); ++k) {
-            if (j->second == adj_lobes[k]) {
-              j->second = adj_lobes[0];
-              modified = true;
-            }
-          }
-          if (!modified) {
-            // Compensate for impending deletion of elements from the vector
-            dir_t bin = j->first;
-            for (size_t k = 1; k != adj_lobes.size(); ++k) {
-              if (adj_lobes[k] < bin)
-                --bin;
-            }
-            j->first = bin;
-          }
-        }
-        for (size_t j = adj_lobes.size() - 1; j; --j) {
-          std::vector<FOD_lobe>::iterator ptr = out.begin();
-          advance (ptr, adj_lobes[j]);
-          out.erase (ptr);
-        }
->>>>>>> 3bc95dab
+              std::sort (adj_lobes.begin(), adj_lobes.end());
+              for (size_t j = 1; j != adj_lobes.size(); ++j)
+                out[adj_lobes[0]].merge (out[adj_lobes[j]]);
+              for (auto j = retrospective_assignments.begin(); j != retrospective_assignments.end(); ++j) {
+                bool modified = false;
+                for (size_t k = 1; k != adj_lobes.size(); ++k) {
+                  if (j->second == adj_lobes[k]) {
+                    j->second = adj_lobes[0];
+                    modified = true;
+                  }
+                }
+                if (!modified) {
+                  // Compensate for impending deletion of elements from the vector
+                  dir_t bin = j->first;
+                  for (size_t k = 1; k != adj_lobes.size(); ++k) {
+                    if (adj_lobes[k] < bin)
+                      --bin;
+                  }
+                  j->first = bin;
+                }
+              }
+              for (size_t j = adj_lobes.size() - 1; j; --j) {
+                std::vector<FOD_lobe>::iterator ptr = out.begin();
+                advance (ptr, adj_lobes[j]);
+                out.erase (ptr);
+              }
 
             } else {
 
@@ -253,35 +239,15 @@
         for (const auto& i : retrospective_assignments)
           out[i.second].add (i.first, values[i.first]);
 
-<<<<<<< HEAD
-        for (auto i = lobes_to_merge.crbegin(); i != lobes_to_merge.crend(); ++i) {
-          out[i->second].merge (out[i->first]);
-          std::vector<FOD_lobe>::iterator ptr = out.begin();
-          advance (ptr, i->first);
-          out.erase (ptr);
-        }
-
-
         float mean_neg_peak = 0.0, max_neg_integral = 0.0;
         uint32_t neg_lobe_count = 0;
-        for (const auto& i : out) { 
+        for (const auto& i : out) {
           if (i.is_negative()) {
             mean_neg_peak += i.get_peak_value();
             ++neg_lobe_count;
             max_neg_integral = std::max (max_neg_integral, i.get_integral());
           }
         }
-=======
-  float mean_neg_peak = 0.0, max_neg_integral = 0.0;
-  uint32_t neg_lobe_count = 0;
-  for (std::vector<FOD_lobe>::const_iterator i = out.begin(); i != out.end(); ++i) {
-    if (i->is_negative()) {
-      mean_neg_peak += i->get_peak_value();
-      ++neg_lobe_count;
-      max_neg_integral = MAX (max_neg_integral, i->get_integral());
-    }
-  }
->>>>>>> 3bc95dab
 
         const float min_peak_amp = ratio_to_negative_lobe_mean_peak * (mean_neg_peak / float(neg_lobe_count));
         const float min_integral = ratio_to_negative_lobe_integral  * max_neg_integral;
