--- conflicted
+++ resolved
@@ -187,9 +187,8 @@
      * maximum value of \a default_lmax (defaults to 8), or the value specified
      * using c -lmax command-line option (if \a lmax_from_command_line is
      * true). If the resulting DW scheme is ill-posed (condition number less
-<<<<<<< HEAD
-     * than \a max_cond, default 2), lmax will be reduced until it becomes
-     * sufficiently well conditioned (unless overridden on the command-line).
+     * than 10), lmax will be reduced until it becomes sufficiently well
+     * conditioned (unless overridden on the command-line).
      *
      * Note that this uses get_valid_DW_scheme() to get the DW_scheme, so will
      * check for the -grad option as required. */
@@ -197,17 +196,7 @@
       Eigen::MatrixXd compute_SH2amp_mapping (
           const MatrixType& directions,
           bool lmax_from_command_line = true, 
-          int default_lmax = 8, 
-          default_type max_cond = 2.0)
-=======
-     * than \a 10), lmax will be reduced until it becomes sufficiently well
-     * conditioned (unless overridden on the command-line). */
-    template <typename ValueType>
-      inline Math::Matrix<ValueType> compute_SH2amp_mapping (
-          const Math::Matrix<ValueType>& directions,
-          bool lmax_from_command_line = true, 
           int default_lmax = 8)
->>>>>>> d16b6c4b
       {
         int lmax = -1;
         int lmax_from_ndir = Math::SH::LforN (directions.rows());
@@ -257,18 +246,21 @@
       }
 
 
-      //! \brief get the maximum spherical harmonic order given a set of directions
-      /*! Computes the maximum spherical harmonic order \a lmax given a set of
-       *  directions on the sphere. This may be less than the value requested at
-       *  the command-line, or that calculated from the number of directions, if
-       *  the resulting transform matrix is ill-posed. */
-      template <typename ValueType>
-      inline size_t lmax_for_directions (const Math::Matrix<ValueType>& directions,
-                                         const bool lmax_from_command_line = true,
-                                         const int default_lmax = 8)
-      {
-        const Math::Matrix<ValueType> mapping = compute_SH2amp_mapping (directions, lmax_from_command_line, default_lmax);
-        return Math::SH::LforN (mapping.columns());
+
+
+
+    //! \brief get the maximum spherical harmonic order given a set of directions
+    /*! Computes the maximum spherical harmonic order \a lmax given a set of
+     *  directions on the sphere. This may be less than the value requested at
+     *  the command-line, or that calculated from the number of directions, if
+     *  the resulting transform matrix is ill-posed. */
+    template <typename ValueType>
+      inline size_t lmax_for_directions (const Eigen::MatrixXd& directions,
+          const bool lmax_from_command_line = true,
+          const int default_lmax = 8)
+      {
+        const auto mapping = compute_SH2amp_mapping (directions, lmax_from_command_line, default_lmax);
+        return Math::SH::LforN (mapping.cols());
       }
 
 
