/*
   Copyright 2008 Brain Research Institute, Melbourne, Australia

   Written by J-Donald Tournier, 27/06/08.

   This file is part of MRtrix.

   MRtrix is free software: you can redistribute it and/or modify
   it under the terms of the GNU General Public License as published by
   the Free Software Foundation, either version 3 of the License, or
   (at your option) any later version.

   MRtrix is distributed in the hope that it will be useful,
   but WITHOUT ANY WARRANTY; without even the implied warranty of
   MERCHANTABILITY or FITNESS FOR A PARTICULAR PURPOSE.  See the
   GNU General Public License for more details.

   You should have received a copy of the GNU General Public License
   along with MRtrix.  If not, see <http://www.gnu.org/licenses/>.

*/

#include "file/config.h"
#include "math/vector.h"
#include "gui/opengl/lighting.h"

namespace MR
{
  namespace GUI
  {
    namespace GL
    {

      void Lighting::load_defaults ()
      {
        //CONF option: BackgroundColor
        //CONF default: 1,1,1 (white)
        //CONF The default colour to use for the background in OpenGL panels, notably
        //CONF the SH viewer.
        File::Config::get_RGB ("BackgroundColor", background_color, 1.0, 1.0, 1.0);
        //CONF option: ObjectColor
        //CONF default: 1,1,0 (yellow)
        //CONF The default colour to use for objects (i.e. SH glyphs) when not
        //CONF colouring by direction.
        File::Config::get_RGB ("ObjectColor", object_color, 1.0, 1.0, 0.0);
<<<<<<< HEAD
        //CONF option: LightPosition
        //CONF default: 1,1,3 
        //CONF The default position vector to use for the light in OpenGL
        //CONF renders
        File::Config::get_RGB ("LightPosition", lightpos, 1.0, 1.0, 3.0);

        Math::normalise (lightpos, 3);

        //CONF option: AmbientIntensity
        //CONF default: 0.4
        //CONF The default intensity for the ambient light in OpenGL renders
        ambient = File::Config::get_float ("AmbientIntensity", 0.4);
        //CONF option: DiffuseIntensity
        //CONF default: 0.7
        //CONF The default intensity for the diffuse light in OpenGL renders
        diffuse = File::Config::get_float ("DiffuseIntensity", 0.7);
        //CONF option: SpecularIntensity
        //CONF default: 0.4
        //CONF The default intensity for the specular light in OpenGL renders
        specular = File::Config::get_float ("SpecularIntensity", 0.4);
        //CONF option: SpecularExponent
        //CONF default: 8
        //CONF The default exponent for the specular light in OpenGL renders
        shine = File::Config::get_float ("SpecularExponent", 8.0);
=======
        File::Config::get_RGB ("LightPosition", lightpos, 0.2, 0.0, 0.7);

        Math::normalise (lightpos, 3);

        ambient = File::Config::get_float ("AmbientIntensity", 0.6);
        diffuse = File::Config::get_float ("DiffuseIntensity", 0.3);
        specular = File::Config::get_float ("SpecularIntensity", 0.4);
        shine = File::Config::get_float ("SpecularExponent", 1.0);
>>>>>>> 91d1b480
      }



    }
  }
}
<|MERGE_RESOLUTION|>--- conflicted
+++ resolved
@@ -43,7 +43,7 @@
         //CONF The default colour to use for objects (i.e. SH glyphs) when not
         //CONF colouring by direction.
         File::Config::get_RGB ("ObjectColor", object_color, 1.0, 1.0, 0.0);
-<<<<<<< HEAD
+
         //CONF option: LightPosition
         //CONF default: 1,1,3 
         //CONF The default position vector to use for the light in OpenGL
@@ -53,31 +53,21 @@
         Math::normalise (lightpos, 3);
 
         //CONF option: AmbientIntensity
-        //CONF default: 0.4
+        //CONF default: 0.6
         //CONF The default intensity for the ambient light in OpenGL renders
-        ambient = File::Config::get_float ("AmbientIntensity", 0.4);
+        ambient = File::Config::get_float ("AmbientIntensity", 0.6);
         //CONF option: DiffuseIntensity
-        //CONF default: 0.7
+        //CONF default: 0.3
         //CONF The default intensity for the diffuse light in OpenGL renders
-        diffuse = File::Config::get_float ("DiffuseIntensity", 0.7);
+        diffuse = File::Config::get_float ("DiffuseIntensity", 0.3);
         //CONF option: SpecularIntensity
         //CONF default: 0.4
         //CONF The default intensity for the specular light in OpenGL renders
         specular = File::Config::get_float ("SpecularIntensity", 0.4);
         //CONF option: SpecularExponent
-        //CONF default: 8
+        //CONF default: 1
         //CONF The default exponent for the specular light in OpenGL renders
-        shine = File::Config::get_float ("SpecularExponent", 8.0);
-=======
-        File::Config::get_RGB ("LightPosition", lightpos, 0.2, 0.0, 0.7);
-
-        Math::normalise (lightpos, 3);
-
-        ambient = File::Config::get_float ("AmbientIntensity", 0.6);
-        diffuse = File::Config::get_float ("DiffuseIntensity", 0.3);
-        specular = File::Config::get_float ("SpecularIntensity", 0.4);
         shine = File::Config::get_float ("SpecularExponent", 1.0);
->>>>>>> 91d1b480
       }
 
 
