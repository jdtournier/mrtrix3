/*
 * Copyright (c) 2008-2016 the MRtrix3 contributors
 * 
 * This Source Code Form is subject to the terms of the Mozilla Public
 * License, v. 2.0. If a copy of the MPL was not distributed with this
 * file, You can obtain one at http://mozilla.org/MPL/2.0/
 * 
 * MRtrix is distributed in the hope that it will be useful,
 * but WITHOUT ANY WARRANTY; without even the implied warranty of
 * MERCHANTABILITY or FITNESS FOR A PARTICULAR PURPOSE.
 * 
 * For more details, see www.mrtrix.org
 * 
 */


#ifndef __gui_dwi_renderer_h__
#define __gui_dwi_renderer_h__

#include <QGLWidget>
#include <Eigen/Eigenvalues>

#include "gui/gui.h"
#include "dwi/directions/set.h"
#include "gui/shapes/halfsphere.h"
#include "gui/opengl/gl.h"
#include "gui/opengl/shader.h"
#include "math/SH.h"

namespace MR
{
  namespace GUI
  {

    class Projection;

    namespace GL 
    {
      class Lighting;
    }

    namespace DWI
    {

      class Renderer
      { MEMALIGN(Renderer)

          typedef Eigen::MatrixXf matrix_t;
          typedef Eigen::VectorXf vector_t;
          typedef Eigen::Matrix3f tensor_t;

        public:

          enum class mode_t { SH, TENSOR, DIXEL };

          Renderer (QGLWidget*);

          bool ready () const { return shader; }

          void initGL () {
            sh.initGL();
            tensor.initGL();
            dixel.initGL();
          }

          void set_mode (const mode_t i) {
            mode = i;
          }

          void start (const Projection& projection, const GL::Lighting& lighting, float scale, 
              bool use_lighting, bool color_by_direction, bool hide_neg_lobes, bool orthographic = false);

          void draw (const Eigen::Vector3f& origin, int buffer_ID = 0) const {
            (void) buffer_ID; // to silence unused-parameter warnings
            gl::Uniform3fv (origin_ID, 1, origin.data());
            gl::Uniform1i (reverse_ID, 0);
            half_draw();
            gl::Uniform1i (reverse_ID, 1);
            half_draw();
          }

          void stop () const {
            shader.stop();
          }

          QColor get_colour() const {
            return QColor(object_color[0]*255.0f, object_color[1]*255.0f, object_color[2]*255.0f);
          }

          void set_colour (const QColor& c) {
            object_color[0] = c.red()  /255.0f;
            object_color[1] = c.green()/255.0f;
            object_color[2] = c.blue() /255.0f;
          }


        protected:
          mode_t mode;
          float object_color[3];
          mutable GLuint reverse_ID, origin_ID;

          class Shader : public GL::Shader::Program { MEMALIGN(Shader)
            public:
              Shader () : mode_ (mode_t::SH), use_lighting_ (true), colour_by_direction_ (true), hide_neg_values_ (true), orthographic_ (false) { }
              void start (mode_t mode, bool use_lighting, bool colour_by_direction, bool hide_neg_values, bool orthographic);
            protected:
              mode_t mode_;
              bool use_lighting_, colour_by_direction_, hide_neg_values_, orthographic_;
              std::string vertex_shader_source() const;
              std::string geometry_shader_source() const;
              std::string fragment_shader_source() const;
          } shader;

          void half_draw() const
          {
            const GLuint num_indices = (mode == mode_t::SH ? sh.num_indices() : (mode == mode_t::TENSOR ? tensor.num_indices() : dixel.num_indices()));
            gl::DrawElements (gl::TRIANGLES, num_indices, gl::UNSIGNED_INT, (void*)0);
          }

        private:
          class ModeBase
          { NOMEMALIGN
            public:
              ModeBase (Renderer& parent) : parent (parent) { }
              virtual ~ModeBase() { }

              virtual void initGL() = 0;
              virtual void bind() = 0;
              virtual void set_data (const vector_t&, int buffer_ID = 0) const = 0;
              virtual GLuint num_indices() const = 0;

            protected:
              Renderer& parent;
          };

        public:
          class SH : public ModeBase
          { MEMALIGN(SH)
            public:
              SH (Renderer& parent) : ModeBase (parent), LOD (0) { }
              ~SH();

              void initGL() override;
              void bind() override;
              void set_data (const vector_t& r_del_daz, int buffer_ID = 0) const override;
              GLuint num_indices() const override { return half_sphere.num_indices; }

              void update_mesh (const size_t, const int);

              void compute_r_del_daz (matrix_t& r_del_daz, const matrix_t& SH) const {
                if (!SH.rows() || !SH.cols()) return;
                assert (transform.rows());
                r_del_daz.noalias() = SH * transform.transpose();
              }

              void compute_r_del_daz (vector_t& r_del_daz, const vector_t& SH) const {
                if (!SH.size()) return;
                assert (transform.rows());
                r_del_daz.noalias() = transform * SH;
              }

              int get_LOD() const { return LOD; }

            private:
              int LOD;
              matrix_t transform;
              Shapes::HalfSphere half_sphere;
              GL::VertexBuffer surface_buffer;
              GL::VertexArrayObject VAO;

              void update_transform (const vector<Shapes::HalfSphere::Vertex>&, int);

          } sh;


          class Tensor : public ModeBase
          { MEMALIGN(Tensor)
            public:
              Tensor (Renderer& parent) : ModeBase (parent), LOD (0) { }
              ~Tensor();

              void initGL() override;
              void bind() override;
              void set_data (const vector_t& data, int buffer_ID = 0) const override;
              GLuint num_indices() const override { return half_sphere.num_indices; }

              void update_mesh (const size_t);

              int get_LOD() const { return LOD; }

            private:
              int LOD;
              Shapes::HalfSphere half_sphere;
              GL::VertexArrayObject VAO;

              mutable Eigen::SelfAdjointEigenSolver<tensor_t> eig;

          } tensor;


          class Dixel : public ModeBase
<<<<<<< HEAD
          { MEMALIGN(Dixel)
              typedef MR::DWI::Directions::dir_t dir_t;
=======
          {
              typedef MR::DWI::Directions::index_type dir_t;
>>>>>>> de773ec5
            public:
              Dixel (Renderer& parent) :
                  ModeBase (parent),
                  vertex_count (0),
                  index_count (0) { }
              ~Dixel();

              void initGL() override;
              void bind() override;
              void set_data (const vector_t&, int buffer_ID = 0) const override;
              GLuint num_indices() const override { return index_count; }

              void update_mesh (const MR::DWI::Directions::Set&);

            private:
              GL::VertexBuffer vertex_buffer, value_buffer;
              GL::IndexBuffer index_buffer;
              GL::VertexArrayObject VAO;
              GLuint vertex_count, index_count;

              void update_dixels (const MR::DWI::Directions::Set&);

          } dixel;

        private:
          class GrabContext : public Context::Grab
          { NOMEMALIGN
            public:
              GrabContext (QGLWidget* context) :
                  Context::Grab (context) { }
          };
          QGLWidget* context_;


      };


    }
  }
}

#endif
<|MERGE_RESOLUTION|>--- conflicted
+++ resolved
@@ -199,13 +199,8 @@
 
 
           class Dixel : public ModeBase
-<<<<<<< HEAD
-          { MEMALIGN(Dixel)
-              typedef MR::DWI::Directions::dir_t dir_t;
-=======
-          {
+          { MEMALIGN (Dixel)
               typedef MR::DWI::Directions::index_type dir_t;
->>>>>>> de773ec5
             public:
               Dixel (Renderer& parent) :
                   ModeBase (parent),
