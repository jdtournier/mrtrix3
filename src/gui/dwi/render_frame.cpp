/* Copyright (c) 2008-2019 the MRtrix3 contributors.
 *
 * This Source Code Form is subject to the terms of the Mozilla Public
 * License, v. 2.0. If a copy of the MPL was not distributed with this
 * file, You can obtain one at http://mozilla.org/MPL/2.0/.
 *
 * Covered Software is provided under this License on an "as is"
 * basis, without warranty of any kind, either expressed, implied, or
 * statutory, including, without limitation, warranties that the
 * Covered Software is free of defects, merchantable, fit for a
 * particular purpose or non-infringing.
 * See the Mozilla Public License v. 2.0 for more details.
 *
 * For more details, see http://www.mrtrix.org/.
 */

#include <fstream>

#include <QGLWidget>

#include "app.h"
#include "gui/dwi/render_frame.h"

namespace MR
{
  namespace GUI
  {
    namespace DWI
    {

      namespace {

        constexpr float RotationInc = 0.004f;
        constexpr float Degrees2radians = 0.01745329252f;

        constexpr float DistDefault = 0.3f;
        constexpr float DistInc = 0.005f;

        constexpr float ScaleInc = 1.05f;

        constexpr float AngleDefault = 40.0f;
        constexpr float AngleInc = 0.1f;
        constexpr float AngleMin = 1.0f;
        constexpr float AngleMax = 90.0f;


<<<<<<< HEAD
        const Eigen::Quaternionf DefaultOrientation = Eigen::AngleAxisf (Math::pi_4, Eigen::Vector3f (0.0f, 0.0f, 1.0f)) *
=======
        const Math::Versorf DefaultOrientation = Eigen::AngleAxisf (Math::pi_4, Eigen::Vector3f (0.0f, 0.0f, 1.0f)) *
>>>>>>> f7397a1f
                                                     Eigen::AngleAxisf (Math::pi/3.0f, Eigen::Vector3f (1.0f, 0.0f, 0.0f));
        QFont get_font (QWidget* parent) {
          QFont f = parent->font();
          f.setPointSize (MR::File::Config::get_int ("FontSize", 10));
          return f;
        }
      }

      RenderFrame::RenderFrame (QWidget* parent) :
        GL::Area (parent),
        view_angle (AngleDefault), distance (DistDefault), scale (NaN),
        lmax_computed (0), lod_computed (0), mode (mode_t::SH), recompute_mesh (true), recompute_amplitudes (true),
        show_axes (true), hide_neg_values (true), color_by_dir (true), use_lighting (true),
        glfont (get_font (parent)), projection (this, glfont),
        orientation (DefaultOrientation),
        focus (0.0, 0.0, 0.0), OS (0), OS_x (0), OS_y (0),
        renderer ((QGLWidget*)this)
      {
        setMinimumSize (128, 128);
        lighting = new GL::Lighting (this);
        lighting->set_background = true;
        connect (lighting, SIGNAL (changed()), this, SLOT (update()));
      }

      RenderFrame::~RenderFrame()
      {
        GL::Context::Grab context (this);
        axes_VB.clear();
        axes_VAO.clear();
      }





      void RenderFrame::set_rotation (const GL::mat4& rotation)
      {
        Eigen::Matrix<float, 3, 3> M = Eigen::Matrix<float, 3, 3>::Zero();
        for (size_t i = 0; i != 3; ++i) {
          for (size_t j = 0; j != 3; ++j)
            M(i,j) = rotation(j,i);
        }
        orientation = Eigen::Quaternionf (M);
        update();
      }





      void RenderFrame::initializeGL ()
      {
        GL::Context::Grab context (this);
        GL::init();
        glfont.initGL (false);
        renderer.initGL();
        gl::Enable (gl::DEPTH_TEST);

        axes_VB.gen();
        axes_VAO.gen();
        axes_VB.bind (gl::ARRAY_BUFFER);
        axes_VAO.bind();
        gl::EnableVertexAttribArray (0);
        gl::VertexAttribPointer (0, 3, gl::FLOAT, gl::FALSE_, 6*sizeof(GLfloat), (void*)0);

        gl::EnableVertexAttribArray (1);
        gl::VertexAttribPointer (1, 3, gl::FLOAT, gl::FALSE_, 6*sizeof(GLfloat), (void*) (3*sizeof(GLfloat)));

        GLfloat axis_data[] = {
          -1.0, -1.0, -1.0,   1.0, 0.0, 0.0,
           1.0, -1.0, -1.0,   1.0, 0.0, 0.0,
          -1.0, -1.0, -1.0,   0.0, 1.0, 0.0,
          -1.0,  1.0, -1.0,   0.0, 1.0, 0.0,
          -1.0, -1.0, -1.0,   0.0, 0.0, 1.0,
          -1.0, -1.0,  1.0,   0.0, 0.0, 1.0
        };
        gl::BufferData (gl::ARRAY_BUFFER, sizeof(axis_data), axis_data, gl::STATIC_DRAW);

        GL::Shader::Vertex vertex_shader (
            "layout(location = 0) in vec3 vertex_in;\n"
            "layout(location = 1) in vec3 color_in;\n"
            "uniform mat4 MVP;\n"
            "uniform vec3 origin;\n"
            "out vec3 color;\n"
            "void main () {\n"
            "  color = color_in;\n"
            "  gl_Position = MVP * vec4(vertex_in + origin, 1.0);\n"
            "}\n");

        GL::Shader::Fragment fragment_shader (
            "in vec3 color;\n"
            "out vec4 color_out;\n"
            "void main () {\n"
            "  color_out = vec4 (color, 1.0);\n"
            "}\n");

        axes_shader.attach (vertex_shader);
        axes_shader.attach (fragment_shader);
        axes_shader.link();

        INFO ("DWI renderer successfully initialised");
      }



      void RenderFrame::resizeGL (int w, int h)
      {
        GL::Context::Grab context (this);
        projection.set_viewport (*this, 0, 0, w, h);
      }



      void RenderFrame::paintGL ()
      {
<<<<<<< HEAD
=======
        GL::Context::Grab context (this);
>>>>>>> f7397a1f
        gl::ColorMask (true, true, true, true);
        gl::ClearColor (lighting->background_color[0], lighting->background_color[1], lighting->background_color[2], 0.0);
        gl::Clear (gl::COLOR_BUFFER_BIT | gl::DEPTH_BUFFER_BIT);

        float dist (1.0f / (distance * view_angle * Degrees2radians));
        float near_ = (dist-3.0f > 0.001f ? dist-3.0f : 0.001f);
        float horizontal = 2.0f * near_ * tan (0.5f*view_angle*Degrees2radians) * float (width()) / float (width()+height());
        float vertical = 2.0f * near_ * tan (0.5f*view_angle*Degrees2radians) * float (height()) / float (width()+height());

        GL::mat4 P;
        if (OS > 0) {
          float incx = 2.0f * horizontal / float (OS);
          float incy = 2.0f * vertical / float (OS);
          P = GL::frustum (-horizontal+OS_x*incx, -horizontal+ (1+OS_x) *incx, -vertical+OS_y*incy, -vertical+ (1+OS_y) *incy, near_, dist+3.0);
        }
        else {
          P = GL::frustum (-horizontal, horizontal, -vertical, vertical, near_, dist+3.0);
        }

        Eigen::Matrix<float, 4, 4> M;
        M.topLeftCorner (3, 3) = orientation.matrix().transpose();
        M(0,3) = M(1,3) = M(2,3) = M(3,0) = M(3,1) = M(3,2) = 0.0f;
        M(3,3) = 1.0f;

        GL::mat4 MV = GL::translate (0.0, 0.0, -dist) * GL::mat4 (M);
        projection.set (MV, P);

        gl::Enable (gl::DEPTH_TEST);
        gl::DepthMask (gl::TRUE_);

        if (values.size()) {
          if (std::isfinite (values[0])) {
            gl::Disable (gl::BLEND);

            if (!std::isfinite (scale))
              scale = 2.0f / values.norm();

            renderer.set_mode (mode);

            if (recompute_mesh) {
              switch (mode) {
                case mode_t::SH:     renderer.sh    .update_mesh (lod_computed, lmax_computed); break;
                case mode_t::TENSOR: renderer.tensor.update_mesh (lod_computed); break;
                case mode_t::DIXEL:  renderer.dixel .update_mesh (*dirs); break;
              }
              recompute_mesh = false;
            }

            renderer.start (projection, *lighting, scale, use_lighting, color_by_dir, hide_neg_values);

            if (recompute_amplitudes) {
              Eigen::Matrix<float, Eigen::Dynamic, 1> r_del_daz;
              size_t nSH = 0;
              switch (mode) {
                case mode_t::SH:
                  nSH = Math::SH::NforL (lmax_computed);
                  if (size_t(values.rows()) < nSH) {
                    Eigen::Matrix<float, Eigen::Dynamic, 1> new_values = Eigen::Matrix<float, Eigen::Dynamic, 1>::Zero (nSH);
                    new_values.topRows (values.rows()) = values;
                    std::swap (values, new_values);
                  }
                  renderer.sh.compute_r_del_daz (r_del_daz, values.topRows (Math::SH::NforL (lmax_computed)));
                  renderer.sh.set_data (r_del_daz);
                  break;
                case mode_t::TENSOR:
                  renderer.tensor.set_data (values);
                  break;
                case mode_t::DIXEL:
                  renderer.dixel.set_data (values);
                  break;
              }
              recompute_amplitudes = false;
            }

            renderer.draw (focus);
            renderer.stop();
          }
        }

        if (show_axes) {
          gl::BlendFunc (gl::SRC_ALPHA, gl::ONE_MINUS_SRC_ALPHA);
          gl::Enable (gl::BLEND);
          gl::Enable (gl::LINE_SMOOTH);

          axes_shader.start();
          gl::Uniform3fv (gl::GetUniformLocation (axes_shader, "origin"), 1, focus.data());
          gl::UniformMatrix4fv (gl::GetUniformLocation (axes_shader, "MVP"), 1, gl::FALSE_, projection.modelview_projection());
          axes_VAO.bind();
          gl::DrawArrays (gl::LINES, 0, 6);
          axes_shader.stop();

          gl::Disable (gl::BLEND);
          gl::Disable (gl::LINE_SMOOTH);

          if (text.size()) {
            projection.setup_render_text (0.0f, 0.0f, 0.0f);
            projection.render_text (10, 10, text);
            projection.done_render_text();
          }
        }

        // need to clear alpha channel when using QOpenGLWidget (Qt >= 5.4)
        // otherwise we get transparent windows...
#if QT_VERSION >= 0x050400
        gl::ClearColor (0.0, 0.0, 0.0, 1.0);
        gl::ColorMask (false, false, false, true);
        gl::Clear (gl::COLOR_BUFFER_BIT);
#endif

        if (OS > 0) snapshot();

      }


      void RenderFrame::reset_view () {
        orientation = DefaultOrientation;
        focus.setZero();
        distance = DistDefault;
        view_angle = AngleDefault;
        update();
      }






      void RenderFrame::mousePressEvent (QMouseEvent* event)
      {
        last_pos = event->pos();
      }

      void RenderFrame::mouseMoveEvent (QMouseEvent* event)
      {
        int dx = event->x() - last_pos.x();
        int dy = event->y() - last_pos.y();
        last_pos = event->pos();
        if (dx == 0 && dy == 0) return;

        if (event->modifiers() == Qt::NoModifier) {
          if (event->buttons() == Qt::LeftButton) {
            const Eigen::Vector3f x = projection.screen_to_model_direction (QPoint (-dx, dy), focus);
            const Eigen::Vector3f z = projection.screen_normal();
            const Eigen::Vector3f v = x.cross (z).normalized();
            float angle = RotationInc * std::sqrt (float (Math::pow2 (dx) + Math::pow2 (dy)));
            if (angle > Math::pi_2) angle = Math::pi_2;
            const Eigen::Quaternionf rot (Eigen::AngleAxisf (angle, v));
            orientation = rot * orientation;
            update();
          }
          else if (event->buttons() == Qt::MidButton) {
            focus += projection.screen_to_model_direction (QPoint (dx, -dy), focus);
            update();
          }
          else if (event->buttons() == Qt::RightButton) {
            distance *= 1.0 - DistInc*dy;
            update();
          }
        }
        else if (event->modifiers() == Qt::ControlModifier) {
          if (event->buttons() == Qt::RightButton) {
            view_angle -= AngleInc*dy;
            if (view_angle < AngleMin) view_angle = AngleMin;
            if (view_angle > AngleMax) view_angle = AngleMax;
            update();
          }
        }
      }

      void RenderFrame::wheelEvent (QWheelEvent* event)
      {
        int scroll = event->delta() / 120;
        for (int n = 0; n < scroll; n++) scale *= ScaleInc;
        for (int n = 0; n > scroll; n--) scale /= ScaleInc;
        update();
      }


      void RenderFrame::screenshot (int oversampling, const std::string& image_name)
      {
        QApplication::setOverrideCursor (Qt::BusyCursor);
        screenshot_name = image_name;
        OS = oversampling;
        OS_x = OS_y = 0;
        framebuffer.reset (new GLubyte [3*projection.width()*projection.height()]);
        pix.reset (new QImage (OS*projection.width(), OS*projection.height(), QImage::Format_RGB32));
        update();
      }



      void RenderFrame::snapshot ()
      {
        GL::Context::Grab context (this);
        gl::PixelStorei (gl::PACK_ALIGNMENT, 1);
        gl::ReadPixels (0, 0, projection.width(), projection.height(), gl::RGB, gl::UNSIGNED_BYTE, framebuffer.get());

        int start_i = projection.width()*OS_x;
        int start_j = projection.height()* (OS-OS_y-1);
        for (int j = 0; j < projection.height(); j++) {
          int j2 = projection.height()-j-1;
          for (int i = 0; i < projection.width(); i++) {
            GLubyte* p = framebuffer.get() + 3* (i+projection.width()*j);
            pix->setPixel (start_i + i, start_j + j2, qRgb (p[0], p[1], p[2]));
          }
        }

        if (OS_x == OS-1 && OS_y == OS-1)
          pix->save (screenshot_name.c_str(), "PNG");

        OS_x++;
        if (OS_x >= OS) {
          OS_x = 0;
          OS_y++;
          if (OS_y >= OS) {
            pix = NULL;
            framebuffer.reset();
            OS = OS_x = OS_y = 0;
            QApplication::restoreOverrideCursor();
          }
        }

        update();
      }



    }
  }
}
<|MERGE_RESOLUTION|>--- conflicted
+++ resolved
@@ -44,11 +44,7 @@
         constexpr float AngleMax = 90.0f;
 
 
-<<<<<<< HEAD
         const Eigen::Quaternionf DefaultOrientation = Eigen::AngleAxisf (Math::pi_4, Eigen::Vector3f (0.0f, 0.0f, 1.0f)) *
-=======
-        const Math::Versorf DefaultOrientation = Eigen::AngleAxisf (Math::pi_4, Eigen::Vector3f (0.0f, 0.0f, 1.0f)) *
->>>>>>> f7397a1f
                                                      Eigen::AngleAxisf (Math::pi/3.0f, Eigen::Vector3f (1.0f, 0.0f, 0.0f));
         QFont get_font (QWidget* parent) {
           QFont f = parent->font();
@@ -164,10 +160,7 @@
 
       void RenderFrame::paintGL ()
       {
-<<<<<<< HEAD
-=======
-        GL::Context::Grab context (this);
->>>>>>> f7397a1f
+        GL::Context::Grab context (this);
         gl::ColorMask (true, true, true, true);
         gl::ClearColor (lighting->background_color[0], lighting->background_color[1], lighting->background_color[2], 0.0);
         gl::Clear (gl::COLOR_BUFFER_BIT | gl::DEPTH_BUFFER_BIT);
