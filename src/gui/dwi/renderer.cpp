--- conflicted
+++ resolved
@@ -170,70 +170,8 @@
       {
         INFO ("updating SH renderer transform...");
         QApplication::setOverrideCursor (Qt::BusyCursor);
-<<<<<<< HEAD
-
-        std::vector<Vertex> vertices;
-        std::vector<Triangle> indices;
-
-        for (int n = 0; n < NUM_VERTICES; n++)
-          vertices.push_back (initial_vertices[n]);
-
-        for (int n = 0; n < NUM_INDICES; n++) 
-          indices.push_back (initial_indices[n]);
-
-        std::map<Edge,GLuint> edges;
-
-        for (int lod = 0; lod < LOD; lod++) {
-          GLuint num = indices.size();
-          for (GLuint n = 0; n < num; n++) {
-            GLuint index1, index2, index3;
-
-            Edge E (indices[n][0], indices[n][1]);
-            std::map<Edge,GLuint>::const_iterator iter;
-            if ( (iter = edges.find (E)) == edges.end()) {
-              index1 = vertices.size();
-              edges[E] = index1;
-              vertices.push_back (Vertex (vertices, indices[n][0], indices[n][1]));
-            }
-            else index1 = iter->second;
-
-            E.set (indices[n][1], indices[n][2]);
-            if ( (iter = edges.find (E)) == edges.end()) {
-              index2 = vertices.size();
-              edges[E] = index2;
-              vertices.push_back (Vertex (vertices, indices[n][1], indices[n][2]));
-            }
-            else index2 = iter->second;
-
-            E.set (indices[n][2], indices[n][0]);
-            if ( (iter = edges.find (E)) == edges.end()) {
-              index3 = vertices.size();
-              edges[E] = index3;
-              vertices.push_back (Vertex (vertices, indices[n][2], indices[n][0]));
-            }
-            else index3 = iter->second;
-
-            indices.push_back (Triangle (indices[n][0], index1, index3));
-            indices.push_back (Triangle (indices[n][1], index2, index1));
-            indices.push_back (Triangle (indices[n][2], index3, index2));
-            indices[n].set (index1, index2, index3);
-          }
-        }
-        edges.clear();
-
-        update_transform (vertices, lmax);
-
-        vertex_buffer.bind (gl::ARRAY_BUFFER);
-        gl::BufferData (gl::ARRAY_BUFFER, vertices.size()*sizeof(Vertex), &vertices[0][0], gl::STATIC_DRAW);
-
-        num_indices = 3*indices.size();
-        index_buffer.bind (gl::ELEMENT_ARRAY_BUFFER);
-        gl::BufferData (gl::ELEMENT_ARRAY_BUFFER, indices.size()*sizeof(Triangle), &indices[0], gl::STATIC_DRAW);
-
-=======
         half_sphere.LOD (LOD);
         update_transform (half_sphere.vertices, lmax);
->>>>>>> 29890d8d
         QApplication::restoreOverrideCursor();
       }
 
