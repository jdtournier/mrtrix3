/*
   Copyright 2009 Brain Research Institute, Melbourne, Australia

   Written by J-Donald Tournier and David Raffelt, 13/11/09.

   This file is part of MRtrix.

   MRtrix is free software: you can redistribute it and/or modify
   it under the terms of the GNU General Public License as published by
   the Free Software Foundation, either version 3 of the License, or
   (at your option) any later version.

   MRtrix is distributed in the hope that it will be useful,
   but WITHOUT ANY WARRANTY; without even the implied warranty of
   MERCHANTABILITY or FITNESS FOR A PARTICULAR PURPOSE.  See the
   GNU General Public License for more details.

   You should have received a copy of the GNU General Public License
   along with MRtrix.  If not, see <http://www.gnu.org/licenses/>.

*/

#ifndef __gui_mrview_tool_tractography_h__
#define __gui_mrview_tool_tractography_h__

#include "gui/mrview/tool/base.h"
#include "gui/projection.h"
#include "gui/mrview/adjust_button.h"

namespace MR
{
  namespace GUI
  {
    namespace GL {
      class Lighting;
    }

    class LightingDock;

    namespace MRView
    {
      namespace Tool
      {
        class Tractography : public Base
        {
            Q_OBJECT

          public:

            class Model;

            Tractography (Dock* parent);

            virtual ~Tractography ();

<<<<<<< HEAD
            void draw (const Projection& transform, bool is_3D, int axis, int slice);
            void drawOverlays (const Projection& transform) override;
=======
            void draw (const Projection& transform, bool is_3D, int axis, int slice) override;
            void draw_colourbars () override;
            size_t visible_number_colourbars () override;
>>>>>>> 5d43dbc7
            bool crop_to_slab () const { return (do_crop_to_slab && not_3D); }

            static void add_commandline_options (MR::App::OptionList& options);
            virtual bool process_commandline_option (const MR::App::ParsedOption& opt) override;

            QPushButton* hide_all_button;
            float line_thickness;
            bool do_crop_to_slab;
            bool use_lighting;
            bool not_3D;
            float slab_thickness;
            float line_opacity;
            Model* tractogram_list_model;
            QListView* tractogram_list_view;

            GL::Lighting* lighting;

          private slots:
            void tractogram_open_slot ();
            void tractogram_close_slot ();
            void toggle_shown_slot (const QModelIndex&, const QModelIndex&);
            void hide_all_slot ();
            void on_slab_thickness_slot ();
            void on_crop_to_slab_slot (bool is_checked);
            void on_use_lighting_slot (bool is_checked);
            void on_lighting_settings ();
            void opacity_slot (int opacity);
            void line_thickness_slot (int thickness);
            void right_click_menu_slot (const QPoint& pos);
            void colour_track_by_direction_slot ();
            void colour_track_by_ends_slot ();
            void set_track_colour_slot ();
            void randomise_track_colour_slot ();
            void colour_by_scalar_file_slot ();
            void selection_changed_slot (const QItemSelection &, const QItemSelection &);

          protected:
            AdjustButton* slab_entry;
            QMenu* track_option_menu;
            Dock* scalar_file_options;
            LightingDock *lighting_dock;

        };
      }
    }
  }
}

#endif



<|MERGE_RESOLUTION|>--- conflicted
+++ resolved
@@ -53,14 +53,9 @@
 
             virtual ~Tractography ();
 
-<<<<<<< HEAD
-            void draw (const Projection& transform, bool is_3D, int axis, int slice);
-            void drawOverlays (const Projection& transform) override;
-=======
             void draw (const Projection& transform, bool is_3D, int axis, int slice) override;
             void draw_colourbars () override;
             size_t visible_number_colourbars () override;
->>>>>>> 5d43dbc7
             bool crop_to_slab () const { return (do_crop_to_slab && not_3D); }
 
             static void add_commandline_options (MR::App::OptionList& options);
