--- conflicted
+++ resolved
@@ -264,13 +264,8 @@
           if (list.empty())
             return;
           try {
-<<<<<<< HEAD
-            tractogram_list_model->add_items (list, window, *this);
-            window.updateGL();
-=======
             tractogram_list_model->add_items (list, *this);
             window().updateGL();
->>>>>>> 5d43dbc7
           }
           catch (Exception& E) {
             E.display();
@@ -491,20 +486,11 @@
 
         bool Tractography::process_commandline_option (const MR::App::ParsedOption& opt) 
         {
-<<<<<<< HEAD
-          // BATCH_COMMAND tractography.load path # Load the specified tracks file into the tractography tool
-          if (cmd == "tractography.load") {
-            std::vector<std::string> list (1, args);
-            try { 
-              tractogram_list_model->add_items (list, window, *this); 
-              window.updateGL();
-=======
           if (opt.opt->is ("tractography.load")) {
             std::vector<std::string> list (1, std::string(opt[0]));
             try { 
               tractogram_list_model->add_items (list, *this); 
               window().updateGL();
->>>>>>> 5d43dbc7
             }
             catch (Exception& E) { E.display(); }
             return true;
