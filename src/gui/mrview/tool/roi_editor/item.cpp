/*
 * Copyright (c) 2008-2016 the MRtrix3 contributors
 *
 * This Source Code Form is subject to the terms of the Mozilla Public
 * License, v. 2.0. If a copy of the MPL was not distributed with this
 * file, You can obtain one at http://mozilla.org/MPL/2.0/
 *
 * MRtrix is distributed in the hope that it will be useful,
 * but WITHOUT ANY WARRANTY; without even the implied warranty of
 * MERCHANTABILITY or FITNESS FOR A PARTICULAR PURPOSE.
 *
 * For more details, see www.mrtrix.org
 *
 */


#include <iomanip>
#include <string>
#include <vector>

#include "gui/mrview/tool/roi_editor/item.h"

#include "progressbar.h"
#include "file/config.h"
#include "algo/loop.h"

#include "gui/dialog/file.h"
#include "gui/mrview/window.h"


namespace MR
{
  namespace GUI
  {
    namespace MRView
    {
      namespace Tool
      {



        //CONF option: NumberOfUndos
        //CONF default: 16
        //CONF The number of undo operations permitted in the MRView ROI editor tool
        int ROI_Item::number_of_undos = MR::File::Config::get_int ("NumberOfUndos", 16);
        int ROI_Item::current_preset_colour = 0;
        int ROI_Item::new_roi_counter = 0;




        ROI_Item::ROI_Item (MR::Header&& src) :
            Volume (std::move (src)),
            saved (true),
            current_undo (-1)
        {
          type = gl::UNSIGNED_BYTE;
          format = gl::RED;
          internal_format = gl::R8;
          set_allowed_features (false, true, false);
          set_interpolate (false);
          set_use_transparency (true);
<<<<<<< HEAD
          value_min = 0;
          value_max = 1;
=======
          value_min = 0.0f; value_max = 1.0f;
          set_windowing (0.0f, 1.0f);
>>>>>>> 51166512
          min_max_set();
          alpha = 1.0f;
          colour = preset_colours[current_preset_colour++];
          if (current_preset_colour >= 6)
            current_preset_colour = 0;
          transparent_intensity = 0.4f;
          opaque_intensity = 0.6f;
          colourmap = ColourMap::index ("Colour");
          float spacing = std::min ( { header().spacing(0), header().spacing(1), header().spacing(2) } );
          brush_size = min_brush_size = spacing;
          max_brush_size = 100.0f*min_brush_size;

          std::stringstream name;
          name << "ROI" << std::setfill('0') << std::setw(5) << new_roi_counter++ << ".mif";
          filename = name.str();

          MRView::GrabContext context;
          ASSERT_GL_MRVIEW_CONTEXT_IS_CURRENT;
          bind();
          allocate();
          ASSERT_GL_MRVIEW_CONTEXT_IS_CURRENT;
        }



        void ROI_Item::zero ()
        {
          MRView::GrabContext context;
          ASSERT_GL_MRVIEW_CONTEXT_IS_CURRENT;
          bind();
          std::vector<GLubyte> data (header().size(0)*header().size(1));
          for (int n = 0; n < header().size(2); ++n)
            upload_data ({ { 0, 0, n } }, { { header().size(0), header().size(1), 1 } }, reinterpret_cast<void*> (&data[0]));
          ASSERT_GL_MRVIEW_CONTEXT_IS_CURRENT;
        }


        void ROI_Item::load ()
        {
          ASSERT_GL_MRVIEW_CONTEXT_IS_CURRENT;
          MRView::GrabContext context;
          bind();
          auto image = header().get_image<bool>();
          std::vector<GLubyte> data (image.size(0)*image.size(1));
          ProgressBar progress ("loading ROI image \"" + header().name() + "\"");
          for (auto outer = MR::Loop(2) (image); outer; ++outer) {
            auto p = data.begin();
            for (auto inner = MR::Loop (0,2) (image); inner; ++inner)
              *(p++) = image.value();
            upload_data ({ { 0, 0, image.index(2) } }, { { image.size(0), image.size(1), 1 } }, reinterpret_cast<void*> (&data[0]));
            ++progress;
          }
          filename = header().name();
          ASSERT_GL_MRVIEW_CONTEXT_IS_CURRENT;
        }


        void ROI_Item::start (ROI_UndoEntry&& entry)
        {
          saved = false;
          if (current_undo < 0)
            current_undo = -1;
          while (current_undo+1 > int(undo_list.size()))
            undo_list.erase (undo_list.end()-1);
          undo_list.push_back (std::move (entry));
          while (undo_list.size() > size_t (number_of_undos))
            undo_list.erase (undo_list.begin());
          current_undo = undo_list.size()-1;
        }

        void ROI_Item::undo ()
        {
          if (has_undo()) {
            undo_list[current_undo].undo (*this);
            --current_undo;
          }
        }

        void ROI_Item::redo ()
        {
          if (has_redo()) {
            ++current_undo;
            undo_list[current_undo].redo (*this);
          }
        }




      }
    }
  }
}



<|MERGE_RESOLUTION|>--- conflicted
+++ resolved
@@ -60,13 +60,8 @@
           set_allowed_features (false, true, false);
           set_interpolate (false);
           set_use_transparency (true);
-<<<<<<< HEAD
-          value_min = 0;
-          value_max = 1;
-=======
           value_min = 0.0f; value_max = 1.0f;
           set_windowing (0.0f, 1.0f);
->>>>>>> 51166512
           min_max_set();
           alpha = 1.0f;
           colour = preset_colours[current_preset_colour++];
