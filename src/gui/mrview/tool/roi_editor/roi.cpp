/* Copyright (c) 2008-2019 the MRtrix3 contributors.
 *
 * This Source Code Form is subject to the terms of the Mozilla Public
 * License, v. 2.0. If a copy of the MPL was not distributed with this
 * file, You can obtain one at http://mozilla.org/MPL/2.0/.
 *
 * Covered Software is provided under this License on an "as is"
 * basis, without warranty of any kind, either expressed, implied, or
 * statutory, including, without limitation, warranties that the
 * Covered Software is free of defects, merchantable, fit for a
 * particular purpose or non-infringing.
 * See the Mozilla Public License v. 2.0 for more details.
 *
 * For more details, see http://www.mrtrix.org/.
 */

#include <string>

#include "gui/mrview/tool/roi_editor/roi.h"

#include "header.h"
#include "gui/cursor.h"
#include "gui/projection.h"
#include "gui/dialog/file.h"


namespace MR
{
  namespace GUI
  {
    namespace MRView
    {
      namespace Tool
      {




        ROI::ROI (Dock* parent) :
            Base (parent),
            in_insert_mode (false)
        {

          VBoxLayout* main_box = new VBoxLayout (this);
          HBoxLayout* layout = new HBoxLayout;
          layout->setContentsMargins (0, 0, 0, 0);
          layout->setSpacing (0);

          QPushButton* button = new QPushButton (this);
          button->setToolTip (tr ("New ROI"));
          button->setIcon (QIcon (":/new.svg"));
          connect (button, SIGNAL (clicked()), this, SLOT (new_slot ()));
          layout->addWidget (button, 1);

          button = new QPushButton (this);
          button->setToolTip (tr ("Open ROI"));
          button->setIcon (QIcon (":/open.svg"));
          connect (button, SIGNAL (clicked()), this, SLOT (open_slot ()));
          layout->addWidget (button, 1);

          save_button = new QPushButton (this);
          save_button->setToolTip (tr ("Save ROI"));
          save_button->setIcon (QIcon (":/save.svg"));
          save_button->setEnabled (false);
          connect (save_button, SIGNAL (clicked()), this, SLOT (save_slot ()));
          layout->addWidget (save_button, 1);

          close_button = new QPushButton (this);
          close_button->setToolTip (tr ("Close ROI"));
          close_button->setIcon (QIcon (":/close.svg"));
          close_button->setEnabled (false);
          connect (close_button, SIGNAL (clicked()), this, SLOT (close_slot ()));
          layout->addWidget (close_button, 1);

          hide_all_button = new QPushButton (this);
          hide_all_button->setToolTip (tr ("Hide all ROIs"));
          hide_all_button->setIcon (QIcon (":/hide.svg"));
          hide_all_button->setCheckable (true);
          connect (hide_all_button, SIGNAL (clicked()), this, SLOT (hide_all_slot ()));
          layout->addWidget (hide_all_button, 1);

          main_box->addLayout (layout, 0);

          list_view = new QListView (this);
          list_view->setSelectionMode (QAbstractItemView::SingleSelection);
          list_view->setHorizontalScrollBarPolicy (Qt::ScrollBarAlwaysOff);
          list_view->setTextElideMode (Qt::ElideLeft);
          list_view->setDragEnabled (true);
          list_view->setDragDropMode (QAbstractItemView::InternalMove);
          list_view->setAcceptDrops (true);
          list_view->viewport()->setAcceptDrops (true);
          list_view->setDropIndicatorShown (true);

          list_model = new ROI_Model (this);
          list_view->setModel (list_model);
          connect (list_model, SIGNAL (rowsInserted(const QModelIndex&, int, int)), this, SLOT (model_rows_changed ()));

          main_box->addWidget (list_view, 1);

          GridLayout* grid_layout = new GridLayout;

          draw_button = new QToolButton (this);
          draw_button->setToolButtonStyle (Qt::ToolButtonTextBesideIcon);
          QAction* action = new QAction (QIcon (":/draw.svg"), tr ("Edit"), this);
          action->setShortcut (tr ("E"));
          action->setToolTip (tr ("Add/remove voxels to/from ROI\n\nUse left mouse button to add voxels,\nright mouse button to erase"));
          action->setCheckable (true);
          action->setEnabled (false);
          connect (action, SIGNAL (toggled(bool)), this, SLOT (draw_slot ()));
          draw_button->setDefaultAction (action);
          grid_layout->addWidget (draw_button, 0, 0, Qt::AlignCenter);

          undo_button = new QToolButton (this);
          undo_button->setToolButtonStyle (Qt::ToolButtonTextBesideIcon);
          action = new QAction (QIcon (":/undo.svg"), tr ("Undo"), this);
          action->setShortcut (tr ("Ctrl+Z"));
          action->setToolTip (tr ("Undo last edit"));
          action->setCheckable (false);
          action->setEnabled (false);
          connect (action, SIGNAL (triggered()), this, SLOT (undo_slot ()));
          undo_button->setDefaultAction (action);
          grid_layout->addWidget (undo_button, 0, 1, Qt::AlignRight);

          redo_button = new QToolButton (this);
          redo_button->setToolButtonStyle (Qt::ToolButtonTextBesideIcon);
          action = new QAction (QIcon (":/redo.svg"), tr ("Redo"), this);
          action->setShortcut (tr ("Ctrl+Y"));
          action->setToolTip (tr ("Redo last edit"));
          action->setCheckable (false);
          action->setEnabled (false);
          connect (action, SIGNAL (triggered()), this, SLOT (redo_slot ()));
          redo_button->setDefaultAction (action);
          grid_layout->addWidget (redo_button, 0, 2, Qt::AlignLeft);

          main_box->addLayout (grid_layout, 0);

          QGroupBox* group_box = new QGroupBox ("Edit mode");

          grid_layout = new GridLayout;
          group_box->setLayout (grid_layout);

          edit_mode_group = new QActionGroup (this);
          edit_mode_group->setExclusive (true);
          edit_mode_group->setEnabled (false);
          connect (edit_mode_group, SIGNAL (triggered (QAction*)), this, SLOT (select_edit_mode (QAction*)));

          brush_button = new QToolButton (this);
          brush_button->setToolButtonStyle (Qt::ToolButtonTextBesideIcon);
          brush_button->setSizePolicy(QSizePolicy::Expanding, QSizePolicy::Preferred);
          action = new QAction (QIcon (":/brush.svg"), tr ("Brush"), this);
          action->setShortcut (tr ("Ctrl+B"));
          action->setToolTip (tr ("Edit ROI using a brush"));
          action->setCheckable (true);
          action->setChecked (true);
          edit_mode_group->addAction (action);
          brush_button->setDefaultAction (action);
          grid_layout->addWidget (brush_button, 0, 0, 1, 2);

          QLabel* label = new QLabel (tr("size:"));
          grid_layout->addWidget (label, 1, 0, Qt::AlignRight);

          brush_size_button = new AdjustButton (this);
          brush_size_button->setSizePolicy(QSizePolicy::Expanding, QSizePolicy::Preferred);
          brush_size_button->setToolTip (tr ("Brush size (in mm)"));
          brush_size_button->setEnabled (true);
          grid_layout->addWidget (brush_size_button, 1, 1);

          fill_button = new QToolButton (this);
          fill_button->setToolButtonStyle (Qt::ToolButtonTextBesideIcon);
          fill_button->setSizePolicy(QSizePolicy::Expanding, QSizePolicy::Preferred);
          action = new QAction (QIcon (":/fill.svg"), tr ("Fill"), this);
          action->setShortcut (tr ("Ctrl+F"));
          action->setToolTip (tr ("Fill ROI slice"));
          action->setCheckable (true);
          action->setChecked (false);
          edit_mode_group->addAction (action);
          fill_button->setDefaultAction (action);
          grid_layout->addWidget (fill_button, 0, 2, 1, 2);

          rectangle_button = new QToolButton (this);
          rectangle_button->setToolButtonStyle (Qt::ToolButtonTextBesideIcon);
          rectangle_button->setSizePolicy(QSizePolicy::Expanding, QSizePolicy::Preferred);
          action = new QAction (QIcon (":/rectangle.svg"), tr ("Rectangle"), this);
          action->setShortcut (tr ("Ctrl+R"));
          action->setToolTip (tr ("Edit ROI using a rectangle"));
          action->setCheckable (true);
          action->setChecked (false);
          edit_mode_group->addAction (action);
          rectangle_button->setDefaultAction (action);
          grid_layout->addWidget (rectangle_button, 1, 2, 1, 2);

          main_box->addWidget (group_box, 0);

          layout = new HBoxLayout;
          layout->setContentsMargins (0, 0, 0, 0);
          layout->setSpacing (0);

          slice_copy_group = new QActionGroup (this);
          slice_copy_group->setEnabled (false);
          connect (slice_copy_group, SIGNAL (triggered (QAction*)), this, SLOT (slice_copy_slot (QAction*)));

          layout->addWidget (new QLabel ("Copy from slice: "), 1, Qt::AlignRight);

          copy_from_above_button = new QToolButton (this);
          copy_from_above_button->setToolButtonStyle (Qt::ToolButtonTextBesideIcon);
          action = new QAction (QIcon (":/copy_from_above.svg"), tr ("Above"), this);
          action->setToolTip (tr ("Copy data from the slice above into this slice"));
          action->setCheckable (false);
          action->setChecked (false);
          slice_copy_group->addAction (action);
          copy_from_above_button->setDefaultAction (action);
          layout->addWidget (copy_from_above_button, 1, Qt::AlignRight);

          copy_from_below_button = new QToolButton (this);
          copy_from_below_button->setToolButtonStyle (Qt::ToolButtonTextBesideIcon);
          action = new QAction (QIcon (":/copy_from_below.svg"), tr ("Below"), this);
          action->setToolTip (tr ("Copy data from the slice below into this slice"));
          action->setCheckable (false);
          action->setChecked (false);
          slice_copy_group->addAction (action);
          copy_from_below_button->setDefaultAction (action);
          layout->addWidget (copy_from_below_button, 1, Qt::AlignLeft);

          main_box->addLayout (layout, 0);

          layout = new HBoxLayout;
          layout->setContentsMargins (0, 0, 0, 0);
          layout->setSpacing (0);

          colour_button = new QColorButton;
          colour_button->setEnabled (false);
          connect (colour_button, SIGNAL (clicked()), this, SLOT (colour_changed()));
          layout->addWidget (colour_button, 0);

          opacity_slider = new QSlider (Qt::Horizontal);
          opacity_slider->setToolTip (tr("ROI opacity"));
          opacity_slider->setRange (1,1000);
          opacity_slider->setSliderPosition (int (1000));
          connect (opacity_slider, SIGNAL (valueChanged (int)), this, SLOT (opacity_changed(int)));
          opacity_slider->setEnabled (false);
          layout->addWidget (opacity_slider, 1);

          main_box->addLayout (layout, 0);

          connect (list_view->selectionModel(),
              SIGNAL(selectionChanged(const QItemSelection &, const QItemSelection &)),
              SLOT (update_selection()));

          connect (&window(), SIGNAL (imageChanged()), this, SLOT (update_selection()));

          connect (list_model, SIGNAL (dataChanged (const QModelIndex&, const QModelIndex&)),
              this, SLOT (toggle_shown_slot (const QModelIndex&, const QModelIndex&)));

          update_selection();
        }






        ROI::~ROI()
        {
          for (int i = 0; i != list_model->rowCount(); ++i) {
            QModelIndex index = list_model->index (i, 0);
            ROI_Item* roi = list_model->get (index);
            if (!roi->saved) {
              if (QMessageBox::question (&window(), tr("ROI not saved"), tr (("Image " + roi->get_filename() + " has been modified. Do you want to save it?").c_str()), QMessageBox::Yes|QMessageBox::No) == QMessageBox::Yes)
                save (roi);
            }
          }
        }





        void ROI::new_slot ()
        {
          assert (window().image());
          MR::Header H (window().image()->header());
          list_model->create (std::move (H));
          list_view->selectionModel()->clear();
          list_view->selectionModel()->select (list_model->index (list_model->rowCount()-1, 0, QModelIndex()), QItemSelectionModel::Select);
          updateGL ();
          in_insert_mode = false;
        }







        void ROI::open_slot ()
        {
          vector<std::string> names = Dialog::File::get_images (this, "Select ROI images to open", &current_folder);
          if (names.empty())
            return;
          vector<std::unique_ptr<MR::Header>> list;
          for (size_t n = 0; n < names.size(); ++n)
            list.push_back (make_unique<MR::Header> (MR::Header::open (names[n])));

          load (list);
          in_insert_mode = false;
        }





        void ROI::dropEvent (QDropEvent* event)
        {
          static constexpr int max_files = 32;

          const QMimeData* mimeData = event->mimeData();
          if (mimeData->hasUrls()) {
            vector<std::unique_ptr<MR::Header>> list;
            QList<QUrl> urlList = mimeData->urls();
            for (int i = 0; i < urlList.size() && i < max_files; ++i) {
              try {
                list.push_back (make_unique<MR::Header> (MR::Header::open (urlList.at (i).path().toUtf8().constData())));
              }
              catch (Exception& e) {
                e.display();
              }
            }
            if (list.size()) {
                load (list);
                in_insert_mode = false;
            }
          }
        }





        void ROI::save (ROI_Item* roi)
        {
          vector<GLubyte> data (roi->header().size(0) * roi->header().size(1) * roi->header().size(2));
          {
            GL::Context::Grab context;
            GL::assert_context_is_current();
            roi->texture().bind();
            gl::PixelStorei (gl::PACK_ALIGNMENT, 1);
            gl::GetTexImage (gl::TEXTURE_3D, 0, gl::RED, gl::UNSIGNED_BYTE, (void*) (&data[0]));
            GL::assert_context_is_current();
          }

          try {
            MR::Header header (roi->header());
            header.ndim() = 3;
            header.datatype() = DataType::Bit;
            std::string name = GUI::Dialog::File::get_save_image_name (&window(), "Select name of ROI to save", roi->get_filename(), &current_folder);
            if (name.size()) {
              auto out = MR::Image<bool>::create (name, header);
              roi->save (out, data.data());
            }
          }
          catch (Exception& E) {
            E.display();
          }
          in_insert_mode = false;
        }





        int ROI::normal2axis (const Eigen::Vector3f& normal, const ROI_Item& roi) const
        {
<<<<<<< HEAD
          float x_dot_n = std::abs ((roi.image2scanner().rotation().cast<float>() * Eigen::Vector3f { 1.0f, 0.0f, 0.0f }).dot (normal));
          float y_dot_n = std::abs ((roi.image2scanner().rotation().cast<float>() * Eigen::Vector3f { 0.0f, 1.0f, 0.0f }).dot (normal));
          float z_dot_n = std::abs ((roi.image2scanner().rotation().cast<float>() * Eigen::Vector3f { 0.0f, 0.0f, 1.0f }).dot (normal));
=======
          float x_dot_n = abs ((transform.image2scanner.rotation().cast<float>() * Eigen::Vector3f { 1.0f, 0.0f, 0.0f }).dot (normal));
          float y_dot_n = abs ((transform.image2scanner.rotation().cast<float>() * Eigen::Vector3f { 0.0f, 1.0f, 0.0f }).dot (normal));
          float z_dot_n = abs ((transform.image2scanner.rotation().cast<float>() * Eigen::Vector3f { 0.0f, 0.0f, 1.0f }).dot (normal));
>>>>>>> f7397a1f
          if (x_dot_n > y_dot_n)
            return x_dot_n > z_dot_n ? 0 : 2;
          else
            return y_dot_n > z_dot_n ? 1 : 2;
        }





        void ROI::save_slot ()
        {
          QModelIndexList indices = list_view->selectionModel()->selectedIndexes();
          assert (indices.size() == 1);
          ROI_Item* roi = dynamic_cast<ROI_Item*> (list_model->get (indices[0]));
          save (roi);
        }






        void ROI::load (vector<std::unique_ptr<MR::Header>>& list)
        {
          list_model->load (list);
          list_view->selectionModel()->clear();
          list_view->selectionModel()->select (list_model->index (list_model->rowCount()-1, 0, QModelIndex()), QItemSelectionModel::Select);
          updateGL ();
        }







        void ROI::close_slot ()
        {
          QModelIndexList indices = list_view->selectionModel()->selectedIndexes();
          assert (indices.size() == 1);
          ROI_Item* roi = dynamic_cast<ROI_Item*> (list_model->get (indices[0]));
          if (!roi->saved) {
            std::basic_string<char> text = "ROI " + roi->get_filename() + " has been modified. Do you want to save it?";
            size_t ret = QMessageBox::warning(this, tr("ROI not saved"), tr(text.c_str()),
                QMessageBox::Save | QMessageBox::Discard | QMessageBox::Cancel, QMessageBox::Save);
            if (ret == QMessageBox::Cancel)
              return;
            else if (ret == QMessageBox::Save)
              save_slot();
          }

          list_model->remove_item (indices.first());
          updateGL();
          in_insert_mode = false;
        }







        void ROI::draw_slot ()
        {
          if (draw_button->isChecked())
            grab_focus ();
          else
            release_focus ();
        }







        void ROI::undo_slot ()
        {
          QModelIndexList indices = list_view->selectionModel()->selectedIndexes();
          if (indices.size() != 1) {
            WARN ("FIXME: shouldn't be here!");
            return;
          }
          ROI_Item* roi = dynamic_cast<ROI_Item*> (list_model->get (indices[0]));

          roi->undo();
          update_undo_redo();
          updateGL();
          in_insert_mode = false;
        }







        void ROI::redo_slot ()
        {
          QModelIndexList indices = list_view->selectionModel()->selectedIndexes();
          if (indices.size() != 1) {
            WARN ("FIXME: shouldn't be here!");
            return;
          }
          ROI_Item* roi = dynamic_cast<ROI_Item*> (list_model->get (indices[0]));

          roi->redo();
          update_undo_redo();
          updateGL();
          in_insert_mode = false;
        }







        void ROI::slice_copy_slot (QAction* action)
        {
          QModelIndexList indices = list_view->selectionModel()->selectedIndexes();
          if (indices.size() != 1) {
            WARN ("FIXME: shouldn't be here!");
            return;
          }

          ROI_Item* roi = dynamic_cast<ROI_Item*> (list_model->get (indices[0]));

          const Projection* proj = window().get_current_mode()->get_current_projection();
          if (!proj) return;
          const Eigen::Vector3f current_origin = proj->screen_to_model (window().mouse_position(), window().focus());
          current_axis = normal2axis (proj->screen_normal(), *roi);
          current_slice = std::lround ((roi->scanner2voxel().cast<float>() * current_origin)[current_axis]);

          roi->start (ROI_UndoEntry (*roi, current_axis, current_slice));

          const int source_slice = current_slice + ((action == copy_from_above_button->defaultAction()) ? 1 : -1);
          if (source_slice < 0 || source_slice >= roi->header().size (current_axis))
            return;

          ROI_UndoEntry source (*roi, current_axis, source_slice);
          roi->current().copy (*roi, source);
          updateGL();
          in_insert_mode = false;
        }








        void ROI::select_edit_mode (QAction*)
        {
          brush_size_button->setEnabled (brush_button->isChecked());
        }







        void ROI::hide_all_slot ()
        {
          updateGL();
          in_insert_mode = false;
        }






        void ROI::draw (const Projection& projection, bool is_3D, int, int)
        {
          GL::assert_context_is_current();
          if (is_3D) return;

          if (!is_3D) {
            // set up OpenGL environment:
            gl::Enable (gl::BLEND);
            gl::Disable (gl::DEPTH_TEST);
            gl::DepthMask (gl::FALSE_);
            gl::ColorMask (gl::TRUE_, gl::TRUE_, gl::TRUE_, gl::TRUE_);
            gl::BlendFunc (gl::SRC_ALPHA, gl::ONE_MINUS_SRC_ALPHA);
            gl::BlendEquation (gl::FUNC_ADD);
          }

          for (int i = 0; i < list_model->rowCount(); ++i) {
            if (list_model->items[i]->show && !hide_all_button->isChecked()) {
              ROI_Item* roi = dynamic_cast<ROI_Item*>(list_model->items[i].get());
              //if (is_3D)
              //window.get_current_mode()->overlays_for_3D.push_back (image);
              //else
              roi->render (shader, projection, projection.depth_of (window().focus()));
            }
          }

          if (!is_3D) {
            // restore OpenGL environment:
            gl::Disable (gl::BLEND);
            gl::Enable (gl::DEPTH_TEST);
            gl::DepthMask (gl::TRUE_);
          }
          GL::assert_context_is_current();
        }







        void ROI::toggle_shown_slot (const QModelIndex& index, const QModelIndex& index2)
        {
          if (index.row() == index2.row()) {
            list_view->setCurrentIndex(index);
          }
          else {
            for (size_t i = 0; i < list_model->items.size(); ++i) {
              if (list_model->items[i]->show) {
                list_view->setCurrentIndex (list_model->index (i, 0));
                break;
              }
            }
          }
          updateGL();
          in_insert_mode = false;
        }






        void ROI::update_slot ()
        {
          updateGL();
        }






        void ROI::colour_changed ()
        {
          QModelIndexList indices = list_view->selectionModel()->selectedIndexes();
          for (int i = 0; i < indices.size(); ++i) {
            ROI_Item* roi = dynamic_cast<ROI_Item*> (list_model->get (indices[i]));
            QColor c = colour_button->color();
            roi->colour = { { GLubyte (c.red()), GLubyte (c.green()), GLubyte (c.blue()) } };
          }
          updateGL();
        }







        void ROI::opacity_changed (int)
        {
          QModelIndexList indices = list_view->selectionModel()->selectedIndexes();
          for (int i = 0; i < indices.size(); ++i) {
            ROI_Item* roi = dynamic_cast<ROI_Item*> (list_model->get (indices[i]));
            roi->alpha = opacity_slider->value() / 1.0e3f;
          }
          window().updateGL();
          in_insert_mode = false;
        }





        void ROI::model_rows_changed ()
        {
          updateGL ();
        }





        void ROI::update_undo_redo ()
        {
          QModelIndexList indices = list_view->selectionModel()->selectedIndexes();

          if (indices.size()) {
            ROI_Item* roi = dynamic_cast<ROI_Item*> (list_model->get (indices[0]));
            undo_button->defaultAction()->setEnabled (roi->has_undo());
            redo_button->defaultAction()->setEnabled (roi->has_redo());
          }
          else {
            undo_button->defaultAction()->setEnabled (false);
            redo_button->defaultAction()->setEnabled (false);
          }
        }






        void ROI::update_selection ()
        {
          if (!window().image()) {
            setEnabled (false);
            return;
          }
          else
            setEnabled (true);

          QModelIndexList indices = list_view->selectionModel()->selectedIndexes();
          bool enable = window().image() && indices.size();

          opacity_slider->setEnabled (enable);
          save_button->setEnabled (enable);
          close_button->setEnabled (enable);
          draw_button->defaultAction()->setEnabled (enable);
          colour_button->setEnabled (enable);
          edit_mode_group->setEnabled (enable);
          slice_copy_group->setEnabled (enable);
          brush_size_button->setEnabled (enable && brush_button->isChecked());

          update_undo_redo();

          if (!indices.size()) {
            draw_button->defaultAction()->setChecked (false);
            return;
          }

          ROI_Item* roi = dynamic_cast<ROI_Item*> (list_model->get (indices[0]));
          colour_button->setColor (QColor (roi->colour[0], roi->colour[1], roi->colour[2]));
          opacity_slider->setValue (1.0e3f * roi->alpha);

          brush_size_button->setMin (roi->min_brush_size);
          brush_size_button->setMax (roi->max_brush_size);
          brush_size_button->setRate (0.1f * roi->min_brush_size);
          brush_size_button->setValue (roi->brush_size);
        }









        bool ROI::mouse_press_event ()
        {
          if (in_insert_mode || window().modifiers() != Qt::NoModifier)
            return false;

          if (window().mouse_buttons() != Qt::LeftButton && window().mouse_buttons() != Qt::RightButton)
            return false;

          in_insert_mode = true;
          insert_mode_value = (window().mouse_buttons() == Qt::LeftButton);
          update_cursor();

          QModelIndexList indices = list_view->selectionModel()->selectedIndexes();
          if (indices.size() != 1) {
            WARN ("FIXME: shouldn't be here!");
            return false;
          }

          const Projection* proj = window().get_current_mode()->get_current_projection();
          if (!proj)
            return false;
          current_origin = proj->screen_to_model (window().mouse_position(), window().focus());
          window().set_focus (current_origin);
          prev_pos = current_origin;


          // figure out the closest ROI axis, and lock to it:
          ROI_Item* roi = dynamic_cast<ROI_Item*> (list_model->get (indices[0]));
          current_axis = normal2axis (proj->screen_normal(), *roi);

          // figure out current slice in ROI:
          current_slice = std::lround ((roi->scanner2voxel() * current_origin)[current_axis]);

          // floating-point version of slice location to keep it consistent on
          // mouse move:
          Eigen::Vector3f slice_axis { 0.0, 0.0, 0.0 };
          slice_axis[current_axis] = current_axis == 2 ? 1.0 : -1.0;
          slice_axis = roi->image2scanner().rotation().cast<float>() * slice_axis;
          current_slice_loc = current_origin.dot (slice_axis);

          const Eigen::Quaternionf orient (roi->image2scanner().rotation());
          window().set_snap_to_image (false);
          window().set_orientation (orient);
          window().set_plane (current_axis);

          roi->start (ROI_UndoEntry (*roi, current_axis, current_slice));


          if (brush_button->isChecked()) {
            if (brush_size_button->isMin())
              roi->current().draw_line (*roi, prev_pos, current_origin, insert_mode_value);
            else
              roi->current().draw_circle (*roi, current_origin, insert_mode_value, brush_size_button->value());
          } else if (rectangle_button->isChecked()) {
            roi->current().draw_rectangle (*roi, current_origin, current_origin, insert_mode_value);
          } else if (fill_button->isChecked()) {
            roi->current().draw_fill (*roi, current_origin, insert_mode_value);
          }


          updateGL();

          return true;
        }






        bool ROI::mouse_move_event ()
        {
          if (!in_insert_mode)
            return false;

          QModelIndexList indices = list_view->selectionModel()->selectedIndexes();
          if (!indices.size()) {
            WARN ("FIXME: shouldn't be here!");
            return false;
          }
          ROI_Item* roi = dynamic_cast<ROI_Item*> (list_model->get (indices[0]));

          const Projection* proj = window().get_current_mode()->get_current_projection();
          if (!proj)
            return false;

          Eigen::Vector3f pos = proj->screen_to_model (window().mouse_position(), window().focus());
          Eigen::Vector3f slice_axis (0.0, 0.0, 0.0);
          slice_axis[current_axis] = current_axis == 2 ? 1.0 : -1.0;
          slice_axis = roi->image2scanner().rotation().cast<float>() * slice_axis;
          float l = (current_slice_loc - pos.dot (slice_axis)) / proj->screen_normal().dot (slice_axis);
          window().set_focus (window().focus() + l * proj->screen_normal());
          const Eigen::Vector3f pos_adj = pos + l * proj->screen_normal();

          if (brush_button->isChecked()) {
            if (brush_size_button->isMin())
              roi->current().draw_line (*roi, prev_pos, pos_adj, insert_mode_value);
            else {
              const float diameter = brush_size_button->value();
              roi->current().draw_thick_line (*roi, prev_pos, pos_adj, insert_mode_value, diameter);
              roi->current().draw_circle (*roi, pos_adj, insert_mode_value, diameter);
            }
          } else if (rectangle_button->isChecked()) {
            roi->current().draw_rectangle (*roi, current_origin, pos_adj, insert_mode_value);
          } else if (fill_button->isChecked()) {
            // Do nothing
          }

          updateGL();
          prev_pos = pos_adj;
          return true;
        }






        bool ROI::mouse_release_event ()
        {
          in_insert_mode = false;
          update_cursor();
          update_undo_redo();
          return true;
        }






        QCursor* ROI::get_cursor ()
        {
          if (!draw_button->isChecked())
            return nullptr;
          if (in_insert_mode && !insert_mode_value)
            return &Cursor::erase;
          return &Cursor::draw;
        }







        void ROI::add_commandline_options (MR::App::OptionList& options)
        {
          using namespace MR::App;
          options
            + OptionGroup ("ROI editor tool options")

            + Option ("roi.load", "Loads the specified image on the ROI editor tool.").allow_multiple()
            +   Argument ("image").type_image_in()

            + Option ("roi.opacity", "Sets the overlay opacity to floating value [0-1].").allow_multiple()
            +   Argument ("value").type_float (0.0, 1.0)

            + Option ("roi.colour", "Sets the colour of the ROI overlay").allow_multiple()
            +   Argument ("R,G,B").type_sequence_float();

        }






        bool ROI::process_commandline_option (const MR::App::ParsedOption& opt)
        {
          if (opt.opt->is ("roi.load")) {
            vector<std::unique_ptr<MR::Header>> list;
            try { list.push_back (make_unique<MR::Header> (MR::Header::open (opt[0]))); }
            catch (Exception& e) { e.display(); }
            load (list);
            return true;
          }

          if (opt.opt->is ("roi.opacity")) {
            try {
              float value = opt[0];
              opacity_slider->setSliderPosition(int(1.e3f*value));
            }
            catch (Exception& e) { e.display(); }
            return true;
          }

          if (opt.opt->is ("roi.colour")) {
            try {
              auto values = parse_floats (opt[0]);
              if (values.size() != 3)
                throw Exception ("must provide exactly three comma-separated values to the -roi.colour option");
              const float max_value = std::max ({ values[0], values[1], values[2] });
              if (std::min ({ values[0], values[1], values[2] }) < 0.0 || max_value > 255)
                throw Exception ("values provided to -roi.colour must be either between 0.0 and 1.0, or between 0 and 255");
              const float multiplier = max_value <= 1.0 ? 255.0 : 1.0;
              QColor colour (int(values[0] * multiplier), int(values[1]*multiplier), int(values[2]*multiplier));
              colour_button->setColor (colour);
              colour_changed();
            }
            catch (Exception& e) { e.display(); }
            return true;
          }

          return false;
        }



      }
    }
  }
}



<|MERGE_RESOLUTION|>--- conflicted
+++ resolved
@@ -370,15 +370,9 @@
 
         int ROI::normal2axis (const Eigen::Vector3f& normal, const ROI_Item& roi) const
         {
-<<<<<<< HEAD
-          float x_dot_n = std::abs ((roi.image2scanner().rotation().cast<float>() * Eigen::Vector3f { 1.0f, 0.0f, 0.0f }).dot (normal));
-          float y_dot_n = std::abs ((roi.image2scanner().rotation().cast<float>() * Eigen::Vector3f { 0.0f, 1.0f, 0.0f }).dot (normal));
-          float z_dot_n = std::abs ((roi.image2scanner().rotation().cast<float>() * Eigen::Vector3f { 0.0f, 0.0f, 1.0f }).dot (normal));
-=======
-          float x_dot_n = abs ((transform.image2scanner.rotation().cast<float>() * Eigen::Vector3f { 1.0f, 0.0f, 0.0f }).dot (normal));
-          float y_dot_n = abs ((transform.image2scanner.rotation().cast<float>() * Eigen::Vector3f { 0.0f, 1.0f, 0.0f }).dot (normal));
-          float z_dot_n = abs ((transform.image2scanner.rotation().cast<float>() * Eigen::Vector3f { 0.0f, 0.0f, 1.0f }).dot (normal));
->>>>>>> f7397a1f
+          float x_dot_n = abs ((roi.image2scanner().rotation().cast<float>() * Eigen::Vector3f { 1.0f, 0.0f, 0.0f }).dot (normal));
+          float y_dot_n = abs ((roi.image2scanner().rotation().cast<float>() * Eigen::Vector3f { 0.0f, 1.0f, 0.0f }).dot (normal));
+          float z_dot_n = abs ((roi.image2scanner().rotation().cast<float>() * Eigen::Vector3f { 0.0f, 0.0f, 1.0f }).dot (normal));
           if (x_dot_n > y_dot_n)
             return x_dot_n > z_dot_n ? 0 : 2;
           else
