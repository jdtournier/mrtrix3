--- conflicted
+++ resolved
@@ -81,12 +81,8 @@
           Window();
           ~Window();
 
-<<<<<<< HEAD
+          void parse_arguments ();
           void add_images (vector<std::unique_ptr<MR::Header>>& list);
-=======
-          void parse_arguments ();
-          void add_images (std::vector<std::unique_ptr<MR::Header>>& list);
->>>>>>> 382393bb
 
           const QPoint& mouse_position () const { return mouse_position_; }
           const QPoint& mouse_displacement () const { return mouse_displacement_; }
