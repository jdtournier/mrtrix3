--- conflicted
+++ resolved
@@ -81,12 +81,7 @@
           Window();
           ~Window();
 
-<<<<<<< HEAD
           void add_images (vector<std::unique_ptr<MR::Header>>& list);
-          void process_commandline_options ();
-=======
-          void add_images (std::vector<std::unique_ptr<MR::Header>>& list);
->>>>>>> fe406080
 
           const QPoint& mouse_position () const { return mouse_position_; }
           const QPoint& mouse_displacement () const { return mouse_displacement_; }
