--- conflicted
+++ resolved
@@ -83,10 +83,7 @@
           // Create some memory to work with:
           // Stores a flag for each voxel as encoded in enum vox_mesh_t
           Header H (image);
-<<<<<<< HEAD
           H.datatype() = DataType::UInt8;
-=======
->>>>>>> d189cdbd
           auto init_seg = Image<uint8_t>::scratch (H);
           for (auto l = Loop(init_seg) (init_seg); l; ++l)
             init_seg.value() = vox_mesh_t::UNDEFINED;
@@ -149,7 +146,6 @@
                   const default_type projection = axis.dot (v);
                   voxel_low  = std::min (voxel_low,  projection);
                   voxel_high = std::max (voxel_high, projection);
-<<<<<<< HEAD
                 }
 
                 for (const auto& v : vertices) {
@@ -158,16 +154,6 @@
                   poly_high = std::max (poly_high, projection);
                 }
 
-=======
-                }
-
-                for (const auto& v : vertices) {
-                  const default_type projection = axis.dot (v);
-                  poly_low  = std::min (poly_low,  projection);
-                  poly_high = std::max (poly_high, projection);
-                }
-
->>>>>>> d189cdbd
                 // Is this a separating axis?
                 return (poly_low > voxel_high || voxel_low > poly_high);
               };
@@ -223,7 +209,6 @@
                     voxel2poly.insert (std::make_pair (voxel, this_voxel_polys));
                   } } } }
 
-<<<<<<< HEAD
           }
           ++progress;
 
@@ -233,7 +218,9 @@
           //   by the normal at the vertex.
           // Each voxel not directly on the mesh should then be assigned as prelim_inside or prelim_outside
           //   depending on whether the summed value is positive or negative
-          auto sum_distances = Image<float>::scratch (image, "Sum of distances from polygon planes");
+          H.datatype() = DataType::Float32;
+          H.datatype().set_byte_order_native();
+          auto sum_distances = Image<float>::scratch (H, "Sum of distances from polygon planes");
           Vox adj_voxel;
           for (size_t i = 0; i != mesh.num_vertices(); ++i) {
             const Vox centre_voxel (mesh.vert(i));
@@ -257,14 +244,10 @@
           for (auto l = Loop(init_seg) (init_seg, sum_distances); l; ++l) {
             if (static_cast<float> (sum_distances.value()) != 0.0f && init_seg.value() != vox_mesh_t::ON_MESH)
               init_seg.value() = sum_distances.value() < 0.0 ? vox_mesh_t::PRELIM_INSIDE : vox_mesh_t::PRELIM_OUTSIDE;
-=======
-
->>>>>>> d189cdbd
           }
           ++progress;
 
 
-<<<<<<< HEAD
           // Can't guarantee that mesh might have a single isolated polygon pointing the wrong way
           // Therefore, need to:
           //   - Select voxels both inside and outside the mesh to expand
@@ -341,93 +324,11 @@
               for (auto voxel : to_fill) {
                 assign_pos_of (voxel).to (init_seg);
                 init_seg.value() = fill_value;
-=======
-          // For *any* voxel not on the mesh but neighbouring a voxel in which a vertex lies,
-          //   track a floating-point value corresponding to its distance from the plane defined
-          //   by the normal at the vertex.
-          // Each voxel not directly on the mesh should then be assigned as prelim_inside or prelim_outside
-          //   depending on whether the summed value is positive or negative
-          auto sum_distances = Image<float>::scratch (H, "Sum of distances from polygon planes");
-          Vox adj_voxel;
-          for (size_t i = 0; i != mesh.num_vertices(); ++i) {
-            const Vox centre_voxel (mesh.vert(i));
-            for (adj_voxel[2] = centre_voxel[2]-1; adj_voxel[2] <= centre_voxel[2]+1; ++adj_voxel[2]) {
-              for (adj_voxel[1] = centre_voxel[1]-1; adj_voxel[1] <= centre_voxel[1]+1; ++adj_voxel[1]) {
-                for (adj_voxel[0] = centre_voxel[0]-1; adj_voxel[0] <= centre_voxel[0]+1; ++adj_voxel[0]) {
-                  if (!is_out_of_bounds (H, adj_voxel) && (adj_voxel - centre_voxel).any()) {
-                    const Eigen::Vector3 offset (adj_voxel.cast<default_type>().matrix() - mesh.vert(i));
-                    const default_type dp_normal = offset.dot (mesh.norm(i));
-                    const default_type offset_on_plane = (offset - (mesh.norm(i) * dp_normal)).norm();
-                    assign_pos_of (adj_voxel).to (sum_distances);
-                    // If offset_on_plane is close to zero, this vertex should contribute strongly toward
-                    //   the sum of distances from the surface within this voxel
-                    sum_distances.value() += (1.0 / (1.0 + offset_on_plane)) * dp_normal;
-                  }
-                }
->>>>>>> d189cdbd
               }
               to_fill.clear();
             }
           }
           ++progress;
-<<<<<<< HEAD
-=======
-          for (auto l = Loop(init_seg) (init_seg, sum_distances); l; ++l) {
-            if (static_cast<float> (sum_distances.value()) != 0.0f && init_seg.value() != vox_mesh_t::ON_MESH)
-              init_seg.value() = sum_distances.value() < 0.0 ? vox_mesh_t::PRELIM_INSIDE : vox_mesh_t::PRELIM_OUTSIDE;
-          }
-          ++progress;
-
-
-          // Can't guarantee that mesh might have a single isolated polygon pointing the wrong way
-          // Therefore, need to:
-          //   - Select voxels both inside and outside the mesh to expand
-          //   - When expanding each region, count the number of pre-assigned voxels both inside and outside
-          //   - For the final region selection, assign values to voxels based on a majority vote
-          Image<uint8_t> seed (init_seg);
-          vector<Vox> to_fill;
-          std::stack<Vox> to_expand;
-          for (auto l = Loop(seed) (seed); l; ++l) {
-            if (seed.value() == vox_mesh_t::PRELIM_INSIDE || seed.value() == vox_mesh_t::PRELIM_OUTSIDE) {
-              size_t prelim_inside_count = 0, prelim_outside_count = 0;
-              if (seed.value() == vox_mesh_t::PRELIM_INSIDE)
-                prelim_inside_count = 1;
-              else
-                prelim_outside_count = 1;
-              to_expand.push (Vox (seed.index(0), seed.index(1), seed.index(2)));
-              to_fill.assign (1, to_expand.top());
-              do {
-                const Vox voxel (to_expand.top());
-                to_expand.pop();
-                for (size_t adj_vox_idx = 0; adj_vox_idx != 6; ++adj_vox_idx) {
-                  const Vox adj_voxel (voxel + adj_voxels[adj_vox_idx]);
-                  assign_pos_of (adj_voxel).to (init_seg);
-                  if (!is_out_of_bounds (init_seg)) {
-                    const uint8_t adj_value = init_seg.value();
-                    if (adj_value == vox_mesh_t::UNDEFINED || adj_value == vox_mesh_t::PRELIM_INSIDE || adj_value == vox_mesh_t::PRELIM_OUTSIDE) {
-                      if (adj_value == vox_mesh_t::PRELIM_INSIDE)
-                        ++prelim_inside_count;
-                      else if (adj_value == vox_mesh_t::PRELIM_OUTSIDE)
-                        ++prelim_outside_count;
-                      to_expand.push (adj_voxel);
-                      to_fill.push_back (adj_voxel);
-                      init_seg.value() = vox_mesh_t::FILL_TEMP;
-                    }
-                  }
-                }
-              } while (to_expand.size());
-              if (prelim_inside_count == prelim_outside_count)
-                throw Exception ("Mapping mesh to image failed: Unable to label connected voxel region as inside or outside mesh");
-              const vox_mesh_t fill_value = (prelim_inside_count > prelim_outside_count ? vox_mesh_t::INSIDE : vox_mesh_t::OUTSIDE);
-              for (auto voxel : to_fill) {
-                assign_pos_of (voxel).to (init_seg);
-                init_seg.value() = fill_value;
-              }
-              to_fill.clear();
-            }
-          }
-          ++progress;
->>>>>>> d189cdbd
 
           // Any voxel not yet processed must lie outside the structure(s)
           for (auto l = Loop(init_seg) (init_seg); l; ++l) {
@@ -591,11 +492,7 @@
                   }
 
                   if (min_edge_distance_on_plane > 0.0) {
-<<<<<<< HEAD
-                    if (std::abs (distance_from_plane) < std::abs (best_min_distance_from_interior_projection)) {
-=======
                     if (abs (distance_from_plane) < abs (best_min_distance_from_interior_projection)) {
->>>>>>> d189cdbd
                       best_min_distance_from_interior_projection = distance_from_plane;
                       best_result_inside = is_inside;
                     }
