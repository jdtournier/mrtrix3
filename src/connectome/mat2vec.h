/*
 * Copyright (c) 2008-2016 the MRtrix3 contributors
 * 
 * This Source Code Form is subject to the terms of the Mozilla Public
 * License, v. 2.0. If a copy of the MPL was not distributed with this
 * file, You can obtain one at http://mozilla.org/MPL/2.0/
 * 
 * MRtrix is distributed in the hope that it will be useful,
 * but WITHOUT ANY WARRANTY; without even the implied warranty of
 * MERCHANTABILITY or FITNESS FOR A PARTICULAR PURPOSE.
 * 
 * For more details, see www.mrtrix.org
 * 
 */



#ifndef __connectome_mat2vec_h__
#define __connectome_mat2vec_h__


#include <stdint.h>
#include <vector>

#include <Eigen/Dense>

#include "types.h"

#include "connectome/connectome.h"



namespace MR {
  namespace Connectome {




<<<<<<< HEAD
class Mat2Vec
{ MEMALIGN(Mat2Vec)
=======
    class Mat2Vec
    {
>>>>>>> de773ec5

      public:
        Mat2Vec (const node_t);

        Mat2Vec& operator= (Mat2Vec&&);

<<<<<<< HEAD
    // Complete Matrix->Vector and Vector->Matrix conversion
    // Templating allows use of either an Eigen::Vector or a vector
    template <class Cont> Cont&        operator() (const matrix_type&, Cont&) const;
    template <class Cont> matrix_type& operator() (const Cont&, matrix_type&) const;
=======
        size_t operator() (const node_t i, const node_t j) const
        {
          assert (i < dim);
          assert (j < dim);
          return lookup[i][j];
        }
        std::pair<node_t, node_t> operator() (const size_t i) const
        {
          assert (i < inv_lookup.size());
          return inv_lookup[i];
        }
        node_t mat_size() const { return dim; }
        size_t vec_size() const { return inv_lookup.size(); }
>>>>>>> de773ec5

        // Complete Matrix->Vector and Vector->Matrix conversion
        template <class MatType, class VecType>
        VecType& M2V (const MatType&, VecType&) const;
        template <class VecType, class MatType>
        MatType& V2M (const VecType&, MatType&) const;

<<<<<<< HEAD
  private:
    // Lookup tables
    vector< vector<size_t> > lookup;
    vector< std::pair<node_t, node_t> > inv_lookup;
=======
        // Convenience functions to avoid having to pre-define the output class
        template <class MatType>
        vector_type M2V (const MatType&) const;
        template <class VecType>
        matrix_type V2M (const VecType&) const;
>>>>>>> de773ec5


      private:
        node_t dim;
        // Lookup tables
        std::vector< std::vector<size_t> > lookup;
        std::vector< std::pair<node_t, node_t> > inv_lookup;

    };



    template <class MatType, class VecType>
    VecType& Mat2Vec::M2V (const MatType& m, VecType& v) const
    {
      assert (m.rows() == m.cols());
      assert (m.rows() == dim);
      v.resize (vec_size());
      for (size_t index = 0; index != vec_size(); ++index) {
        const std::pair<node_t, node_t> row_col = (*this) (index);
        v[index] = m (row_col.first, row_col.second);
      }
      return v;
    }

    template <class VecType, class MatType>
    MatType& Mat2Vec::V2M (const VecType& v, MatType& m) const
    {
      assert (v.size() == vec_size());
      m.resize (dim, dim);
      for (node_t row = 0; row != dim; ++row) {
        for (node_t col = 0; col != dim; ++col)
          m (row, col) = v[(*this) (row, col)];
      }
      return m;
    }

    template <class MatType>
    vector_type Mat2Vec::M2V (const MatType& m) const
    {
      vector_type v;
      M2V (m, v);
      return v;
    }

    template <class VecType>
    matrix_type Mat2Vec::V2M (const VecType& v) const
    {
      matrix_type m;
      V2M (v, m);
      return m;
    }



  }
}


#endif
<|MERGE_RESOLUTION|>--- conflicted
+++ resolved
@@ -36,25 +36,14 @@
 
 
 
-<<<<<<< HEAD
-class Mat2Vec
-{ MEMALIGN(Mat2Vec)
-=======
     class Mat2Vec
-    {
->>>>>>> de773ec5
+    { MEMALIGN (Mat2Vec)
 
       public:
         Mat2Vec (const node_t);
 
         Mat2Vec& operator= (Mat2Vec&&);
 
-<<<<<<< HEAD
-    // Complete Matrix->Vector and Vector->Matrix conversion
-    // Templating allows use of either an Eigen::Vector or a vector
-    template <class Cont> Cont&        operator() (const matrix_type&, Cont&) const;
-    template <class Cont> matrix_type& operator() (const Cont&, matrix_type&) const;
-=======
         size_t operator() (const node_t i, const node_t j) const
         {
           assert (i < dim);
@@ -68,7 +57,6 @@
         }
         node_t mat_size() const { return dim; }
         size_t vec_size() const { return inv_lookup.size(); }
->>>>>>> de773ec5
 
         // Complete Matrix->Vector and Vector->Matrix conversion
         template <class MatType, class VecType>
@@ -76,25 +64,18 @@
         template <class VecType, class MatType>
         MatType& V2M (const VecType&, MatType&) const;
 
-<<<<<<< HEAD
-  private:
-    // Lookup tables
-    vector< vector<size_t> > lookup;
-    vector< std::pair<node_t, node_t> > inv_lookup;
-=======
         // Convenience functions to avoid having to pre-define the output class
         template <class MatType>
         vector_type M2V (const MatType&) const;
         template <class VecType>
         matrix_type V2M (const VecType&) const;
->>>>>>> de773ec5
 
 
       private:
         node_t dim;
         // Lookup tables
-        std::vector< std::vector<size_t> > lookup;
-        std::vector< std::pair<node_t, node_t> > inv_lookup;
+        vector< vector<size_t> > lookup;
+        vector< std::pair<node_t, node_t> > inv_lookup;
 
     };
 
