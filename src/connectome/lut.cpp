/*
 * Copyright (c) 2008-2016 the MRtrix3 contributors
 * 
 * This Source Code Form is subject to the terms of the Mozilla Public
 * License, v. 2.0. If a copy of the MPL was not distributed with this
 * file, You can obtain one at http://mozilla.org/MPL/2.0/
 * 
 * MRtrix is distributed in the hope that it will be useful,
 * but WITHOUT ANY WARRANTY; without even the implied warranty of
 * MERCHANTABILITY or FITNESS FOR A PARTICULAR PURPOSE.
 * 
 * For more details, see www.mrtrix.org
 * 
 */



#include "connectome/lut.h"

#include <fstream>



namespace MR {
namespace Connectome {





LUT::LUT (const std::string& path) :
    exclusive (true)
{
  load (path);
}

void LUT::load (const std::string& path)
{
  file_format format = LUT_NONE;
  try {
    format = guess_file_format (path);
  } catch (Exception& e) {
    throw e;
  }
  std::ifstream in_lut (path, std::ios_base::in);
  if (!in_lut)
    throw Exception ("Unable to open lookup table file");
  std::string line;
  while (std::getline (in_lut, line)) {
    if (line.size() > 1 && line[0] != '#') {
      switch (format) {
        case LUT_BASIC:      parse_line_basic      (line); break;
        case LUT_FREESURFER: parse_line_freesurfer (line); break;
        case LUT_AAL:        parse_line_aal        (line); break;
        case LUT_ITKSNAP:    parse_line_itksnap    (line); break;
        case LUT_MRTRIX:     parse_line_mrtrix     (line); break;
        default: assert (0);
      }
    }
    line.clear();
  }
}




LUT::file_format LUT::guess_file_format (const std::string& path)
{

  class Column
  { NOMEMALIGN
    public:
      Column () :
          numeric (true),
          integer (true),
          min (std::numeric_limits<default_type>::infinity()),
          max (-std::numeric_limits<default_type>::infinity()),
          sum_lengths (0),
          count (0) { }

      void operator() (const std::string& entry)
      {
        try {
          const default_type value = to<default_type> (entry);
          min = std::min (min, value);
          max = std::max (max, value);
        } catch (...) {
          numeric = integer = false;
        }
        if (entry.find ('.') != std::string::npos)
          integer = false;
        sum_lengths += entry.size();
        ++count;
      }

      default_type mean_length() const { return sum_lengths / default_type(count); }
      bool is_numeric() const { return numeric; }
      bool is_integer() const { return integer; }
      bool is_unary_range_float() const { return is_numeric() && min >= 0.0 && max <= 1.0; }
      bool is_8bit() const { return is_integer() && min >= 0 && max <= 255; }

    private:
      bool numeric, integer;
      default_type min, max;
      size_t sum_lengths, count;
  };

  std::ifstream in_lut (path, std::ios_base::in);
  if (!in_lut)
    throw Exception ("Unable to open lookup table file");
  vector<Column> columns;
  std::string line;
  while (std::getline (in_lut, line)) {
    if (line.size() > 1 && line[0] != '#') {
      // Before splitting by whitespace, need to capture any strings that are
      //   encased within quotation marks
      auto split_by_quotes = split (line, "\"\'", false);
      if (!(split_by_quotes.size()%2))
        throw Exception ("Odd number of quotation marks in a line in LUT file \"" + Path::basename (path) + "\"");
      decltype(split_by_quotes) entries;
      for (size_t i = 0; i != split_by_quotes.size(); ++i) {
        // Every second line must be encased in quotation marks, and is
        //   therefore preserved without splitting
        if (i % 2) {
          entries.push_back (split_by_quotes[i]);
        } else {
          const auto block_split = split(split_by_quotes[i], "\t ", true);
          entries.insert (entries.end(), block_split.begin(), block_split.end());
        }
      }
      for (decltype(entries)::iterator i = entries.begin(); i != entries.end();) {
        if (!i->size() || (i->size() == 1 && std::isspace ((*i)[0])))
          i = entries.erase (i);
        else
          ++i;
      }
      if (entries.size()) {
        if (columns.size() && entries.size() != columns.size())
          throw Exception ("Inconsistent number of columns in LUT file \"" + Path::basename (path) + "\"");
        if (columns.empty())
          columns.resize (entries.size());
        for (size_t c = 0; c != columns.size(); ++c)
          columns[c] (entries[c]);
      }
    }
  }

  // Make an assessment of the LUT format
  if (columns.size() == 2 &&
      columns[0].is_integer() &&
      !columns[1].is_numeric()) {
    DEBUG ("LUT file \"" + Path::basename (path) + "\" contains 1 integer, 1 string per line: Basic format");
    return LUT_BASIC;
  }
  if (columns.size() == 6 &&
      columns[0].is_integer() &&
      !columns[1].is_numeric() &&
      columns[2].is_8bit() &&
      columns[3].is_8bit() &&
      columns[4].is_8bit() &&
      columns[5].is_8bit()) {
    DEBUG ("LUT file \"" + Path::basename (path) + "\" contains 1 integer, 1 string, then 4 8-bit integers per line: Freesurfer format");
    return LUT_FREESURFER;
  }
  if (columns.size() == 3 &&
      !columns[0].is_numeric() &&
      !columns[1].is_numeric() &&
      columns[0].mean_length() < columns[1].mean_length() &&
      columns[2].is_integer()) {
    DEBUG ("LUT file \"" + Path::basename (path) + "\" contains 2 strings (shorter first), then an integer per line: AAL format");
    return LUT_AAL;
  }
  if (columns.size() == 8 &&
      columns[0].is_integer() &&
      columns[1].is_8bit() &&
      columns[2].is_8bit() &&
      columns[3].is_8bit() &&
      columns[4].is_unary_range_float() &&
      columns[5].is_integer() &&
      columns[6].is_integer() &&
      !columns[7].is_numeric()) {
    DEBUG ("LUT file \"" + Path::basename (path) + "\" contains an integer, 3 8-bit integers, a float, two integers, and a string per line: ITKSNAP format");
    return LUT_ITKSNAP;
  }
  if (columns.size() == 7 &&
      columns[0].is_integer() &&
      !columns[1].is_numeric() &&
      !columns[2].is_numeric() &&
      columns[1].mean_length() < columns[2].mean_length() &&
      columns[3].is_8bit() &&
      columns[4].is_8bit() &&
      columns[5].is_8bit() &&
      columns[6].is_8bit()) {
    DEBUG ("LUT file \"" + Path::basename (path) + "\" contains 1 integer, 2 strings (shortest first), then 4 8-bit integers per line: MRtrix format");
    return LUT_MRTRIX;
  }
  throw Exception ("LUT file \"" + Path::basename (path) + "\" in unrecognized format");
  return LUT_NONE;
}






void LUT::parse_line_basic (const std::string& line)
{
  node_t index = std::numeric_limits<node_t>::max();
  char name [80];
  sscanf (line.c_str(), "%u %s", &index, name);
  if (index != std::numeric_limits<node_t>::max()) {
    const std::string strname (name);
    check_and_insert (index, LUT_node (strname));
  }
}
void LUT::parse_line_freesurfer (const std::string& line)
{
  node_t index = std::numeric_limits<node_t>::max();
  node_t r = 256, g = 256, b = 256, a = 255;
  char name [80];
  sscanf (line.c_str(), "%u %s %u %u %u %u", &index, name, &r, &g, &b, &a);
  if (index != std::numeric_limits<node_t>::max()) {
    if (std::max ({r, g, b}) > 255)
      throw Exception ("Lookup table is malformed");
    const std::string strname (name);
    check_and_insert (index, LUT_node (strname, r, g, b, a));
  }
}
void LUT::parse_line_aal (const std::string& line)
{
  node_t index = std::numeric_limits<node_t>::max();
  char short_name[20], name [80];
  sscanf (line.c_str(), "%s %s %u", short_name, name, &index);
  if (index != std::numeric_limits<node_t>::max()) {
    const std::string strshortname (short_name);
    const std::string strname (name);
    check_and_insert (index, LUT_node (strname, strshortname));
  }
}
void LUT::parse_line_itksnap (const std::string& line)
{
  node_t index = std::numeric_limits<node_t>::max();
  node_t r = 256, g = 256, b = 256;
  float a = 1.0;
  unsigned int label_vis = 0, mesh_vis = 0;
  char name [80];
  sscanf (line.c_str(), "%u %u %u %u %f %u %u %s", &index, &r, &g, &b, &a, &label_vis, &mesh_vis, name);
  if (index != std::numeric_limits<node_t>::max()) {
    std::string strname (name);
    size_t first = strname.find_first_not_of ('\"');
    if (first == std::string::npos)
      first = 0;
    size_t last = strname.find_last_not_of ('\"');
    if (last == std::string::npos)
      last = strname.size() - 1;
    strname = strname.substr (first, last - first + 1);
    check_and_insert (index, LUT_node (strname, r, g, b, uint8_t(a*255.0)));
  }
}
void LUT::parse_line_mrtrix (const std::string& line)
{
  node_t index = std::numeric_limits<node_t>::max();
  node_t r = 256, g = 256, b = 256, a = 255;
  char short_name[20], name[80];
  sscanf (line.c_str(), "%u %s %s %u %u %u %u", &index, short_name, name, &r, &g, &b, &a);
  if (index != std::numeric_limits<node_t>::max()) {
    if (std::max ({r, g, b}) > 255)
      throw Exception ("Lookup table is malformed");
    const std::string strshortname (short_name);
    const std::string strname (name);
    check_and_insert (index, LUT_node (strname, strshortname, r, g, b, a));
  }
}





void LUT::check_and_insert (const node_t index, const LUT_node& data)
{
  if (find (index) != end())
    exclusive = false;
  insert (std::make_pair (index, data));
}





vector<node_t> get_lut_mapping (const LUT& in, const LUT& out)
{
<<<<<<< HEAD
  vector<node_t> map;
=======
  if (in.empty())
    return std::vector<node_t>();
  std::vector<node_t> map (in.rbegin()->first + 1, 0);
>>>>>>> de773ec5
  for (const auto& node_in : in) {
    node_t target = 0;
    for (const auto& node_out : out) {
      if (node_out.second.get_name() == node_in.second.get_name()) {
        if (target) {
          throw Exception ("Cannot perform LUT conversion: Node " + str(node_in.first) + " (" + node_in.second.get_name() + ") has multiple possible targets");
          return vector<node_t> ();
        }
        target = node_out.first;
        break;
      }
    }
    if (target)
      map[node_in.first] = target;
  }
  return map;
}





}
}


<|MERGE_RESOLUTION|>--- conflicted
+++ resolved
@@ -289,13 +289,9 @@
 
 vector<node_t> get_lut_mapping (const LUT& in, const LUT& out)
 {
-<<<<<<< HEAD
-  vector<node_t> map;
-=======
   if (in.empty())
-    return std::vector<node_t>();
-  std::vector<node_t> map (in.rbegin()->first + 1, 0);
->>>>>>> de773ec5
+    return vector<node_t>();
+  vector<node_t> map (in.rbegin()->first + 1, 0);
   for (const auto& node_in : in) {
     node_t target = 0;
     for (const auto& node_out : out) {
