/*
 * Copyright (c) 2008-2018 the MRtrix3 contributors.
 *
 * This Source Code Form is subject to the terms of the Mozilla Public
 * License, v. 2.0. If a copy of the MPL was not distributed with this
 * file, you can obtain one at http://mozilla.org/MPL/2.0/
 *
 * MRtrix3 is distributed in the hope that it will be useful,
 * but WITHOUT ANY WARRANTY; without even the implied warranty
 * of MERCHANTABILITY or FITNESS FOR A PARTICULAR PURPOSE.
 *
 * For more details, see http://www.mrtrix.org/
 */


#include "command.h"

#include <limits>

#include "math/SH.h"
#include "image.h"
#include "thread.h"
#include "algo/threaded_copy.h"

#include "dwi/tractography/GT/particlegrid.h"
#include "dwi/tractography/GT/gt.h"
#include "dwi/tractography/GT/externalenergy.h"
#include "dwi/tractography/GT/internalenergy.h"
#include "dwi/tractography/GT/mhsampler.h"


using namespace MR;
using namespace App;


#define DEFAULT_LMAX 8
#define DEFAULT_LENGTH 1.0
#define DEFAULT_WEIGHT 0.1
#define DEFAULT_PPOT 0.05
#define DEFAULT_CPOT 0.5
#define DEFAULT_T0 0.1
#define DEFAULT_T1 0.001
#define DEFAULT_NITER 10000000
#define DEFAULT_BALANCE 0.0
#define DEFAULT_DENSITY 1.0

#define DEFAULT_PROB_BIRTH 0.25
#define DEFAULT_PROB_DEATH 0.05
#define DEFAULT_PROB_RANDSHIFT 0.25
#define DEFAULT_PROB_OPTSHIFT 0.10
#define DEFAULT_PROB_CONNECT 0.35

#define DEFAULT_BETA 0.0
#define DEFAULT_LAMBDA 1.0



void usage ()
{

  AUTHOR = "Daan Christiaens (daan.christiaens@kcl.ac.uk)";

  COPYRIGHT = "Copyright (C) 2015 KU Leuven, Dept. Electrical Engineering, ESAT/PSI,\n"
              "Herestraat 49 box 7003, 3000 Leuven, Belgium \n\n"

              "This is free software; see the source for copying conditions.\n"
              "There is NO warranty; not even for MERCHANTABILITY or FITNESS FOR A PARTICULAR PURPOSE.";

  SYNOPSIS = "Multi-Shell Multi-Tissue Global Tractography";

  DESCRIPTION
  + "This command will reconstruct the global white matter fibre tractogram that best "
    "explains the input DWI data, using a multi-tissue spherical convolution model."

  + "Example use: "

  + " $ tckglobal dwi.mif wmr.txt -riso csfr.txt -riso gmr.txt -mask mask.mif \n"
<<<<<<< HEAD
    "   -niter 1e9 -fod fod.mif -fiso fiso.mif tracks.tck "
  
=======
    "   -niter 1e8 -fod fod.mif -fiso fiso.mif tracks.tck "

>>>>>>> 7544ade2
  + "in which dwi.mif is the input image, wmr.txt is an anisotropic, multi-shell response function for WM, "
    "and csfr.txt and gmr.txt are isotropic response functions for CSF and GM. The output tractogram is "
    "saved to tracks.tck. Optional output images fod.mif and fiso.mif contain the predicted WM fODF and "
    "isotropic tissue fractions of CSF and GM respectively, estimated as part of the global optimization "
    "and thus affected by spatial regularization.";

  REFERENCES
  + "Christiaens, D.; Reisert, M.; Dhollander, T.; Sunaert, S.; Suetens, P. & Maes, F. " // Internal
    "Global tractography of multi-shell diffusion-weighted imaging data using a multi-tissue model. "
    "NeuroImage, 2015, 123, 89-101";

  ARGUMENTS
  + Argument ("source", "the image containing the raw DWI data.").type_image_in()

  + Argument ("response", "the response of a track segment on the DWI signal.").type_file_in()

  + Argument ("tracks", "the output file containing the tracks generated.").type_tracks_out();



  OPTIONS
  + OptionGroup("Input options")

  + Option ("grad", "specify the diffusion encoding scheme (required if not supplied in the header).")
    + Argument ("scheme").type_file_in()

  + Option ("mask", "only reconstruct the tractogram within the specified brain mask image.")
    + Argument ("image").type_image_in()

  + Option ("riso", "set one or more isotropic response functions. (multiple allowed)").allow_multiple()
    + Argument ("response").type_file_in()


  + OptionGroup("Parameters")

  + Option ("lmax", "set the maximum harmonic order for the output series. (default = " + str(DEFAULT_LMAX) + ")")
    + Argument ("order").type_integer (2, 30)

  + Option ("length", "set the length of the particles (fibre segments). (default = " + str(DEFAULT_LENGTH, 2) + "mm)")
    + Argument ("size").type_float (1e-6)

  + Option ("weight", "set the weight by which particles contribute to the model. (default = " + str(DEFAULT_WEIGHT, 2) + ")")
    + Argument ("w").type_float(1e-6, 1.0)

  + Option ("ppot", "set the particle potential, i.e., the cost of adding one segment, relative to the particle weight. (default = " + str(DEFAULT_PPOT, 2) + ")")
    + Argument ("u").type_float(0.0, 1.0)

  + Option ("cpot", "set the connection potential, i.e., the energy term that drives two segments together. (default = " + str(DEFAULT_CPOT, 2) + ")")
    + Argument ("v").type_float(0.0)

  + Option ("t0", "set the initial temperature of the metropolis hastings optimizer. (default = " + str(DEFAULT_T0, 2) + ")")
    + Argument ("start").type_float(1e-6, 1e6)

  + Option ("t1", "set the final temperature of the metropolis hastings optimizer. (default = " + str(DEFAULT_T1, 2) + ")")
    + Argument ("end").type_float(1e-6, 1e6)

  + Option ("niter", "set the number of iterations of the metropolis hastings optimizer. (default = " + str(DEFAULT_NITER/1000000) + "M)")
    + Argument ("n").type_integer(0)


  + OptionGroup("Output options")

  + Option ("fod", "Predicted fibre orientation distribution function (fODF).\n"
            "This fODF is estimated as part of the global track optimization, "
            "and therefore incorporates the spatial regularization that it "
            "imposes. Internally, the fODF is represented as a discrete "
            "sum of apodized point spread functions (aPSF) oriented along the "
            "directions of all particles in the voxel, used to predict the DWI "
            "signal from the particle configuration.")
    + Argument ("odf").type_image_out()
  + Option ("noapo", "disable spherical convolution of fODF with apodized PSF, "
            "to output a sum of delta functions rather than a sum of aPSFs.")

  + Option ("fiso", "Predicted isotropic fractions of the tissues for which response "
            "functions were provided with -riso. Typically, these are CSF and GM.")
    + Argument ("iso").type_image_out()

  + Option ("eext", "Residual external energy in every voxel.")
    + Argument ("eext").type_image_out()

  + Option ("etrend", "internal and external energy trend and cooling statistics.")
    + Argument ("stats").type_file_out()


  + OptionGroup("Advanced parameters, if you really know what you're doing")

  + Option ("balance", "balance internal and external energy. (default = " + str(DEFAULT_BALANCE, 2) + ")\n"
            "Negative values give more weight to the internal energy, positive to the external energy.")
    + Argument ("b").type_float(-100.0, 100.0)

  + Option ("density", "set the desired density of the free Poisson process. (default = " + str(DEFAULT_DENSITY, 2) + ")")
    + Argument ("lambda").type_float(0.0)

  + Option ("prob", "set the probabilities of generating birth, death, randshift, optshift "
            "and connect proposals respectively. (default = "
            + str(DEFAULT_PROB_BIRTH, 2) + "," + str(DEFAULT_PROB_DEATH, 2) + ","
            + str(DEFAULT_PROB_RANDSHIFT, 2) + "," + str(DEFAULT_PROB_OPTSHIFT, 2) + ","
            + str(DEFAULT_PROB_CONNECT, 2) + ")")
    + Argument ("prob").type_sequence_float()

  + Option ("beta", "set the width of the Hanning interpolation window. (in [0, 1], default = " + str(DEFAULT_BETA, 2) + ")\n"
            "If used, a mask is required, and this mask must keep at least one voxel distance to the image bounding box.")
    + Argument ("b").type_float (0.0, 1.0)

  + Option ("lambda", "set the weight of the internal energy directly. (default = " + str(DEFAULT_LAMBDA, 2) + ")\n"
            "If provided, any value of -balance will be ignored.")
    + Argument ("lam").type_float(0.0);

}


template<typename T>
class __copy_fod { MEMALIGN(__copy_fod<T>)
  public:
    __copy_fod (const int lmax, const double weight, const bool apodise)
      : w(weight), a(apodise), apo (lmax), SH_in (Math::SH::NforL(lmax)), SH_out (SH_in.size()) { }

    void operator() (Image<T>& in, Image<T>& out) {
      SH_in = in.row(3);
      out.row(3) = w * (a ? Math::SH::sconv (SH_out, apo.RH_coefs(), SH_in) : SH_in);
    }

  private:
    T w;
    bool a;
    Math::SH::aPSF<T> apo;
    Eigen::Matrix<T, Eigen::Dynamic, 1> SH_in, SH_out;

};




void run ()
{

  using namespace DWI::Tractography::GT;

  // Inputs -----------------------------------------------------------------------------

  auto dwi = Image<float>::open(argument[0]).with_direct_io(3);

  Properties properties;
  properties.resp_WM = load_matrix<float> (argument[1]);
  double wmscale2 = (properties.resp_WM(0,0)*properties.resp_WM(0,0))/M_4PI;

  Eigen::VectorXf riso;
  auto opt = get_options("riso");
  for (auto popt : opt)
  {
    riso = load_vector<float>(popt[0]);
    properties.resp_ISO.push_back(riso);
  }

  auto mask = Image<bool>();
  opt = get_options("mask");
  if (opt.size()) {
    mask = Image<bool>::open(opt[0][0]);
    check_dimensions(dwi, mask, 0, 3);
  }

  // Parameters -------------------------------------------------------------------------

  Particle::L = get_option_value("length", DEFAULT_LENGTH);
  double cpot = get_option_value("cpot", DEFAULT_CPOT);

  properties.Lmax = get_option_value("lmax", DEFAULT_LMAX);
  properties.p_birth = DEFAULT_PROB_BIRTH;
  properties.p_death = DEFAULT_PROB_DEATH;
  properties.p_shift = DEFAULT_PROB_RANDSHIFT;
  properties.p_optshift = DEFAULT_PROB_OPTSHIFT;
  properties.p_connect = DEFAULT_PROB_CONNECT;
  properties.density = get_option_value("density", DEFAULT_DENSITY);
  properties.weight = get_option_value("weight", DEFAULT_WEIGHT);
  properties.lam_ext = 1.0;
  properties.lam_int = 1.0;
  properties.beta = get_option_value("beta", DEFAULT_BETA);

  opt = get_options("balance");
  if (opt.size())
  {
    double lam = opt[0][0];
    double b = 1.0 / (1.0 + exp(-lam));
    properties.lam_ext = 2*b;
    properties.lam_int = 2*(1-b);
  }

  opt = get_options("prob");
  if (opt.size())
  {
    auto prob = opt[0][0].as_sequence_float();
    if (prob.size() == 5) {
      properties.p_birth = prob[0];
      properties.p_death = prob[1];
      properties.p_shift = prob[2];
      properties.p_optshift = prob[3];
      properties.p_connect = prob[4];
    } else {
      throw Exception("Specified list of proposal probabilities is invalid.");
    }
  }

  uint64_t niter = get_option_value("niter", DEFAULT_NITER);
  double t0 = get_option_value("t0", DEFAULT_T0);
  double t1 = get_option_value("t1", DEFAULT_T1);

  double mu = get_option_value("ppot", DEFAULT_PPOT);
  properties.ppot = mu * wmscale2 * properties.weight;

  opt = get_options("lambda");
  if (opt.size()) {
    properties.lam_ext = 1.0;
    properties.lam_int = opt[0][0];
  }


  // Prepare data structures ------------------------------------------------------------

  INFO("Initialise data structures for global tractography.");

  Stats stats (t0, t1, niter);
  opt = get_options("etrend");
  if (opt.size())
    stats.open_stream(opt[0][0]);

  ParticleGrid pgrid (dwi);

  ExternalEnergyComputer* Eext = new ExternalEnergyComputer(stats, dwi, properties);
  InternalEnergyComputer* Eint = new InternalEnergyComputer(stats, pgrid);
  Eint->setConnPot(cpot);
  EnergySumComputer* Esum = new EnergySumComputer(stats, Eint, properties.lam_int, Eext, properties.lam_ext / ( wmscale2 * properties.weight*properties.weight));

  MHSampler mhs (dwi, properties, stats, pgrid, Esum, mask);   // All EnergyComputers are recursively destroyed upon destruction of mhs, except for the shared data.


  INFO("Start MH sampler");

  Thread::run (Thread::multi(mhs), "MH sampler");

  INFO("Final no. particles: " + std::to_string(pgrid.getTotalCount()));
  INFO("Final external energy: " + std::to_string(stats.getEextTotal()));
  INFO("Final internal energy: " + std::to_string(stats.getEintTotal()));


  // Copy results to output buffers -----------------------------------------------------

  // Save the tracks (output)
  INFO("Saving tracks to file");
  MR::DWI::Tractography::Properties ftfileprops;
  ftfileprops.comments.push_back("global tractography");
  ftfileprops.comments.push_back("");
  ftfileprops.comments.push_back("segment length = " + std::to_string((long double) Particle::L));
  ftfileprops.comments.push_back("segment weight = " + std::to_string((long double) properties.weight));
  ftfileprops.comments.push_back("");
  ftfileprops.comments.push_back("connection potential = " + std::to_string((long double) cpot));
  ftfileprops.comments.push_back("particle potential = " + std::to_string((long double) mu));
  ftfileprops.comments.push_back("");
  ftfileprops.comments.push_back("no. iterations = " + std::to_string((long long int) niter));
  ftfileprops.comments.push_back("T0 = " + std::to_string((long double) t0));
  ftfileprops.comments.push_back("T1 = " + std::to_string((long double) t1));

  MR::DWI::Tractography::Writer<float> writer (argument[2], ftfileprops);
  pgrid.exportTracks(writer);


  // Save fiso, tod and eext
  Header header (dwi);
  header.datatype() = DataType::Float32;

  opt = get_options("fod");
  if (opt.size()) {
    INFO("Saving fODF image to file");
    header.size(3) = Math::SH::NforL(properties.Lmax);
    auto fODF = Image<float>::create (opt[0][0], header);
    auto f = __copy_fod<float>(properties.Lmax, properties.weight, !get_options("noapo").size());
    ThreadedLoop(Eext->getTOD(), 0, 3).run(f, Eext->getTOD(), fODF);
  }

  opt = get_options("fiso");
  if (opt.size()) {
    if (properties.resp_ISO.size() > 0) {
      INFO("Saving isotropic fractions to file");
      header.size(3) = properties.resp_ISO.size();
      auto Fiso = Image<float>::create (opt[0][0], header);
      threaded_copy(Eext->getFiso(), Fiso);
    }
    else {
      WARN("Ignore saving file " + opt[0][0] + ", because no isotropic response functions were provided.");
    }
  }

  opt = get_options("eext");
  if (opt.size()) {
    INFO("Saving external energy to file");
    header.ndim() = 3;
    auto EextI = Image<float>::create (opt[0][0], header);
    threaded_copy(Eext->getEext(), EextI);
  }




}
<|MERGE_RESOLUTION|>--- conflicted
+++ resolved
@@ -75,13 +75,9 @@
   + "Example use: "
 
   + " $ tckglobal dwi.mif wmr.txt -riso csfr.txt -riso gmr.txt -mask mask.mif \n"
-<<<<<<< HEAD
-    "   -niter 1e9 -fod fod.mif -fiso fiso.mif tracks.tck "
-  
-=======
     "   -niter 1e8 -fod fod.mif -fiso fiso.mif tracks.tck "
 
->>>>>>> 7544ade2
+
   + "in which dwi.mif is the input image, wmr.txt is an anisotropic, multi-shell response function for WM, "
     "and csfr.txt and gmr.txt are isotropic response functions for CSF and GM. The output tractogram is "
     "saved to tracks.tck. Optional output images fod.mif and fiso.mif contain the predicted WM fODF and "
