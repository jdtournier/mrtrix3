--- conflicted
+++ resolved
@@ -59,9 +59,96 @@
 
 
 
-<<<<<<< HEAD
+
 const OptionGroup OutputHeaderOption = OptionGroup ("Options for the header of the output image")
-=======
+
+  + Option ("template",
+      "an image file to be used as a template for the output (the output image "
+      "will have the same transform and field of view).")
+    + Argument ("image").type_image_in()
+
+  + Option ("vox",
+      "provide either an isotropic voxel size (in mm), or comma-separated list "
+      "of 3 voxel dimensions.")
+    + Argument ("size").type_sequence_float()
+
+  + Option ("datatype",
+      "specify output image data type.")
+    + Argument ("spec").type_choice (DataType::identifiers);
+
+
+
+
+
+const OptionGroup OutputDimOption = OptionGroup ("Options for the dimensionality of the output image")
+
+    + Option ("colour",
+        "perform track mapping in directionally-encoded colour space");
+
+
+
+
+
+const OptionGroup TWIOption = OptionGroup ("Options for the TWI image contrast properties")
+
+  + Option ("contrast",
+      "define the desired form of contrast for the output image\n"
+      "Options are: tdi, precise_tdi, endpoint, length, invlength, scalar_map, scalar_map_count, fod_amp, curvature (default: tdi)")
+    + Argument ("type").type_choice (contrasts)
+
+  + Option ("image",
+      "provide the scalar image map for generating images with 'scalar_map' contrast, or the spherical harmonics image for 'fod_amp' contrast")
+    + Argument ("image").type_image_in()
+
+  + Option ("stat_vox",
+      "define the statistic for choosing the final voxel intensities for a given contrast "
+      "type given the individual values from the tracks passing through each voxel\n"
+      "Options are: sum, min, mean, max (default: sum)")
+    + Argument ("type").type_choice (voxel_statistics)
+
+  + Option ("stat_tck",
+      "define the statistic for choosing the contribution to be made by each streamline as a "
+      "function of the samples taken along their lengths\n"
+      "Only has an effect for 'scalar_map', 'fod_amp' and 'curvature' contrast types\n"
+      "Options are: sum, min, mean, max, median, mean_nonzero, gaussian, ends_min, ends_mean, ends_max, ends_prod (default: mean)")
+    + Argument ("type").type_choice (track_statistics)
+
+  + Option ("fwhm_tck",
+      "when using gaussian-smoothed per-track statistic, specify the "
+      "desired full-width half-maximum of the Gaussian smoothing kernel (in mm)")
+    + Argument ("value").type_float (1e-6, 10.0, 1e6)
+
+  + Option ("map_zero",
+      "if a streamline has zero contribution based on the contrast & statistic, typically it is not mapped; "
+      "use this option to still contribute to the map even if this is the case "
+      "(these non-contributing voxels can then influence the mean value in each voxel of the map)");
+
+
+
+
+const OptionGroup ExtraOption = OptionGroup ("Additional options for tckmap")
+
+  + Option ("upsample",
+      "upsample the tracks by some ratio using Hermite interpolation before mappping\n"
+      "(If omitted, an appropriate ratio will be determined automatically)")
+    + Argument ("factor").type_integer (1, 1, std::numeric_limits<int>::max())
+
+  + Option ("dump",
+      "dump the scratch buffer contents directly to a .mih / .dat file pair, "
+      "rather than memory-mapping the output file");
+
+
+
+
+
+
+void usage () {
+
+AUTHOR = "Robert E. Smith (r.smith@brain.org.au) and J-Donald Tournier (d.tournier@brain.org.au)";
+
+DESCRIPTION
+  + "Use track data as a form of contrast for producing a high-resolution image.";
+
 REFERENCES = "For TDI or DEC TDI:\n"
              "Calamante, F.; Tournier, J.-D.; Jackson, G. D. & Connelly, A. "
              "Track-density imaging (TDI): Super-resolution white matter imaging using whole-brain track-density mapping. "
@@ -74,98 +161,6 @@
              "Calamante, F.; Tournier, J.-D.; Smith, R. E. & Connelly, A. "
              "A generalised framework for super-resolution track-weighted imaging. "
              "NeuroImage, 2012, 59, 2494-2503";
-
-ARGUMENTS
-  + Argument ("tracks", "the input track file.").type_file ()
-  + Argument ("output", "the output track-weighted image").type_image_out();
->>>>>>> ede79792
-
-  + Option ("template",
-      "an image file to be used as a template for the output (the output image "
-      "will have the same transform and field of view).")
-    + Argument ("image").type_image_in()
-
-  + Option ("vox",
-      "provide either an isotropic voxel size (in mm), or comma-separated list "
-      "of 3 voxel dimensions.")
-    + Argument ("size").type_sequence_float()
-
-  + Option ("datatype",
-      "specify output image data type.")
-    + Argument ("spec").type_choice (DataType::identifiers);
-
-
-
-
-
-const OptionGroup OutputDimOption = OptionGroup ("Options for the dimensionality of the output image")
-
-    + Option ("colour",
-        "perform track mapping in directionally-encoded colour space");
-
-
-
-
-
-const OptionGroup TWIOption = OptionGroup ("Options for the TWI image contrast properties")
-
-  + Option ("contrast",
-      "define the desired form of contrast for the output image\n"
-      "Options are: tdi, precise_tdi, endpoint, length, invlength, scalar_map, scalar_map_count, fod_amp, curvature (default: tdi)")
-    + Argument ("type").type_choice (contrasts)
-
-  + Option ("image",
-      "provide the scalar image map for generating images with 'scalar_map' contrast, or the spherical harmonics image for 'fod_amp' contrast")
-    + Argument ("image").type_image_in()
-
-  + Option ("stat_vox",
-      "define the statistic for choosing the final voxel intensities for a given contrast "
-      "type given the individual values from the tracks passing through each voxel\n"
-      "Options are: sum, min, mean, max (default: sum)")
-    + Argument ("type").type_choice (voxel_statistics)
-
-  + Option ("stat_tck",
-      "define the statistic for choosing the contribution to be made by each streamline as a "
-      "function of the samples taken along their lengths\n"
-      "Only has an effect for 'scalar_map', 'fod_amp' and 'curvature' contrast types\n"
-      "Options are: sum, min, mean, max, median, mean_nonzero, gaussian, ends_min, ends_mean, ends_max, ends_prod (default: mean)")
-    + Argument ("type").type_choice (track_statistics)
-
-  + Option ("fwhm_tck",
-      "when using gaussian-smoothed per-track statistic, specify the "
-      "desired full-width half-maximum of the Gaussian smoothing kernel (in mm)")
-    + Argument ("value").type_float (1e-6, 10.0, 1e6)
-
-  + Option ("map_zero",
-      "if a streamline has zero contribution based on the contrast & statistic, typically it is not mapped; "
-      "use this option to still contribute to the map even if this is the case "
-      "(these non-contributing voxels can then influence the mean value in each voxel of the map)");
-
-
-
-
-const OptionGroup ExtraOption = OptionGroup ("Additional options for tckmap")
-
-  + Option ("upsample",
-      "upsample the tracks by some ratio using Hermite interpolation before mappping\n"
-      "(If omitted, an appropriate ratio will be determined automatically)")
-    + Argument ("factor").type_integer (1, 1, std::numeric_limits<int>::max())
-
-  + Option ("dump",
-      "dump the scratch buffer contents directly to a .mih / .dat file pair, "
-      "rather than memory-mapping the output file");
-
-
-
-
-
-
-void usage () {
-
-AUTHOR = "Robert E. Smith (r.smith@brain.org.au) and J-Donald Tournier (d.tournier@brain.org.au)";
-
-DESCRIPTION
-  + "Use track data as a form of contrast for producing a high-resolution image.";
 
 ARGUMENTS
   + Argument ("tracks", "the input track file.").type_file ()
