--- conflicted
+++ resolved
@@ -113,15 +113,9 @@
 
   + Option ("stat_tck",
       "define the statistic for choosing the contribution to be made by each streamline as a "
-<<<<<<< HEAD
       "function of the samples taken along their lengths. \n"
       "Only has an effect for 'scalar_map', 'fod_amp' and 'curvature' contrast types. \n"
       "Options are: " + join(track_statistics, ", ") + " (default: mean)")
-=======
-      "function of the samples taken along their lengths\n"
-      "Only has an effect for 'scalar_map', 'fod_amp' and 'curvature' contrast types\n"
-      "Options are: sum, min, mean, max, median, mean_nonzero, gaussian, ends_min, ends_mean, ends_max, ends_prod, ends_corr (default: mean)")
->>>>>>> 7923b100
     + Argument ("type").type_choice (track_statistics)
 
   + Option ("fwhm_tck",
@@ -443,17 +437,12 @@
 
   }
 
-<<<<<<< HEAD
+
   header.keyval()["twi_contrast"] = contrasts[contrast];
   header.keyval()["twi_vox_stat"] = voxel_statistics[stat_vox];
   header.keyval()["twi_tck_stat"] = track_statistics[stat_tck];
-=======
-  header["twi_contrast"] = contrasts[contrast];
-  header["twi_vox_stat"] = voxel_statistics[stat_vox];
-  header["twi_tck_stat"] = track_statistics[stat_tck];
   if (backtrack)
-    header["twi_backtrack"] = "1";
->>>>>>> 7923b100
+    header.keyval()["twi_backtrack"] = "1";
 
 
   // Figure out how the streamlines will be mapped
@@ -588,18 +577,13 @@
         throw Exception ("If using 'fod_amp' contrast, must provide the relevant spherical harmonic image using -image option");
     }
     const std::string assoc_image (opt[0][0]);
-<<<<<<< HEAD
-    const auto H_assoc_image = Header::open (assoc_image);
-    if (contrast == SCALAR_MAP || contrast == SCALAR_MAP_COUNT)
-=======
     if (contrast == SCALAR_MAP || contrast == SCALAR_MAP_COUNT) {
->>>>>>> 7923b100
       mapper->add_scalar_image (assoc_image);
       if (backtrack)
         mapper->set_backtrack();
     } else {
       mapper->add_fod_image (assoc_image);
-<<<<<<< HEAD
+    }
     header.keyval()["twi_assoc_image"] = Path::basename (assoc_image);
   } else if (contrast == VECTOR_FILE) {
     opt = get_options ("vector_file");
@@ -608,10 +592,6 @@
     const std::string path (opt[0][0]);
     mapper->add_vector_data (path);
     header.keyval()["twi_vector_file"] = Path::basename (path);
-=======
-    }
-    header["twi_assoc_image"] = str(opt[0][0]);
->>>>>>> 7923b100
   }
 
   std::unique_ptr<MapWriterBase> writer;
