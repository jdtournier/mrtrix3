--- conflicted
+++ resolved
@@ -299,7 +299,14 @@
       if (pos[axis].size())
         throw Exception ("\"coord\" option specified twice for axis " + str (axis));
       pos[axis] = parse_ints (opt[n][1], header_in.size(axis)-1);
-<<<<<<< HEAD
+
+      auto minval = std::min_element(std::begin(pos[axis]), std::end(pos[axis]));
+      if (*minval < 0)
+        throw Exception ("coordinate position " + str(*minval) + " for axis " + str(axis) + " provided with -coord option is negative");
+      auto maxval = std::max_element(std::begin(pos[axis]), std::end(pos[axis]));
+      if (*maxval >= header_in.size(axis))
+        throw Exception ("coordinate position " + str(*maxval) + " for axis " + str(axis) + " provided with -coord option is out of range of input image");
+
       if (axis == 3) {
         const auto grad = DWI::get_DW_scheme (header_out);
         if (grad.rows()) {
@@ -313,19 +320,6 @@
               extract_grad.row (dir) = grad.row (pos[3][dir]);
             DWI::set_DW_scheme (header_out, extract_grad);
           }
-=======
-      auto minval = std::min_element(std::begin(pos[axis]), std::end(pos[axis]));
-      if (*minval < 0)
-        throw Exception ("coordinate position " + str(*minval) + " for axis " + str(axis) + " provided with -coord option is negative");
-      auto maxval = std::max_element(std::begin(pos[axis]), std::end(pos[axis]));
-      if (*maxval >= header_in.size(axis))
-        throw Exception ("coordinate position " + str(*maxval) + " for axis " + str(axis) + " provided with -coord option is out of range of input image");
-      auto grad = DWI::get_DW_scheme (header_out);
-      if (axis == 3 && grad.rows()) {
-        if ((ssize_t)grad.rows() != header_in.size(3)) {
-          WARN ("Diffusion encoding of input file does not match number of image volumes; omitting gradient information from output image");
-          header_out.keyval().erase ("dw_scheme");
->>>>>>> c5d07b35
         }
         Eigen::MatrixXd pe_scheme;
         try {
