--- conflicted
+++ resolved
@@ -69,9 +69,6 @@
             "-1 at the corresponding position in the list.")
   + Argument ("axes").type_sequence_int()
 
-<<<<<<< HEAD
-  + Stride::Options
-=======
   + Option ("scaling",
             "specify the data scaling parameters used to rescale the intensity values. "
             "These take the form of a comma-separated 2-vector of floating-point values, "
@@ -84,8 +81,7 @@
             "floating-point outputs, use '-scaling preserve'")
   + Argument ("values").type_sequence_float()
 
-  + Image::Stride::StrideOption
->>>>>>> c1d2f178
+  + Stride::Options
 
   + DataType::options()
 
@@ -99,7 +95,6 @@
 template <class ImageType>
 inline std::vector<int> set_header (Header& header, const ImageType& input)
 {
-<<<<<<< HEAD
   header.set_ndim (input.ndim());
   for (size_t n = 0; n < header.ndim(); ++n) {
     header.size(n) = input.size(n);
@@ -109,12 +104,6 @@
   header.transform() = input.transform();
   header.datatype() = input.header().datatype();
   header.reset_intensity_scaling();
-=======
-  // need to preserve dataype, already parsed from command-line:
-  auto datatype = header.datatype();
-  header.info() = input.info();
-  header.datatype() = datatype;
->>>>>>> c1d2f178
 
   if (get_options ("grad").size() || get_options ("fslgrad").size())
     header.set_DW_scheme (DWI::get_DW_scheme (header));
@@ -160,21 +149,12 @@
 template <typename T>
 inline void copy_permute (Header& header_in, Header& header_out, const std::vector<std::vector<int>>& pos, const std::string& output_filename)
 {
-  //typedef Image::Buffer<T> buffer_type;
-  //typedef typename buffer_type::voxel_type voxel_type;
-  //typedef Image::Adapter::Extract<voxel_type> extract_type;
-
-  //buffer_type buffer_in (header_in);
-  //voxel_type in = buffer_in.voxel();
 
   auto in = header_in.get_image<T>();
 
-
   if (pos.empty()) {
 
     const auto axes = set_header (header_out, in);
-    //buffer_type buffer_out (output_filename, header_out);
-    //voxel_type out = buffer_out.voxel();
 
     auto out = Header::create (output_filename, header_out).get_image<T>();
     DWI::export_grad_commandline (out.header());
