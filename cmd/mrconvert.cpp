/*
    Copyright 2008 Brain Research Institute, Melbourne, Australia

    Written by J-Donald Tournier, 27/06/08.

    This file is part of MRtrix.

    MRtrix is free software: you can redistribute it and/or modify
    it under the terms of the GNU General Public License as published by
    the Free Software Foundation, either version 3 of the License, or
    (at your option) any later version.

    MRtrix is distributed in the hope that it will be useful,
    but WITHOUT ANY WARRANTY; without even the implied warranty of
    MERCHANTABILITY or FITNESS FOR A PARTICULAR PURPOSE.  See the
    GNU General Public License for more details.

    You should have received a copy of the GNU General Public License
    along with MRtrix.  If not, see <http://www.gnu.org/licenses/>.

*/

#include "command.h"
#include "progressbar.h"
#include "image.h"
#include "algo/threaded_copy.h"
#include "adapter/extract.h"
#include "adapter/permute_axes.h"
#include "dwi/gradient.h"


using namespace MR;
using namespace App;

void usage ()
{
  DESCRIPTION
  + "perform conversion between different file types and optionally "
  "extract a subset of the input image."

  + "If used correctly, this program can be a very useful workhorse. "
  "In addition to converting images between different formats, it can "
  "be used to extract specific studies from a data set, extract a "
  "specific region of interest, or flip the images.";

  ARGUMENTS
  + Argument ("input", "the input image.").type_image_in ()
  + Argument ("output", "the output image.").type_image_out ();

  OPTIONS
  + Option ("coord",
            "extract data from the input image only at the coordinates specified.")
  .allow_multiple()
  + Argument ("axis").type_integer (0, 0, std::numeric_limits<int>::max())
  + Argument ("coord").type_sequence_int()

  + Option ("vox",
            "change the voxel dimensions of the output image. The new sizes should "
            "be provided as a comma-separated list of values. Only those values "
            "specified will be changed. For example: 1,,3.5 will change the voxel "
            "size along the x & z axes, and leave the y-axis voxel size unchanged.")
  + Argument ("sizes").type_sequence_float()

  + Option ("axes",
            "specify the axes from the input image that will be used to form the output "
            "image. This allows the permutation, ommission, or addition of axes into the "
            "output image. The axes should be supplied as a comma-separated list of axes. "
            "Any ommitted axes must have dimension 1. Axes can be inserted by supplying "
            "-1 at the corresponding position in the list.")
  + Argument ("axes").type_sequence_int()

  + Stride::Options

  + DataType::options()

  + DWI::GradImportOptions (false)
  + DWI::GradExportOptions();
}




template <class ImageType>
inline std::vector<int> set_header (Header& header, const ImageType& input)
{
<<<<<<< HEAD
  header.set_ndim (input.ndim());
  for (size_t n = 0; n < header.ndim(); ++n) {
    header.size(n) = input.size(n);
    header.voxsize(n) = input.voxsize(n);
    header.stride(n) = input.stride(n);
  }
  header.transform() = input.transform();
  header.datatype() = input.header().datatype();
  header.reset_intensity_scaling();
=======
  // need to preserve dataype, already parsed from command-line:
  auto datatype = header.datatype();
  header.info() = input.info();
  header.datatype() = datatype;

  header.intensity_offset() = 0.0;
  header.intensity_scale() = 1.0;
>>>>>>> 69471faf

  if (get_options ("grad").size() || get_options ("fslgrad").size())
    header.set_DW_scheme (DWI::get_DW_scheme (header));

  auto opt = get_options ("axes");
  std::vector<int> axes;
  if (opt.size()) {
    axes = opt[0][0];
    header.set_ndim (axes.size());
    for (size_t i = 0; i < axes.size(); ++i) {
      if (axes[i] >= static_cast<int> (input.ndim()))
        throw Exception ("axis supplied to option -axes is out of bounds");
      header.size(i) = axes[i] < 0 ? 1 : input.size (axes[i]);
    }
  } else {
    header.set_ndim (input.ndim());
    axes.assign (input.ndim(), 0);
    for (size_t i = 0; i < axes.size(); ++i) {
      axes[i] = i;
      header.size (i) = input.size (i);
    }
  }

  opt = get_options ("vox");
  if (opt.size()) {
    std::vector<default_type> vox = opt[0][0];
    if (vox.size() > header.ndim())
      throw Exception ("too many axes supplied to -vox option");
    for (size_t n = 0; n < vox.size(); ++n) {
      if (std::isfinite (vox[n]))
        header.voxsize(n) = vox[n];
    }
  }

  Stride::set_from_command_line (header);

  return axes;
}




template <typename T>
inline void copy_permute (Header& header_in, Header& header_out, const std::vector<std::vector<int>>& pos, const std::string& output_filename)
{
  //typedef Image::Buffer<T> buffer_type;
  //typedef typename buffer_type::voxel_type voxel_type;
  //typedef Image::Adapter::Extract<voxel_type> extract_type;

  //buffer_type buffer_in (header_in);
  //voxel_type in = buffer_in.voxel();

  auto in = header_in.get_image<T>();


  if (pos.empty()) {

    const auto axes = set_header (header_out, in);
    //buffer_type buffer_out (output_filename, header_out);
    //voxel_type out = buffer_out.voxel();

    auto out = Header::create (output_filename, header_out).get_image<T>();
    DWI::export_grad_commandline (out.header());

    auto perm = Adapter::make <Adapter::PermuteAxes> (in, axes); 
    threaded_copy_with_progress (perm, out, 2);

  } else {

    auto extract = Adapter::make<Adapter::Extract> (in, pos); 
    const auto axes = set_header (header_out, extract);
    auto out = Header::create (output_filename, header_out).get_image<T>();
    DWI::export_grad_commandline (out.header());

    auto perm = Adapter::make <Adapter::PermuteAxes> (extract, axes); 
    threaded_copy_with_progress (perm, out, 2);

  }

}










void run ()
{
  Header header_in = Header::open (argument[0]);

  Header header_out (header_in);
  header_out.datatype() = DataType::from_command_line (header_out.datatype());

  if (header_in.datatype().is_complex() && !header_out.datatype().is_complex())
    WARN ("requested datatype is real but input datatype is complex - imaginary component will be ignored");

  auto opt = get_options ("coord");
  std::vector<std::vector<int>> pos;
  if (opt.size()) {
    pos.assign (header_in.ndim(), std::vector<int>());
    for (size_t n = 0; n < opt.size(); n++) {
      int axis = opt[n][0];
      if (axis >= (int)header_in.ndim())
        throw Exception ("axis " + str(axis) + " provided with -coord option is out of range of input image");
      if (pos[axis].size())
        throw Exception ("\"coord\" option specified twice for axis " + str (axis));
      pos[axis] = parse_ints (opt[n][1], header_in.size(axis)-1);
      auto grad = DWI::get_DW_scheme (header_in);
      if (axis == 3 && grad.rows()) {
        if ((ssize_t)grad.rows() != header_in.size(3)) {
          WARN ("Diffusion encoding of input file does not match number of image volumes; omitting gradient information from output image");
          header_out.keyval().erase ("dw_scheme");
        }
        else {
          Eigen::MatrixXd extract_grad (pos[3].size(), grad.cols());
          for (size_t dir = 0; dir != pos[3].size(); ++dir)
            extract_grad.row (dir) = grad.row (pos[3][dir]);
          header_out.set_DW_scheme (extract_grad);
        }
      }
    }

    for (size_t n = 0; n < header_in.ndim(); ++n) {
      if (pos[n].empty()) {
        pos[n].resize (header_in.size (n));
        for (size_t i = 0; i < pos[n].size(); i++)
          pos[n][i] = i;
      }
    }
  }

  switch (header_out.datatype()() & DataType::Type) {
    case DataType::Undefined: throw Exception ("Undefined output image data type"); break;
    case DataType::Bit:
    case DataType::UInt8:
    case DataType::UInt16:
    case DataType::UInt32:
      if (header_out.datatype().is_signed())
        copy_permute<int32_t> (header_in, header_out, pos, argument[1]);
      else
        copy_permute<uint32_t> (header_in, header_out, pos, argument[1]);
      break;
    case DataType::UInt64:
      if (header_out.datatype().is_signed())
        copy_permute<int64_t> (header_in, header_out, pos, argument[1]);
      else
        copy_permute<uint64_t> (header_in, header_out, pos, argument[1]);
      break;
    case DataType::Float32:
    case DataType::Float64:
      if (header_out.datatype().is_complex())
        copy_permute<cdouble> (header_in, header_out, pos, argument[1]);
      else
        copy_permute<double> (header_in, header_out, pos, argument[1]);
      break;
  }

}
<|MERGE_RESOLUTION|>--- conflicted
+++ resolved
@@ -83,7 +83,6 @@
 template <class ImageType>
 inline std::vector<int> set_header (Header& header, const ImageType& input)
 {
-<<<<<<< HEAD
   header.set_ndim (input.ndim());
   for (size_t n = 0; n < header.ndim(); ++n) {
     header.size(n) = input.size(n);
@@ -93,15 +92,6 @@
   header.transform() = input.transform();
   header.datatype() = input.header().datatype();
   header.reset_intensity_scaling();
-=======
-  // need to preserve dataype, already parsed from command-line:
-  auto datatype = header.datatype();
-  header.info() = input.info();
-  header.datatype() = datatype;
-
-  header.intensity_offset() = 0.0;
-  header.intensity_scale() = 1.0;
->>>>>>> 69471faf
 
   if (get_options ("grad").size() || get_options ("fslgrad").size())
     header.set_DW_scheme (DWI::get_DW_scheme (header));
