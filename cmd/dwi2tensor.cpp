--- conflicted
+++ resolved
@@ -189,15 +189,7 @@
             x = llt.compute (work.selfadjointView<Eigen::Lower>()).solve(A.transpose()*w.asDiagonal()*w.asDiagonal()*dwi);
           }
           if (maxit > 1)
-<<<<<<< HEAD
-            w = (b*p).array().exp() * notnan.array();
-        }
-
-        for (auto l = Loop(3)(dt_image); l; ++l) {
-          dt_image.value() = p[dt_image.index(3)];
-=======
-            w = (A*x).array().exp();
->>>>>>> 3f4e266e
+            w = (A*x).array().exp() * notnan.array();
         }
 
         if (b0_image.valid()) {
