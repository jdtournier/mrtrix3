/* Copyright (c) 2008-2022 the MRtrix3 contributors.
 *
 * This Source Code Form is subject to the terms of the Mozilla Public
 * License, v. 2.0. If a copy of the MPL was not distributed with this
 * file, You can obtain one at http://mozilla.org/MPL/2.0/.
 *
 * Covered Software is provided under this License on an "as is"
 * basis, without warranty of any kind, either expressed, implied, or
 * statutory, including, without limitation, warranties that the
 * Covered Software is free of defects, merchantable, fit for a
 * particular purpose or non-infringing.
 * See the Mozilla Public License v. 2.0 for more details.
 *
 * For more details, see http://www.mrtrix.org/.
 */

#include "command.h"
#include "phase_encoding.h"
#include "progressbar.h"
#include "image.h"
#include "algo/threaded_copy.h"
#include "dwi/gradient.h"
#include "dwi/tensor.h"
#include "dwi/directions/predefined.h"
#include "math/constrained_least_squares.h"

using namespace MR;
using namespace App;

using value_type = float;

#define DEFAULT_NITER 2

const char* const encoding_description[] = {
  "The tensor coefficients are stored in the output image as follows:\n"
  "volumes 0-5: D11, D22, D33, D12, D13, D23",
  "If diffusion kurtosis is estimated using the -dkt option, these are stored as follows:\n"
  "volumes 0-2: W1111, W2222, W3333\n"
  "volumes 3-8: W1112, W1113, W1222, W1333, W2223, W2333\n"
  "volumes 9-11: W1122, W1133, W2233\n"
  "volumes 12-14: W1123, W1223, W1233",
  nullptr
};


void usage ()
{
  AUTHOR = "Ben Jeurissen (ben.jeurissen@uantwerpen.be)";

  SYNOPSIS = "Diffusion (kurtosis) tensor estimation";

  DESCRIPTION
  + "By default, the diffusion tensor (and optionally the kurtosis tensor) is fitted to "
    "the log-signal in two steps: firstly, using weighted least-squares (WLS) with "
    "weights based on the empirical signal intensities; secondly, by further iterated weighted "
    "least-squares (IWLS) with weights determined by the signal predictions from the "
    "previous iteration (by default, 2 iterations will be performed). This behaviour can "
    "be altered in two ways:"

  + "* The -ols option will cause the first fitting step to be performed using ordinary "
    "least-squares (OLS); that is, all measurements contribute equally to the fit, instead of "
    "the default behaviour of weighting based on the empirical signal intensities."

  + "* The -iter option controls the number of iterations of the IWLS prodedure. If this is "
    "set to zero, then the output model parameters will be those resulting from the first "
    "fitting step only: either WLS by default, or OLS if the -ols option is used in conjunction "
    "with -iter 0."

  + "By default, the diffusion tensor (and optionally the kurtosis tensor) is fitted using "
    "unconstrained optimization. This can result in unexpected diffusion parameters, "
    "e.g. parameters that represent negative apparent diffusivities or negative apparent kurtoses, "
    "or parameters that correspond to non-monotonic decay of the predicted signal. "
    "By supplying the -constrain option, constrained optimization is performed instead "
    "and such physically implausible parameters can be avoided. Depending on the presence "
    " of the -dkt option, the -constrain option will enforce the following constraints:"

  + "* Non-negative apparent diffusivity (always)."

  + "* Non-negative apparent kurtosis (when the -dkt option is provided)."

  + "* Monotonic signal decay in the b = [0 b_max] range (when the -dkt option is provided)."

    + encoding_description;

  ARGUMENTS
    + Argument ("dwi", "the input dwi image.").type_image_in ()
    + Argument ("dt", "the output dt image.").type_image_out ();

  OPTIONS
    + Option ("ols", "perform initial fit using an ordinary least-squares (OLS) fit (see Description).")

    + Option ("iter","number of iterative reweightings for IWLS algorithm (default: "
              + str(DEFAULT_NITER) + ") (see Description).")
    +   Argument ("integer").type_integer (0, 10)

    + Option ("constrain", "constrain fit to non-negative diffusivity and kurtosis as well as monotonic signal decay (see Description).")

    + Option ("directions",
              "specify the directions along which to apply the constraints "
              "(by default, the built-in 300 direction set is used). These should be "
              "supplied as a text file containing [ az el ] pairs for the directions.")
      + Argument ("file").type_file_in()

    + Option ("mask", "only perform computation within the specified binary brain mask image.")
    +   Argument ("image").type_image_in()

    + Option ("b0", "the output b0 image.")
    +   Argument ("image").type_image_out()

    + Option ("dkt", "the output dkt image.")
    +   Argument ("image").type_image_out()

    + Option ("predicted_signal", "the predicted dwi image.")
    +   Argument ("image").type_image_out()

    + DWI::GradImportOptions();

  REFERENCES
   + "References based on fitting algorithm used:"

   + "* OLS, WLS:\n"
     "Basser, P.J.; Mattiello, J.; LeBihan, D. "
     "Estimation of the effective self-diffusion tensor from the NMR spin echo. "
     "J Magn Reson B., 1994, 103, 247–254."

   + "* IWLS:\n"
     "Veraart, J.; Sijbers, J.; Sunaert, S.; Leemans, A. & Jeurissen, B. " // Internal
     "Weighted linear least squares estimation of diffusion MRI parameters: strengths, limitations, and pitfalls. "
     "NeuroImage, 2013, 81, 335-346"

   + "* any of above with constraints:\n"
     "Morez, J.; Szczepankiewicz, F; den Dekker, A. J.; Vanhevel, F.; Sijbers, J. &  Jeurissen, B. " // Internal
     "Optimal experimental design and estimation for q-space trajectory imaging. "
     "Human Brain Mapping, In press";
}



<<<<<<< HEAD
template <class MASKType, class B0Type, class DKTType, class PredictType>
class Processor { 
=======
template <class MASKType, class B0Type, class DTType, class DKTType, class PredictType>
class Processor { MEMALIGN(Processor)
>>>>>>> 1786f715
  public:
    Processor (const Eigen::MatrixXd& A, const Eigen::MatrixXd& Aneq, const bool ols, const int iter,
        const MASKType& mask_image, const B0Type& b0_image, const DTType& dt_image, const DKTType& dkt_image, const PredictType& predict_image) :
      mask_image (mask_image),
      b0_image (b0_image),
      dt_image (dt_image),
      dkt_image (dkt_image),
      predict_image (predict_image),
      dwi(A.rows()),
      x(A.cols()),
      w(Eigen::VectorXd::Ones (A.rows())),
      work(A.cols(),A.cols()),
      llt(work.rows()),
      A(A),
      Aneq(Aneq),
      ols (ols),
      maxit(iter) { }

    template <class DWIType>
      void operator() (DWIType& dwi_image)
      {
        if (mask_image.valid()) {
          assign_pos_of (dwi_image, 0, 3).to (mask_image);
          if (!mask_image.value())
            return;
        }

        for (auto l = Loop (3) (dwi_image); l; ++l)
          dwi[dwi_image.index(3)] = dwi_image.value();

        double small_intensity = 1.0e-6 * dwi.maxCoeff();
        for (int i = 0; i < dwi.rows(); i++) {
          if (dwi[i] < small_intensity)
            dwi[i] = small_intensity;
          w[i] = ( ols ? 1.0 : dwi[i] );
          dwi[i] = std::log (dwi[i]);
        }

        for (int it = 0; it <= maxit; it++) {
          if (Aneq.rows() > 0) {
            auto problem = Math::ICLS::Problem<double> (w.asDiagonal()*A, Aneq);
            Math::ICLS::Solver<double> solver (problem);
            solver (x, w.asDiagonal()*dwi);
          } else {
            work.setZero();
            work.selfadjointView<Eigen::Lower>().rankUpdate (A.transpose()*w.asDiagonal());
            x = llt.compute (work.selfadjointView<Eigen::Lower>()).solve(A.transpose()*w.asDiagonal()*w.asDiagonal()*dwi);
          }
          if (maxit > 1)
            w = (A*x).array().exp();
        }

        if (b0_image.valid()) {
          assign_pos_of (dwi_image, 0, 3).to (b0_image);
          b0_image.value() = exp(x[0]);
        }

        if (dt_image.valid()) {
          assign_pos_of (dwi_image, 0, 3).to (dt_image);
          for (auto l = Loop(3)(dt_image); l; ++l) {
            dt_image.value() = x[dt_image.index(3)+1];
          }
        }

        if (dkt_image.valid()) {
          assign_pos_of (dwi_image, 0, 3).to (dkt_image);
          double adc_sq = Math::pow2(x[1]+x[2]+x[3])/9.0 + 1e-18;
          for (auto l = Loop(3)(dkt_image); l; ++l) {
            dkt_image.value() = x[dkt_image.index(3)+7]/adc_sq;
          }
        }

        if (predict_image.valid()) {
          assign_pos_of (dwi_image, 0, 3).to (predict_image);
          dwi = (A*x).array().exp();
          for (auto l = Loop(3)(predict_image); l; ++l) {
            predict_image.value() = dwi[predict_image.index(3)];
          }
        }

      }

  private:
    MASKType mask_image;
    B0Type b0_image;
    DTType dt_image;
    DKTType dkt_image;
    PredictType predict_image;
    Eigen::VectorXd dwi;
    Eigen::VectorXd x;
    Eigen::VectorXd w;
    Eigen::MatrixXd work;
    Eigen::LLT<Eigen::MatrixXd> llt;
    const Eigen::MatrixXd& A;
    const Eigen::MatrixXd& Aneq;
    const bool ols;
    const int maxit;
};

template <class MASKType, class B0Type, class DTType, class DKTType, class PredictType>
inline Processor<MASKType, B0Type, DTType, DKTType, PredictType> processor (const Eigen::MatrixXd& A, const Eigen::MatrixXd& Aneq, const bool ols, const int iter, const MASKType& mask_image, const B0Type& b0_image, const DTType& dt_image, const DKTType& dkt_image, const PredictType& predict_image) {
  return { A, Aneq, ols, iter, mask_image, b0_image, dt_image, dkt_image, predict_image };
}

void run ()
{
  auto dwi = Header::open (argument[0]).get_image<value_type>();
  auto grad = DWI::get_DW_scheme (dwi);

  Image<bool> mask;
  auto opt = get_options ("mask");
  if (opt.size()) {
    mask = Image<bool>::open (opt[0][0]);
    check_dimensions (dwi, mask, 0, 3);
  }

  bool ols = get_options ("ols").size();

  // depending on whether first (initialisation) loop should be considered an iteration
  auto iter = get_option_value ("iter", DEFAULT_NITER);

  Header header (dwi);
  header.datatype() = DataType::Float32;
  header.ndim() = 4;
  DWI::stash_DW_scheme (header, grad);
  PhaseEncoding::clear_scheme (header);

  Image<value_type> predict;
  opt = get_options ("predicted_signal");
  if (opt.size())
    predict = Image<value_type>::create (opt[0][0], header);

  header.size(3) = 6;
  auto dt = Image<value_type>::create (argument[1], header);

  Image<value_type> b0;
  opt = get_options ("b0");
  if (opt.size()) {
    header.ndim() = 3;
    b0 = Image<value_type>::create (opt[0][0], header);
  }

  Image<value_type> dkt;
  opt = get_options ("dkt");
  bool dki = opt.size()>0;

  if (dki) {
    header.ndim() = 4;
    header.size(3) = 15;
    dkt = Image<value_type>::create (opt[0][0], header);
  }

  Eigen::MatrixXd A = -DWI::grad2bmatrix<double> (grad, dki);

  bool constrain = get_options ("constrain").size();

  Eigen::MatrixXd Aneq;
  if (constrain) {
    Eigen::MatrixXd constr_dirs = Math::Sphere::spherical2cartesian(DWI::Directions::electrostatic_repulsion_300());
    opt = get_options ("directions");
    if (opt.size())
      constr_dirs = load_matrix (opt[0][0]);
    Eigen::MatrixXd tmp = DWI::grad2bmatrix<double> (constr_dirs, dki);
    if (dki) {
      auto maxb = grad.col(3).maxCoeff();
      Aneq = Eigen::MatrixXd::Zero(tmp.rows()*2,tmp.cols());
      //Aneq.block(tmp.rows()*0,1,tmp.rows(), 6) =                tmp.block(0,1,tmp.rows(), 6); --> redundant constraint
      Aneq.block(tmp.rows()*0,7,tmp.rows(),15) =           -6.0*tmp.block(0,7,tmp.rows(),15);
      Aneq.block(tmp.rows()*1,1,tmp.rows(), 6) =                tmp.block(0,1,tmp.rows(), 6);
      Aneq.block(tmp.rows()*1,7,tmp.rows(),15) = (maxb/3.0)*6.0*tmp.block(0,7,tmp.rows(),15);
    } else {
      Aneq = Eigen::MatrixXd::Zero(tmp.rows()*1,tmp.cols());
      Aneq.block(tmp.rows()*0,1,tmp.rows(), 6) =                tmp.block(0,1,tmp.rows(), 6);
    }
  }

  ThreadedLoop("computing tensors", dwi, 0, 3).run (processor (A, Aneq, ols, iter, mask, b0, dt, dkt, predict), dwi);
}<|MERGE_RESOLUTION|>--- conflicted
+++ resolved
@@ -136,13 +136,8 @@
 
 
 
-<<<<<<< HEAD
-template <class MASKType, class B0Type, class DKTType, class PredictType>
-class Processor { 
-=======
 template <class MASKType, class B0Type, class DTType, class DKTType, class PredictType>
-class Processor { MEMALIGN(Processor)
->>>>>>> 1786f715
+class Processor {
   public:
     Processor (const Eigen::MatrixXd& A, const Eigen::MatrixXd& Aneq, const bool ols, const int iter,
         const MASKType& mask_image, const B0Type& b0_image, const DTType& dt_image, const DKTType& dkt_image, const PredictType& predict_image) :
