/* Copyright (c) 2008-2017 the MRtrix3 contributors
 *
 * This Source Code Form is subject to the terms of the Mozilla Public
 * License, v. 2.0. If a copy of the MPL was not distributed with this
 * file, you can obtain one at http://mozilla.org/MPL/2.0/.
 *
 * MRtrix is distributed in the hope that it will be useful,
 * but WITHOUT ANY WARRANTY; without even the implied warranty
 * of MERCHANTABILITY or FITNESS FOR A PARTICULAR PURPOSE.
 *
 * For more details, see http://www.mrtrix.org/.
 */


#include "gui/gui.h"
#include "command.h"
#include "progressbar.h"
#include "memory.h"
#include "gui/mrview/icons.h"
#include "gui/mrview/window.h"
#include "gui/mrview/mode/list.h"
#include "gui/mrview/tool/list.h"


using namespace MR;
using namespace App;

void usage ()
{
  AUTHOR = "J-Donald Tournier (d.tournier@brain.org.au), Dave Raffelt (david.raffelt@florey.edu.au) and Robert E. Smith (robert.smith@florey.edu.au)";

  DESCRIPTION
  + "the MRtrix image viewer.";

  REFERENCES 
    + "Tournier, J.-D.; Calamante, F. & Connelly, A. " // Internal
    "MRtrix: Diffusion tractography in crossing fiber regions. "
    "Int. J. Imaging Syst. Technol., 2012, 22, 53-66";

  ARGUMENTS
    + Argument ("image", "an image to be loaded.")
    .optional()
    .allow_multiple()
    .type_image_in ();

  GUI::MRView::Window::add_commandline_options (OPTIONS);

#define TOOL(classname, name, description) \
  MR::GUI::MRView::Tool::classname::add_commandline_options (OPTIONS);
  {
    using namespace MR::GUI::MRView::Tool;
#include "gui/mrview/tool/list.h"
  }

  REQUIRES_AT_LEAST_ONE_ARGUMENT = false;

}




void run ()
{
  GUI::MRView::Window window;
  window.show();
<<<<<<< HEAD
  qApp->processEvents();

  if (MR::App::get_options ("norealign").size())
    Header::do_not_realign_transform = true;

  if (argument.size()) {
    vector<std::unique_ptr<MR::Header>> list;

    for (size_t n = 0; n < argument.size(); ++n) {
      try {
        list.push_back (std::unique_ptr<MR::Header> (new MR::Header (MR::Header::open (argument[n]))));
      }
      catch (Exception& e) {
        e.display();
      }
    }

    if (list.size())
      window.add_images (list);
  }

=======
>>>>>>> 55c72229
  window.process_commandline_options();

  if (qApp->exec())
    throw Exception ("error running Qt application");
}



<|MERGE_RESOLUTION|>--- conflicted
+++ resolved
@@ -63,30 +63,6 @@
 {
   GUI::MRView::Window window;
   window.show();
-<<<<<<< HEAD
-  qApp->processEvents();
-
-  if (MR::App::get_options ("norealign").size())
-    Header::do_not_realign_transform = true;
-
-  if (argument.size()) {
-    vector<std::unique_ptr<MR::Header>> list;
-
-    for (size_t n = 0; n < argument.size(); ++n) {
-      try {
-        list.push_back (std::unique_ptr<MR::Header> (new MR::Header (MR::Header::open (argument[n]))));
-      }
-      catch (Exception& e) {
-        e.display();
-      }
-    }
-
-    if (list.size())
-      window.add_images (list);
-  }
-
-=======
->>>>>>> 55c72229
   window.process_commandline_options();
 
   if (qApp->exec())
