/*
 * Copyright (c) 2008-2016 the MRtrix3 contributors
 * 
 * This Source Code Form is subject to the terms of the Mozilla Public
 * License, v. 2.0. If a copy of the MPL was not distributed with this
 * file, You can obtain one at http://mozilla.org/MPL/2.0/
 * 
 * MRtrix is distributed in the hope that it will be useful,
 * but WITHOUT ANY WARRANTY; without even the implied warranty of
 * MERCHANTABILITY or FITNESS FOR A PARTICULAR PURPOSE.
 * 
 * For more details, see www.mrtrix.org
 * 
 */


#include "command.h"
#include "file/path.h"
#include "algo/loop.h"
#include "image.h"
#include "math/SH.h"
#include "dwi/directions/predefined.h"
#include "timer.h"
#include "math/stats/glm.h"
#include "math/stats/permutation.h"
#include "math/stats/typedefs.h"
#include "stats/tfce.h"
#include "stats/cluster.h"
#include "stats/permtest.h"


using namespace MR;
using namespace App;
using namespace MR::Math::Stats;


#define DEFAULT_PERMUTATIONS 5000
#define DEFAULT_TFCE_DH 0.1
#define DEFAULT_TFCE_H 2.0
#define DEFAULT_TFCE_E 0.5
#define DEFAULT_PERMUTATIONS_NONSTATIONARITY 5000


void usage ()
{
  AUTHOR = "David Raffelt (david.raffelt@florey.edu.au)";

  DESCRIPTION
  + "Voxel-based analysis using permutation testing and threshold-free cluster enhancement.";

  REFERENCES 
   + "* If not using the -threshold command-line option:\n"
   "Smith, S. M. & Nichols, T. E. "
   "Threshold-free cluster enhancement: Addressing problems of smoothing, threshold dependence and localisation in cluster inference. "
   "NeuroImage, 2009, 44, 83-98"

   + "* If using the -nonstationary option:"
   "Salimi-Khorshidi, G. Smith, S.M. Nichols, T.E. Adjusting the effect of nonstationarity in cluster-based and TFCE inference. \n"
   "Neuroimage, 2011, 54(3), 2006-19\n";


  ARGUMENTS
  + Argument ("input", "a text file containing the file names of the input images, one file per line").type_file_in()

  + Argument ("design", "the design matrix, rows should correspond with images in the input image text file").type_file_in()

  + Argument ("contrast", "the contrast matrix, only specify one contrast as it will automatically compute the opposite contrast.").type_file_in()

  + Argument ("mask", "a mask used to define voxels included in the analysis.").type_image_in()

  + Argument ("output", "the filename prefix for all output.").type_text();


  OPTIONS
  + Option ("notest", "don't perform permutation testing and only output population statistics (effect size, stdev etc)")

  + Option ("negative", "automatically test the negative (opposite) contrast. By computing the opposite contrast simultaneously "
                        "the computation time is reduced.")

  + Option ("nperms", "the number of permutations (default = " + str(DEFAULT_PERMUTATIONS) + ").")
  +   Argument ("num").type_integer (1)

  + Option ("threshold", "the cluster-forming threshold to use for a standard cluster-based analysis. "
      "This disables TFCE, which is the default otherwise.")
  +   Argument ("value").type_float (1.0e-6)

  + Option ("tfce_dh", "the height increment used in the TFCE integration (default = " + str(DEFAULT_TFCE_DH, 2) + ")")
  +   Argument ("value").type_float (0.001, 1.0)

  + Option ("tfce_e", "TFCE extent parameter (default = " + str(DEFAULT_TFCE_E, 2) + ")")
  +   Argument ("value").type_float (0.001, 100.0)

  + Option ("tfce_h", "TFCE height parameter (default = " + str(DEFAULT_TFCE_H, 2) + ")")
  +   Argument ("value").type_float (0.001, 100.0)

  + Option ("connectivity", "use 26-voxel-neighbourhood connectivity (Default: 6)")

  + Option ("nonstationary", "perform non-stationarity correction (currently only implemented with tfce)")

  + Option ("nperms_nonstationary", "the number of permutations used when precomputing the empirical statistic image for nonstationary correction (Default: " + str(DEFAULT_PERMUTATIONS_NONSTATIONARITY) + ")")
  +   Argument ("num").type_integer (1);

}


<<<<<<< HEAD

template <class VectorType, class ImageType>
void write_output (const VectorType& data,
                   const std::vector<std::vector<int> >& mask_indices,
                   ImageType& image) {
  for (size_t i = 0; i < mask_indices.size(); i++) {
    for (size_t dim = 0; dim < image.ndim(); dim++)
      image.index(dim) = mask_indices[i][dim];
    image.value() = data[i];
  }
}



typedef Stats::TFCE::value_type value_type;

=======
>>>>>>> 7c85a681

void run() {

  const value_type cluster_forming_threshold = get_option_value ("threshold", NaN);
  const value_type tfce_dh = get_option_value ("tfce_dh", DEFAULT_TFCE_DH);
  const value_type tfce_H = get_option_value ("tfce_h", DEFAULT_TFCE_H);
  const value_type tfce_E = get_option_value ("tfce_e", DEFAULT_TFCE_E);
  const int num_perms = get_option_value ("nperms", DEFAULT_PERMUTATIONS);
  const int nperms_nonstationary = get_option_value ("nperms_nonstationary", DEFAULT_PERMUTATIONS_NONSTATIONARITY);
  
  const bool do_26_connectivity = get_options("connectivity").size();
  const bool do_nonstationary_adjustment = get_options ("nonstationary").size();

  // Read filenames
  std::vector<std::string> subjects;
  {
    std::string folder = Path::dirname (argument[0]);
    std::ifstream ifs (argument[0].c_str());
    std::string temp;
    while (getline (ifs, temp))
      subjects.push_back (Path::join (folder, temp));
  }

<<<<<<< HEAD
  // Load design matrix
  Eigen::Matrix<value_type, Eigen::Dynamic, Eigen::Dynamic> design = load_matrix<value_type> (argument[1]);
  if (design.rows() != (ssize_t)subjects.size())
    throw Exception ("number of input files does not match number of rows in design matrix");

  // Load contrast matrix
  Eigen::Matrix<value_type, Eigen::Dynamic, Eigen::Dynamic> contrast = load_matrix<value_type> (argument[2]);
  if (contrast.cols() != design.cols())
    throw Exception ("the number of contrasts does not equal the number of columns in the design matrix");

  // Create images for output
  auto mask_header = Header::open (argument[3]);
  Header output_header (mask_header);
=======
  // Load design matrix:
  const matrix_type design = load_matrix (argument[1]);
  if (design.rows() != (ssize_t)subjects.size())
    throw Exception ("number of input files does not match number of rows in design matrix");

  // Load contrast matrix:
  const matrix_type contrast = load_matrix (argument[2]);
  if (contrast.cols() != design.cols())
    throw Exception ("the number of contrasts does not equal the number of columns in the design matrix");

  // Load Mask
  auto header = Header::open (argument[3]);
  auto mask_image = header.get_image<bool>();

  Filter::Connector connector (do_26_connectivity);
  std::vector<std::vector<int> > mask_indices = connector.precompute_adjacency (mask_image);

  const size_t num_vox = mask_indices.size();
  matrix_type data (num_vox, subjects.size());

  {
    // Load images
    ProgressBar progress("loading images", subjects.size());
    for (size_t subject = 0; subject < subjects.size(); subject++) {
      LogLevelLatch log_level (0);
      auto input_image = Image<float>::open (subjects[subject]); //.with_direct_io (3); <- Should be inputting 3D images?
      check_dimensions (input_image, mask_image, 0, 3);
      int index = 0;
      std::vector<std::vector<int> >::iterator it;
      for (it = mask_indices.begin(); it != mask_indices.end(); ++it) {
        input_image.index(0) = (*it)[0];
        input_image.index(1) = (*it)[1];
        input_image.index(2) = (*it)[2];
        data (index++, subject) = input_image.value();
      }
      progress++;
    }
  }

  Header output_header (header);
>>>>>>> 7c85a681
  output_header.datatype() = DataType::Float32;
  output_header.keyval()["num permutations"] = str(num_perms);
  output_header.keyval()["26 connectivity"] = str(do_26_connectivity);
  output_header.keyval()["nonstationary adjustment"] = str(do_nonstationary_adjustment);
  if (std::isfinite (cluster_forming_threshold)) {
    output_header.keyval()["threshold"] = str(cluster_forming_threshold);
  } else {
    output_header.keyval()["tfce_dh"] = str(tfce_dh);
    output_header.keyval()["tfce_e"] = str(tfce_E);
    output_header.keyval()["tfce_h"] = str(tfce_H);
  }

<<<<<<< HEAD
  std::string prefix (argument[4]);
=======
  const std::string prefix (argument[4]);

>>>>>>> 7c85a681
  std::string cluster_name (prefix);
  if (std::isfinite (cluster_forming_threshold))
     cluster_name.append ("cluster_sizes.mif");
  else
    cluster_name.append ("tfce.mif");

<<<<<<< HEAD
  auto cluster_image = Image<value_type>::create (cluster_name, output_header);
  auto tvalue_image = Image<value_type>::create (prefix + "tvalue.mif", output_header);
  auto fwe_pvalue_image = Image<value_type>::create (prefix + "fwe_pvalue.mif", output_header);
  auto uncorrected_pvalue_image = Image<value_type>::create (prefix + "uncorrected_pvalue.mif", output_header);
  auto abs_effect_image = Image<value_type>::create (prefix + "abs_effect.mif", output_header);
  auto std_effect_image = Image<value_type>::create (prefix + "std_effect.mif", output_header);
  auto std_dev_image = Image<value_type>::create (prefix + "std_dev.mif", output_header);
  std::vector<Image<float>> beta_images;
  for (ssize_t i = 0; i < contrast.cols(); ++i)
    beta_images.push_back(Image<value_type>::create (prefix + "beta" + str(i) + ".mif", output_header));
  Image<value_type> cluster_image_neg;
  Image<value_type> fwe_pvalue_image_neg;
  Image<value_type> uncorrected_pvalue_image_neg;

  bool compute_negative_contrast = get_options("negative").size() ? true : false;
  if (compute_negative_contrast) {
    std::string cluster_neg_name (prefix);
    if (std::isfinite (cluster_forming_threshold))
       cluster_neg_name.append ("cluster_sizes_neg.mif");
    else
      cluster_neg_name.append ("tfce_neg.mif");
    cluster_image_neg = Image<value_type>::create (cluster_neg_name, output_header);
    fwe_pvalue_image_neg = Image<value_type>::create (prefix + "fwe_pvalue_neg.mif", output_header);
    uncorrected_pvalue_image_neg = Image<value_type>::create (prefix + "uncorrected_pvalue_neg.mif", output_header);
  }

  // Load Mask and compute adjacency
  auto mask_image = mask_header.get_image<value_type>();
  Filter::Connector connector (do_26_connectivity);
  std::vector<std::vector<int> > mask_indices = connector.precompute_adjacency (mask_image);
  const size_t num_vox = mask_indices.size();

  // Load images
  Eigen::Matrix<value_type, Eigen::Dynamic, Eigen::Dynamic> data (num_vox, subjects.size());
  {
    ProgressBar progress("loading images", subjects.size());
    for (size_t subject = 0; subject < subjects.size(); subject++) {
      LogLevelLatch log_level (0);
      auto input_image = Image<float>::open(subjects[subject]).with_direct_io (3);
      check_dimensions (input_image, mask_image, 0, 3);
      int index = 0;
      std::vector<std::vector<int> >::iterator it;
      for (it = mask_indices.begin(); it != mask_indices.end(); ++it) {
        input_image.index(0) = (*it)[0];
        input_image.index(1) = (*it)[1];
        input_image.index(2) = (*it)[2];
        data (index++, subject) = input_image.value();
      }
      progress++;
    }
  }

  if (!data.allFinite())
    WARN ("input data contains non-finite value(s)");

  Eigen::Matrix<value_type, Eigen::Dynamic, 1> perm_distribution (num_perms);
  std::shared_ptr<Eigen::Matrix<value_type, Eigen::Dynamic, 1> > perm_distribution_neg;
  std::vector<value_type> default_cluster_output (num_vox, 0.0);
  std::shared_ptr<std::vector<value_type> > default_cluster_output_neg;
  std::vector<value_type> tvalue_output (num_vox, 0.0);
  std::shared_ptr<std::vector<double> > empirical_tfce_statistic;
  std::vector<value_type> uncorrected_pvalue (num_vox, 0.0);
  std::shared_ptr<std::vector<value_type> > uncorrected_pvalue_neg;

  if (compute_negative_contrast) {
    perm_distribution_neg.reset (new Eigen::Matrix<value_type, Eigen::Dynamic, 1> (num_perms));
    default_cluster_output_neg.reset (new std::vector<value_type> (num_vox, 0.0));
    uncorrected_pvalue_neg.reset (new std::vector<value_type> (num_vox, 0.0));
=======
  auto cluster_image = Image<float>::create (cluster_name, output_header);
  auto tvalue_image = Image<float>::create (prefix + "tvalue.mif", output_header);
  auto fwe_pvalue_image = Image<float>::create (prefix + "fwe_pvalue.mif", output_header);
  auto uncorrected_pvalue_image = Image<float>::create (prefix + "uncorrected_pvalue.mif", output_header);
  Image<float> cluster_image_neg;
  Image<float> fwe_pvalue_image_neg;
  Image<float> uncorrected_pvalue_image_neg;

  vector_type perm_distribution (num_perms);
  std::shared_ptr<vector_type> perm_distribution_neg;
  vector_type default_cluster_output (num_vox);
  std::shared_ptr<vector_type> default_cluster_output_neg;
  vector_type tvalue_output (num_vox);
  vector_type empirical_tfce_statistic;
  vector_type uncorrected_pvalue (num_vox);
  std::shared_ptr<vector_type> uncorrected_pvalue_neg;


  const bool compute_negative_contrast = get_options("negative").size() ? true : false;
  if (compute_negative_contrast) {
    std::string cluster_neg_name (prefix);
    if (std::isfinite (cluster_forming_threshold))
       cluster_neg_name.append ("cluster_sizes_neg.mif");
    else
      cluster_neg_name.append ("tfce_neg.mif");
    cluster_image_neg = Image<float>::create (cluster_neg_name, output_header);
    perm_distribution_neg.reset (new vector_type (num_perms));
    default_cluster_output_neg.reset (new vector_type (num_vox));
    fwe_pvalue_image_neg = Image<float>::create (prefix + "fwe_pvalue_neg.mif", output_header);
    uncorrected_pvalue_neg.reset (new vector_type (num_vox));
    uncorrected_pvalue_image_neg = Image<float>::create (prefix + "uncorrected_pvalue_neg.mif", output_header);
>>>>>>> 7c85a681
  }


  // Perform permutation testing
  auto opt = get_options ("notest");
  if (!opt.size()) {
    Math::Stats::GLMTTest glm (data, design, contrast);

    // Suprathreshold clustering
    if (std::isfinite (cluster_forming_threshold)) {
      if (do_nonstationary_adjustment)
        throw Exception ("nonstationary adjustment is not currently implemented for threshold-based cluster analysis");
      Stats::Cluster::ClusterSize cluster_size_test (connector, cluster_forming_threshold);

      Stats::PermTest::precompute_default_permutation (glm, cluster_size_test, empirical_tfce_statistic,
                                                       default_cluster_output, default_cluster_output_neg, tvalue_output);



      Stats::PermTest::run_permutations (glm, cluster_size_test, num_perms, empirical_tfce_statistic,
                                         default_cluster_output, default_cluster_output_neg,
                                         perm_distribution, perm_distribution_neg,
                                         uncorrected_pvalue, uncorrected_pvalue_neg);
    // TFCE
    } else {
      Stats::TFCE::Enhancer tfce_integrator (connector, tfce_dh, tfce_E, tfce_H);
      if (do_nonstationary_adjustment)
        Stats::PermTest::precompute_empirical_stat (glm, tfce_integrator, nperms_nonstationary, empirical_tfce_statistic);

      Stats::PermTest::precompute_default_permutation (glm, tfce_integrator, empirical_tfce_statistic,
                                                       default_cluster_output, default_cluster_output_neg, tvalue_output);

      Stats::PermTest::run_permutations (glm, tfce_integrator, num_perms, empirical_tfce_statistic,
                                         default_cluster_output, default_cluster_output_neg,
                                         perm_distribution, perm_distribution_neg,
                                         uncorrected_pvalue, uncorrected_pvalue_neg);
    }

    save_matrix (perm_distribution, prefix + "perm_dist.txt");

<<<<<<< HEAD
    std::vector<value_type> pvalue_output (num_vox, 0.0);
    Math::Stats::statistic2pvalue (perm_distribution, default_cluster_output, pvalue_output);
    {
      ProgressBar progress ("generating output");
      write_output (tvalue_output, mask_indices, tvalue_image);
      write_output (default_cluster_output, mask_indices, cluster_image);
      write_output (pvalue_output, mask_indices, fwe_pvalue_image);
      write_output (uncorrected_pvalue, mask_indices, uncorrected_pvalue_image);
    }
    if (compute_negative_contrast) {
      ProgressBar progress ("generating negative contrast output");
      save_matrix (*perm_distribution_neg, prefix + "perm_dist_neg.txt");
      std::vector<value_type> pvalue_output_neg (num_vox, 0.0);
      Math::Stats::statistic2pvalue (*perm_distribution_neg, *default_cluster_output_neg, pvalue_output_neg);
      write_output (*default_cluster_output_neg, mask_indices, cluster_image_neg);
      write_output (pvalue_output_neg, mask_indices, fwe_pvalue_image_neg);
      write_output (*uncorrected_pvalue_neg, mask_indices, uncorrected_pvalue_image_neg);
    }
  }

  {
    ProgressBar progress ("outputting beta coefficients, effect size and standard deviation");
    auto temp = Math::Stats::GLM::solve_betas (data, design);
    for (ssize_t i = 0; i < contrast.cols(); ++i)
      write_output (temp.row(i), mask_indices, beta_images[i]);
    temp = Math::Stats::GLM::abs_effect_size (data, design, contrast);
    write_output (temp.row(0), mask_indices, abs_effect_image);
    temp = Math::Stats::GLM::std_effect_size (data, design, contrast);
    write_output (temp.row(0), mask_indices, std_effect_image);
    temp = Math::Stats::GLM::stdev (data, design);
    write_output (temp.row(0), mask_indices, std_dev_image);
=======
  vector_type pvalue_output (num_vox);
  Math::Stats::Permutation::statistic2pvalue (perm_distribution, default_cluster_output, pvalue_output);
  {
    ProgressBar progress ("generating output", num_vox);
    for (size_t i = 0; i < num_vox; i++) {
      for (size_t dim = 0; dim < cluster_image.ndim(); dim++)
        tvalue_image.index(dim) = cluster_image.index(dim) = fwe_pvalue_image.index(dim) = uncorrected_pvalue_image.index(dim) = mask_indices[i][dim];
      tvalue_image.value() = tvalue_output[i];
      cluster_image.value() = default_cluster_output[i];
      fwe_pvalue_image.value() = pvalue_output[i];
      uncorrected_pvalue_image.value() = uncorrected_pvalue[i];
      ++progress;
    }
  }

  if (compute_negative_contrast) {
    save_matrix (*perm_distribution_neg, prefix + "perm_dist_neg.txt");
    vector_type pvalue_output_neg (num_vox);
    Math::Stats::Permutation::statistic2pvalue (*perm_distribution_neg, *default_cluster_output_neg, pvalue_output_neg);

    ProgressBar progress ("generating negative contrast output", num_vox);
    for (size_t i = 0; i < num_vox; i++) {
      for (size_t dim = 0; dim < cluster_image.ndim(); dim++)
        cluster_image_neg.index(dim) = fwe_pvalue_image_neg.index(dim) = uncorrected_pvalue_image_neg.index(dim) = mask_indices[i][dim];
      cluster_image_neg.value() = (*default_cluster_output_neg)[i];
      fwe_pvalue_image_neg.value() = pvalue_output_neg[i];
      uncorrected_pvalue_image_neg.value() = (*uncorrected_pvalue_neg)[i];
      ++progress;
    }
>>>>>>> 7c85a681
  }

}<|MERGE_RESOLUTION|>--- conflicted
+++ resolved
@@ -103,7 +103,6 @@
 }
 
 
-<<<<<<< HEAD
 
 template <class VectorType, class ImageType>
 void write_output (const VectorType& data,
@@ -120,8 +119,7 @@
 
 typedef Stats::TFCE::value_type value_type;
 
-=======
->>>>>>> 7c85a681
+
 
 void run() {
 
@@ -145,34 +143,24 @@
       subjects.push_back (Path::join (folder, temp));
   }
 
-<<<<<<< HEAD
   // Load design matrix
-  Eigen::Matrix<value_type, Eigen::Dynamic, Eigen::Dynamic> design = load_matrix<value_type> (argument[1]);
+  const matrix_type design = load_matrix<value_type> (argument[1]);
   if (design.rows() != (ssize_t)subjects.size())
     throw Exception ("number of input files does not match number of rows in design matrix");
 
   // Load contrast matrix
-  Eigen::Matrix<value_type, Eigen::Dynamic, Eigen::Dynamic> contrast = load_matrix<value_type> (argument[2]);
+  const matrix_type contrast = load_matrix<value_type> (argument[2]);
   if (contrast.cols() != design.cols())
     throw Exception ("the number of contrasts does not equal the number of columns in the design matrix");
 
   // Create images for output
   auto mask_header = Header::open (argument[3]);
   Header output_header (mask_header);
-=======
-  // Load design matrix:
-  const matrix_type design = load_matrix (argument[1]);
-  if (design.rows() != (ssize_t)subjects.size())
-    throw Exception ("number of input files does not match number of rows in design matrix");
-
-  // Load contrast matrix:
-  const matrix_type contrast = load_matrix (argument[2]);
-  if (contrast.cols() != design.cols())
-    throw Exception ("the number of contrasts does not equal the number of columns in the design matrix");
-
-  // Load Mask
-  auto header = Header::open (argument[3]);
-  auto mask_image = header.get_image<bool>();
+
+
+
+
+  /////
 
   Filter::Connector connector (do_26_connectivity);
   std::vector<std::vector<int> > mask_indices = connector.precompute_adjacency (mask_image);
@@ -200,7 +188,10 @@
   }
 
   Header output_header (header);
->>>>>>> 7c85a681
+////////////////
+
+
+
   output_header.datatype() = DataType::Float32;
   output_header.keyval()["num permutations"] = str(num_perms);
   output_header.keyval()["26 connectivity"] = str(do_26_connectivity);
@@ -213,32 +204,27 @@
     output_header.keyval()["tfce_h"] = str(tfce_H);
   }
 
-<<<<<<< HEAD
-  std::string prefix (argument[4]);
-=======
   const std::string prefix (argument[4]);
 
->>>>>>> 7c85a681
   std::string cluster_name (prefix);
   if (std::isfinite (cluster_forming_threshold))
      cluster_name.append ("cluster_sizes.mif");
   else
     cluster_name.append ("tfce.mif");
 
-<<<<<<< HEAD
-  auto cluster_image = Image<value_type>::create (cluster_name, output_header);
-  auto tvalue_image = Image<value_type>::create (prefix + "tvalue.mif", output_header);
-  auto fwe_pvalue_image = Image<value_type>::create (prefix + "fwe_pvalue.mif", output_header);
-  auto uncorrected_pvalue_image = Image<value_type>::create (prefix + "uncorrected_pvalue.mif", output_header);
-  auto abs_effect_image = Image<value_type>::create (prefix + "abs_effect.mif", output_header);
-  auto std_effect_image = Image<value_type>::create (prefix + "std_effect.mif", output_header);
-  auto std_dev_image = Image<value_type>::create (prefix + "std_dev.mif", output_header);
+  auto cluster_image = Image<float>::create (cluster_name, output_header);
+  auto tvalue_image = Image<float>::create (prefix + "tvalue.mif", output_header);
+  auto fwe_pvalue_image = Image<float>::create (prefix + "fwe_pvalue.mif", output_header);
+  auto uncorrected_pvalue_image = Image<float>::create (prefix + "uncorrected_pvalue.mif", output_header);
+  auto abs_effect_image = Image<float>::create (prefix + "abs_effect.mif", output_header);
+  auto std_effect_image = Image<float>::create (prefix + "std_effect.mif", output_header);
+  auto std_dev_image = Image<float>::create (prefix + "std_dev.mif", output_header);
   std::vector<Image<float>> beta_images;
   for (ssize_t i = 0; i < contrast.cols(); ++i)
-    beta_images.push_back(Image<value_type>::create (prefix + "beta" + str(i) + ".mif", output_header));
-  Image<value_type> cluster_image_neg;
-  Image<value_type> fwe_pvalue_image_neg;
-  Image<value_type> uncorrected_pvalue_image_neg;
+    beta_images.push_back(Image<float>::create (prefix + "beta" + str(i) + ".mif", output_header));
+  Image<float> cluster_image_neg;
+  Image<float> fwe_pvalue_image_neg;
+  Image<float> uncorrected_pvalue_image_neg;
 
   bool compute_negative_contrast = get_options("negative").size() ? true : false;
   if (compute_negative_contrast) {
@@ -247,9 +233,9 @@
        cluster_neg_name.append ("cluster_sizes_neg.mif");
     else
       cluster_neg_name.append ("tfce_neg.mif");
-    cluster_image_neg = Image<value_type>::create (cluster_neg_name, output_header);
-    fwe_pvalue_image_neg = Image<value_type>::create (prefix + "fwe_pvalue_neg.mif", output_header);
-    uncorrected_pvalue_image_neg = Image<value_type>::create (prefix + "uncorrected_pvalue_neg.mif", output_header);
+    cluster_image_neg = Image<float>::create (cluster_neg_name, output_header);
+    fwe_pvalue_image_neg = Image<float>::create (prefix + "fwe_pvalue_neg.mif", output_header);
+    uncorrected_pvalue_image_neg = Image<float>::create (prefix + "uncorrected_pvalue_neg.mif", output_header);
   }
 
   // Load Mask and compute adjacency
@@ -259,7 +245,7 @@
   const size_t num_vox = mask_indices.size();
 
   // Load images
-  Eigen::Matrix<value_type, Eigen::Dynamic, Eigen::Dynamic> data (num_vox, subjects.size());
+  matrix_type data (num_vox, subjects.size());
   {
     ProgressBar progress("loading images", subjects.size());
     for (size_t subject = 0; subject < subjects.size(); subject++) {
@@ -281,28 +267,6 @@
   if (!data.allFinite())
     WARN ("input data contains non-finite value(s)");
 
-  Eigen::Matrix<value_type, Eigen::Dynamic, 1> perm_distribution (num_perms);
-  std::shared_ptr<Eigen::Matrix<value_type, Eigen::Dynamic, 1> > perm_distribution_neg;
-  std::vector<value_type> default_cluster_output (num_vox, 0.0);
-  std::shared_ptr<std::vector<value_type> > default_cluster_output_neg;
-  std::vector<value_type> tvalue_output (num_vox, 0.0);
-  std::shared_ptr<std::vector<double> > empirical_tfce_statistic;
-  std::vector<value_type> uncorrected_pvalue (num_vox, 0.0);
-  std::shared_ptr<std::vector<value_type> > uncorrected_pvalue_neg;
-
-  if (compute_negative_contrast) {
-    perm_distribution_neg.reset (new Eigen::Matrix<value_type, Eigen::Dynamic, 1> (num_perms));
-    default_cluster_output_neg.reset (new std::vector<value_type> (num_vox, 0.0));
-    uncorrected_pvalue_neg.reset (new std::vector<value_type> (num_vox, 0.0));
-=======
-  auto cluster_image = Image<float>::create (cluster_name, output_header);
-  auto tvalue_image = Image<float>::create (prefix + "tvalue.mif", output_header);
-  auto fwe_pvalue_image = Image<float>::create (prefix + "fwe_pvalue.mif", output_header);
-  auto uncorrected_pvalue_image = Image<float>::create (prefix + "uncorrected_pvalue.mif", output_header);
-  Image<float> cluster_image_neg;
-  Image<float> fwe_pvalue_image_neg;
-  Image<float> uncorrected_pvalue_image_neg;
-
   vector_type perm_distribution (num_perms);
   std::shared_ptr<vector_type> perm_distribution_neg;
   vector_type default_cluster_output (num_vox);
@@ -312,21 +276,10 @@
   vector_type uncorrected_pvalue (num_vox);
   std::shared_ptr<vector_type> uncorrected_pvalue_neg;
 
-
-  const bool compute_negative_contrast = get_options("negative").size() ? true : false;
   if (compute_negative_contrast) {
-    std::string cluster_neg_name (prefix);
-    if (std::isfinite (cluster_forming_threshold))
-       cluster_neg_name.append ("cluster_sizes_neg.mif");
-    else
-      cluster_neg_name.append ("tfce_neg.mif");
-    cluster_image_neg = Image<float>::create (cluster_neg_name, output_header);
     perm_distribution_neg.reset (new vector_type (num_perms));
     default_cluster_output_neg.reset (new vector_type (num_vox));
-    fwe_pvalue_image_neg = Image<float>::create (prefix + "fwe_pvalue_neg.mif", output_header);
     uncorrected_pvalue_neg.reset (new vector_type (num_vox));
-    uncorrected_pvalue_image_neg = Image<float>::create (prefix + "uncorrected_pvalue_neg.mif", output_header);
->>>>>>> 7c85a681
   }
 
 
@@ -343,8 +296,6 @@
 
       Stats::PermTest::precompute_default_permutation (glm, cluster_size_test, empirical_tfce_statistic,
                                                        default_cluster_output, default_cluster_output_neg, tvalue_output);
-
-
 
       Stats::PermTest::run_permutations (glm, cluster_size_test, num_perms, empirical_tfce_statistic,
                                          default_cluster_output, default_cluster_output_neg,
@@ -367,69 +318,39 @@
 
     save_matrix (perm_distribution, prefix + "perm_dist.txt");
 
-<<<<<<< HEAD
-    std::vector<value_type> pvalue_output (num_vox, 0.0);
+    vector_type pvalue_output (num_vox);
     Math::Stats::statistic2pvalue (perm_distribution, default_cluster_output, pvalue_output);
     {
-      ProgressBar progress ("generating output");
-      write_output (tvalue_output, mask_indices, tvalue_image);
-      write_output (default_cluster_output, mask_indices, cluster_image);
-      write_output (pvalue_output, mask_indices, fwe_pvalue_image);
+      ProgressBar progress ("generating output", 4);
+      write_output (tvalue_output, mask_indices, tvalue_image); ++progress;
+      write_output (default_cluster_output, mask_indices, cluster_image); ++progress;
+      write_output (pvalue_output, mask_indices, fwe_pvalue_image); ++progress;
       write_output (uncorrected_pvalue, mask_indices, uncorrected_pvalue_image);
     }
     if (compute_negative_contrast) {
-      ProgressBar progress ("generating negative contrast output");
+      ProgressBar progress ("generating negative contrast output", 3);
       save_matrix (*perm_distribution_neg, prefix + "perm_dist_neg.txt");
-      std::vector<value_type> pvalue_output_neg (num_vox, 0.0);
+      vector_type pvalue_output_neg (num_vox);
       Math::Stats::statistic2pvalue (*perm_distribution_neg, *default_cluster_output_neg, pvalue_output_neg);
-      write_output (*default_cluster_output_neg, mask_indices, cluster_image_neg);
-      write_output (pvalue_output_neg, mask_indices, fwe_pvalue_image_neg);
+      write_output (*default_cluster_output_neg, mask_indices, cluster_image_neg); ++progress;
+      write_output (pvalue_output_neg, mask_indices, fwe_pvalue_image_neg); ++progress;
       write_output (*uncorrected_pvalue_neg, mask_indices, uncorrected_pvalue_image_neg);
     }
   }
 
   {
-    ProgressBar progress ("outputting beta coefficients, effect size and standard deviation");
+    ProgressBar progress ("outputting beta coefficients, effect size and standard deviation", contrast.cols() + 3);
     auto temp = Math::Stats::GLM::solve_betas (data, design);
-    for (ssize_t i = 0; i < contrast.cols(); ++i)
+    for (ssize_t i = 0; i < contrast.cols(); ++i) {
       write_output (temp.row(i), mask_indices, beta_images[i]);
+      ++progress;
+    }
     temp = Math::Stats::GLM::abs_effect_size (data, design, contrast);
-    write_output (temp.row(0), mask_indices, abs_effect_image);
+    write_output (temp.row(0), mask_indices, abs_effect_image); ++progress;
     temp = Math::Stats::GLM::std_effect_size (data, design, contrast);
-    write_output (temp.row(0), mask_indices, std_effect_image);
+    write_output (temp.row(0), mask_indices, std_effect_image); ++progress;
     temp = Math::Stats::GLM::stdev (data, design);
     write_output (temp.row(0), mask_indices, std_dev_image);
-=======
-  vector_type pvalue_output (num_vox);
-  Math::Stats::Permutation::statistic2pvalue (perm_distribution, default_cluster_output, pvalue_output);
-  {
-    ProgressBar progress ("generating output", num_vox);
-    for (size_t i = 0; i < num_vox; i++) {
-      for (size_t dim = 0; dim < cluster_image.ndim(); dim++)
-        tvalue_image.index(dim) = cluster_image.index(dim) = fwe_pvalue_image.index(dim) = uncorrected_pvalue_image.index(dim) = mask_indices[i][dim];
-      tvalue_image.value() = tvalue_output[i];
-      cluster_image.value() = default_cluster_output[i];
-      fwe_pvalue_image.value() = pvalue_output[i];
-      uncorrected_pvalue_image.value() = uncorrected_pvalue[i];
-      ++progress;
-    }
-  }
-
-  if (compute_negative_contrast) {
-    save_matrix (*perm_distribution_neg, prefix + "perm_dist_neg.txt");
-    vector_type pvalue_output_neg (num_vox);
-    Math::Stats::Permutation::statistic2pvalue (*perm_distribution_neg, *default_cluster_output_neg, pvalue_output_neg);
-
-    ProgressBar progress ("generating negative contrast output", num_vox);
-    for (size_t i = 0; i < num_vox; i++) {
-      for (size_t dim = 0; dim < cluster_image.ndim(); dim++)
-        cluster_image_neg.index(dim) = fwe_pvalue_image_neg.index(dim) = uncorrected_pvalue_image_neg.index(dim) = mask_indices[i][dim];
-      cluster_image_neg.value() = (*default_cluster_output_neg)[i];
-      fwe_pvalue_image_neg.value() = pvalue_output_neg[i];
-      uncorrected_pvalue_image_neg.value() = (*uncorrected_pvalue_neg)[i];
-      ++progress;
-    }
->>>>>>> 7c85a681
   }
 
 }