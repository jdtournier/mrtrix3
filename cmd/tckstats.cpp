--- conflicted
+++ resolved
@@ -57,7 +57,7 @@
   + Argument ("tracks_in", "the input track file").type_file_in();
 
   OPTIONS
-  + Option ("length_hist", "output a histogram of streamline lengths")
+  + Option ("histogram", "output a histogram of streamline lengths")
     + Argument ("path").type_file_out()
 
   + Option ("dump", "dump the streamlines lengths to a text file")
@@ -191,17 +191,11 @@
             << " " << std::setw(width) << std::right << (max_length)
             << " " << std::setw(width) << std::right << (count) << "\n";
 
-<<<<<<< HEAD
-  auto opt = get_options ("length_hist");
-  if (opt.size()) {
-    File::OFStream out (opt[0][0], std::ios_base::out | std::ios_base::trunc);
-=======
-  Options opt = get_options ("histogram");
+  auto opt = get_options ("histogram");
   if (opt.size()) {
     File::OFStream out (opt[0][0], std::ios_base::out | std::ios_base::trunc);
     if (!std::isfinite (step_size))
       step_size = 1.0f;
->>>>>>> d16b6c4b
     if (weights_provided) {
       out << "Length,Sum_weights\n";
       for (size_t i = 0; i != histogram.size(); ++i)
