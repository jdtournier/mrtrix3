--- conflicted
+++ resolved
@@ -30,7 +30,6 @@
         $<IF:$<BOOL:${IS_GUI}>,mrtrix::gui,mrtrix::headless>
         mrtrix::exec-version-lib
     )
-<<<<<<< HEAD
     if (IS_GUI AND (${CMAKE_SYSTEM_NAME} STREQUAL "Darwin"))
         set(mrtrix_icon_macos "${CMAKE_SOURCE_DIR}/icons/macos/${CMD_NAME}.icns")
         set_source_files_properties(${mrtrix_icon_macos} PROPERTIES 
@@ -51,20 +50,13 @@
         LINK_DEPENDS_NO_SHARED true
         RUNTIME_OUTPUT_DIRECTORY ${PROJECT_BINARY_DIR}/bin
     )
+    if(MRTRIX_USE_PCH AND NOT ${IS_GUI})
+        target_precompile_headers(${CMD_NAME} REUSE_FROM pch_cmd)
+    endif()
     install(TARGETS ${CMD_NAME}
         RUNTIME DESTINATION ${CMAKE_INSTALL_BINDIR}
         BUNDLE DESTINATION ${CMAKE_INSTALL_BINDIR}
     )
-=======
-    set_target_properties(${CMD_NAME} PROPERTIES
-        LINK_DEPENDS_NO_SHARED true
-        RUNTIME_OUTPUT_DIRECTORY ${PROJECT_BINARY_DIR}/bin
-    )
-    if(MRTRIX_USE_PCH AND NOT ${IS_GUI})
-	target_precompile_headers(${CMD_NAME} REUSE_FROM pch_cmd)
-    endif()
-    install(TARGETS ${CMD_NAME} RUNTIME DESTINATION ${CMAKE_INSTALL_BINDIR})
->>>>>>> cda68bd8
 endfunction()
 
 
