/*
 * Copyright (c) 2008-2016 the MRtrix3 contributors
 * 
 * This Source Code Form is subject to the terms of the Mozilla Public
 * License, v. 2.0. If a copy of the MPL was not distributed with this
 * file, You can obtain one at http://mozilla.org/MPL/2.0/
 * 
 * MRtrix is distributed in the hope that it will be useful,
 * but WITHOUT ANY WARRANTY; without even the implied warranty of
 * MERCHANTABILITY or FITNESS FOR A PARTICULAR PURPOSE.
 * 
 * For more details, see www.mrtrix.org
 * 
 */


#include <map>
#include <string>
#include <vector>

#include "command.h"
#include "header.h"
#include "phase_encoding.h"
#include "file/json.h"
#include "dwi/gradient.h"


using namespace MR;
using namespace App;



const OptionGroup GradImportOptions = DWI::GradImportOptions();
const OptionGroup GradExportOptions = DWI::GradExportOptions();


void usage ()
{

  AUTHOR = "J-Donald Tournier (d.tournier@brain.org.au) and Robert E. Smith (robert.smith@florey.edu.au)";

  DESCRIPTION
    + "display header information, or extract specific information from the header."

    + "By default, all information contained in each image header will be printed to the console in "
      "a reader-friendly format."

    + "Alternatively, command-line options may be used to extract specific details from the header(s); "
      "these are printed to the console in a format more appropriate for scripting purposes or "
      "piping to file. If multiple options and/or images are provided, the requested header fields "
      "will be printed in the order in which they appear in the help page, with all requested details "
      "from each input image in sequence printed before the next image is processed."

    + "The command can also write the diffusion gradient table from a single input image to file; "
      "either in the MRtrix or FSL format (bvecs/bvals file pair; includes appropriate diffusion "
      "gradient vector reorientation)";

  ARGUMENTS
    + Argument ("image", "the input image(s).").allow_multiple().type_image_in();

  OPTIONS
    +   Option ("format", "image file format")
    +   Option ("ndim", "number of image dimensions")
    +   Option ("size", "image size along each axis")
    +   Option ("vox", "voxel size along each image dimension")
    +   Option ("datatype", "data type used for image data storage")
    +   Option ("stride", "data strides i.e. order and direction of axes data layout")
    +   Option ("offset", "image intensity offset")
    +   Option ("multiplier", "image intensity multiplier")
    +   Option ("transform", "the voxel to image transformation")
    +   Option ("norealign",
          "do not realign transform to near-default RAS coordinate system (the "
          "default behaviour on image load). This is useful to inspect the transform "
          "and strides as they are actually stored in the header, rather than as "
          "MRtrix interprets them.")

    + Option ("property", "any text properties embedded in the image header under the "
        "specified key (use 'all' to list all keys found)").allow_multiple()
    +   Argument ("key").type_text()

    + Option ("json_export", "export header key/value entries to a JSON file")
    +   Argument ("file").type_file_out()

    + GradImportOptions
    + Option ("raw_dwgrad",
        "do not modify the gradient table from what was found in the image headers. This skips the "
        "validation steps normally performed within MRtrix applications (i.e. do not verify that "
        "the number of entries in the gradient table matches the number of volumes in the image, "
        "do not scale b-values by gradient norms, do not normalise gradient vectors)")

    + GradExportOptions
    +   Option ("dwgrad", "the diffusion-weighting gradient table, as stored in the header "
          "(i.e. without any interpretation, scaling of b-values, or normalisation of gradient vectors)")
    +   Option ("shells", "list the average b-value of each shell")
    +   Option ("shellcounts", "list the number of volumes in each shell")

    + PhaseEncoding::ExportOptions;

}







void print_dimensions (const Header& header)
{
  std::string buffer;
  for (size_t i = 0; i < header.ndim(); ++i) {
    if (i) buffer += " ";
    buffer += str (header.size (i));
  }
  std::cout << buffer << "\n";
}

void print_vox (const Header& header)
{
  std::string buffer;
  for (size_t i = 0; i < header.ndim(); ++i) {
    if (i) buffer += " ";
    buffer += str (header.spacing (i));
  }
  std::cout << buffer << "\n";
}

void print_strides (const Header& header)
{
  std::string buffer;
  std::vector<ssize_t> strides (Stride::get (header));
  Stride::symbolise (strides);
  for (size_t i = 0; i < header.ndim(); ++i) {
    if (i) buffer += " ";
    buffer += header.stride (i) ? str (strides[i]) : "?";
  }
  std::cout << buffer << "\n";
}

<<<<<<< HEAD
void print_transform (const Header& header)
{
  Eigen::IOFormat fmt (Eigen::FullPrecision, 0, " ", "\n", "", "", "", "\n");
  Eigen::Matrix<default_type, 4, 4> matrix;
  matrix.topLeftCorner<3,4>() = header.transform().matrix();
  matrix.row(3) << 0.0, 0.0, 0.0, 1.0;
  std::cout << matrix.format (fmt);
}

void print_properties (const Header& header, const std::string& key)
=======
void print_properties (const Header& header, const std::string& key, const size_t indent = 0)
>>>>>>> e8cec655
{
  if (lowercase (key) == "all") {
    for (const auto& it : header.keyval()) {
      std::cout << it.first << ": ";
      print_properties (header, it.first, it.first.size()+2);
    }
  }
  else {
    const auto values = header.keyval().find (key);
    if (values != header.keyval().end()) {
      auto lines = split (values->second, "\n");
      std::cout << lines[0] << "\n";
      for (size_t i = 1; i != lines.size(); ++i) {
        lines[i].insert (0, indent, ' ');
        std::cout << lines[i] << "\n";
      }
    } else {
      WARN ("no \"" + key + "\" entries found in \"" + header.name() + "\"");
    }
  }
}






void run ()
{
  auto check_option_group = [](const App::OptionGroup& g) { for (auto o: g) if (get_options (o.id).size()) return true; return false; };

  const bool export_grad = check_option_group (GradExportOptions);
  const bool export_pe   = check_option_group (PhaseEncoding::ExportOptions);

  if (export_grad && argument.size() > 1)
    throw Exception ("can only export DW gradient table to file if a single input image is provided");
  if (export_pe && argument.size() > 1)
    throw Exception ("can only export phase encoding table to file if a single input image is provided");

  std::unique_ptr<nlohmann::json> json (get_options ("json_export").size() ? new nlohmann::json : nullptr);

  if (get_options ("norealign").size())
    Header::do_not_realign_transform = true;

  const bool format      = get_options("format")        .size();
  const bool ndim        = get_options("ndim")          .size();
  const bool size        = get_options("size")          .size();
  const bool vox         = get_options("vox")           .size();
  const bool datatype    = get_options("datatype")      .size();
  const bool stride      = get_options("stride")        .size();
  const bool offset      = get_options("offset")        .size();
  const bool multiplier  = get_options("multiplier")    .size();
  const auto properties  = get_options("property");
  const bool transform   = get_options("transform")     .size();
  const bool dwgrad      = get_options("dwgrad")        .size();
  const bool shells      = get_options("shells")        .size();
  const bool shellcounts = get_options("shellcounts")   .size();
  const bool raw_dwgrad  = get_options("raw_dwgrad")    .size();

  const bool print_full_header = !(format || ndim || size || vox || datatype || stride ||
      offset || multiplier || properties.size() || transform || dwgrad || export_grad || shells || shellcounts || export_pe);


  for (size_t i = 0; i < argument.size(); ++i) {
    auto header = Header::open (argument[i]);
    if (raw_dwgrad)
      DWI::set_DW_scheme (header, DWI::get_DW_scheme (header));
    else if (export_grad || check_option_group (GradImportOptions) || dwgrad || shells || shellcounts)
      DWI::set_DW_scheme (header, DWI::get_valid_DW_scheme (header, true));

    if (format)     std::cout << header.format() << "\n";
    if (ndim)       std::cout << header.ndim() << "\n";
    if (size)       print_dimensions (header);
    if (vox)        print_vox (header);
    if (datatype)   std::cout << (header.datatype().specifier() ? header.datatype().specifier() : "invalid") << "\n";
    if (stride)     print_strides (header);
    if (offset)     std::cout << header.intensity_offset() << "\n";
    if (multiplier) std::cout << header.intensity_scale() << "\n";
    if (transform)  print_transform (header);
    if (dwgrad)     std::cout << DWI::parse_DW_scheme (header) << "\n";
    if (shells || shellcounts) {
      DWI::Shells dwshells (DWI::parse_DW_scheme (header));
      if (shells) {
        for (size_t i = 0; i < dwshells.count(); i++)
          std::cout << dwshells[i].get_mean() << " ";
        std::cout << "\n";
      }
      if (shellcounts) {
        for (size_t i = 0; i < dwshells.count(); i++)
          std::cout << dwshells[i].count() << " ";
        std::cout << "\n";
      }
    }
    for (size_t n = 0; n < properties.size(); ++n)
      print_properties (header, properties[n][0]);

    DWI::export_grad_commandline (header);
    PhaseEncoding::export_commandline (header);

    if (json) {
      for (const auto& kv : header.keyval()) {
        if (json->find (kv.first) == json->end()) {
          (*json)[kv.first] = kv.second;
        } else if ((*json)[kv.first] != kv.second) {
          // If the value for this key differs between images, turn the JSON entry into an array
          if ((*json)[kv.first].is_array())
            (*json)[kv.first].push_back (kv.second);
          else
            (*json)[kv.first] = { (*json)[kv.first], kv.second };
        }
      }
    }

    if (print_full_header)
      std::cout << header.description();
  }

  if (json) {
    auto opt = get_options ("json_export");
    assert (opt.size());
    File::OFStream out (opt[0][0]);
    out << json->dump(4) << "\n";
  }

}
<|MERGE_RESOLUTION|>--- conflicted
+++ resolved
@@ -136,7 +136,6 @@
   std::cout << buffer << "\n";
 }
 
-<<<<<<< HEAD
 void print_transform (const Header& header)
 {
   Eigen::IOFormat fmt (Eigen::FullPrecision, 0, " ", "\n", "", "", "", "\n");
@@ -146,10 +145,7 @@
   std::cout << matrix.format (fmt);
 }
 
-void print_properties (const Header& header, const std::string& key)
-=======
 void print_properties (const Header& header, const std::string& key, const size_t indent = 0)
->>>>>>> e8cec655
 {
   if (lowercase (key) == "all") {
     for (const auto& it : header.keyval()) {
