--- conflicted
+++ resolved
@@ -68,11 +68,7 @@
               "a consecutive pair.");
 
   ARGUMENTS
-<<<<<<< HEAD
-    + Argument ("input output", "list of all input and output tissue compartment files. See example usage in the description.").type_various().allow_multiple();
-=======
-    + Argument ("input output", "list of all input and output tissue compartment files (see example usage).").type_image_in().allow_multiple();
->>>>>>> c5c7f9c8
+    + Argument ("input output", "list of all input and output tissue compartment files (see example usage).").type_various().allow_multiple();
 
   OPTIONS
     + Option ("mask", "the mask defines the data used to compute the intensity normalisation. This option is mandatory.").required ()
