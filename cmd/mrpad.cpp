--- conflicted
+++ resolved
@@ -81,16 +81,10 @@
   auto output_transform = input_header.transform();
   for (size_t axis = 0; axis < 3; ++axis) {
     output_header.size (axis) = output_header.size(axis) + padding[axis][0] + padding[axis][1];
-<<<<<<< HEAD
-    output_transform (axis, 3) +=	(output_transform (axis, 0) * (bounds[0][0] - padding[0][0]) * input_header.spacing (0))
-                                + (output_transform (axis, 1) * (bounds[1][0] - padding[1][0]) * input_header.spacing (1))
-                                + (output_transform (axis, 2) * (bounds[2][0] - padding[2][0]) * input_header.spacing (2));
-=======
     output_transform (axis, 3) +=
       (output_transform (axis, 0) * (bounds[0][0] - padding[0][0]) * input_header.spacing (0)) +
       (output_transform (axis, 1) * (bounds[1][0] - padding[1][0]) * input_header.spacing (1)) +
       (output_transform (axis, 2) * (bounds[2][0] - padding[2][0]) * input_header.spacing (2));
->>>>>>> a606e7ac
   }
   output_header.transform() = output_transform;
   auto output = Image<float>::create (argument[1], output_header);
