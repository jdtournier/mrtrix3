language: cpp
cache:
  apt: true
  packages: true
  directories:
    - $HOME/.cache/pip
addons:
  apt:
    sources:
      - ubuntu-toolchain-r-test
      - llvm-toolchain-trusty-6.0
    packages:
      - g++-7
      - clang-6.0
      - zlib1g-dev
      - libqt4-opengl-dev
      - python3
      - python-pip
      - python3-pip
matrix:
  include:
    #################################################
    # Run a single OSX job to test compilation only #
    #################################################
    - os: osx
      env: CFLAGS="-Werror" TRAVIS_CXX=clang++ py=python test=build
    ###############################################
    # All subsequent tests are performed on Linux #
    ###############################################
    #####################################################################
    # Build binaries, run tests and check documentation: Clang, Python3 #
    # (Note: Run this one first, since it'll be the longest job)        #
    #####################################################################
    - os: linux
      env: CFLAGS="-Werror" TRAVIS_CXX=clang++-6.0 py=python3 test=run
    #######################################################################
    # Build binaries (without optimisation): GCC, Python2                 #
    # (Also ensures both Python 2 and 3 are tested for configure & build) #
    #######################################################################
    - os: linux
      env: CFLAGS="-Werror" TRAVIS_CXX=g++-7 py=python2 test=build
    #######################################################################
    # Generate documentation through Sphinx; Use both Python2 and Python3 #
    #######################################################################
    - os: linux
      env: py=python2 test=sphinx
    - os: linux
      env: py=python3 test=sphinx
    ###########################################################
    # Run the check_syntax script; only needs to be done once #
    ###########################################################
    - os: linux
      env: test=syntax
    ##############################################
    # Run PyLint tests; both Python2 and Python3 #
    ##############################################
    - os: linux
      env: py=python2 test=pylint
    - os: linux
      env: py=python3 test=pylint
install:
  ##################################################
  # OSX build requires explicit installation of QT #
  ##################################################
  - |
    if [[ "${TRAVIS_OS_NAME}" == "osx" ]]; then
        brew install qt5
        brew link --force qt5
    fi
  #########################################
  # Installation requirements for MRtrix3 #
  #########################################
  - export NUMBER_OF_PROCESSORS=2
  - export PATH=`pwd`/bin:${PATH}
  - export PYTHONPATH=`pwd`/lib:${PYTHONPATH}
  - |
    if [[ "${test}" == "sphinx" ]]; then
        if [[ "${py}" == "python2" ]]; then
            pip install urllib3[secure];
            pip install --user recommonmark sphinx sphinx-rtd-theme;
        else
            pip3 install --user recommonmark sphinx sphinx-rtd-theme;
        fi
    fi
  - |
    if [[ "${test}" == "pylint" ]]; then
        if [[ "${py}" == "python2" ]]; then
            pip install --user --upgrade setuptools
            pip install --user pylint;
        else
<<<<<<< HEAD
            pip3 install --user --upgrade setuptools
=======
            pip3 install --user --upgrade setuptools;
>>>>>>> 7f97033f
            pip3 install --user pylint;
        fi
    fi
  - |
    if [[ "${test}" == "build" || "${test}" == "run" ]]; then
        export EIGEN_CFLAGS=-I`pwd`/../eigen;
        (cd ..; hg clone https://bitbucket.org/eigen/eigen/; cd eigen; hg update 3.3);
    fi
before_script:
  #######################################################################################################################
  # TravisCI sets CXX based on what it thinks the compiler should be; therefore we need to set it as late as possible   #
  # Since this is not needed for the installation section, only for the travis.sh script, moved this to "before_script" #
  #######################################################################################################################
  - |
    if [[ -n "${TRAVIS_CXX}" ]]; then
      export CXX=${TRAVIS_CXX}
    fi
script:
  - ./travis.sh
before_cache:
  - rm -f $HOME/.cache/pip/log/debug.log
after_failure:
  - |
    case "${test}" in # CLICK HERE TO FIND REPORTED ERRORS
      "sphinx")
        cat sphinx.log
        ;;
      "syntax")
        cat syntax.log
        ;;
      "pylint")
        cat pylint.log
        ;;
      "build")
        cat configure.log
        cat build.log
        ;;
      *)
        cat configure.log
        cat build.log
        cat testing.log
        cat gitdiff.log
    esac
  - sleep 10<|MERGE_RESOLUTION|>--- conflicted
+++ resolved
@@ -85,14 +85,10 @@
   - |
     if [[ "${test}" == "pylint" ]]; then
         if [[ "${py}" == "python2" ]]; then
-            pip install --user --upgrade setuptools
+            pip install --user --upgrade setuptools;
             pip install --user pylint;
         else
-<<<<<<< HEAD
-            pip3 install --user --upgrade setuptools
-=======
             pip3 install --user --upgrade setuptools;
->>>>>>> 7f97033f
             pip3 install --user pylint;
         fi
     fi
